--- conflicted
+++ resolved
@@ -506,11 +506,7 @@
         for (let i = 0; i < fromNonces.length; i++) {
             const startIdx = this.numAttestationsPerProof * i
             const endIdx = this.numAttestationsPerProof * (i+1)
-<<<<<<< HEAD
-            if(fromNonces[i] == toNonces[i] && intermediateUserStateTreeRoots[startIdx] == intermediateUserStateTreeRoots[endIdx]) continue
-=======
             // if(fromNonces[i] == toNonces[i] && intermediateUserStateTreeRoots[startIdx] == intermediateUserStateTreeRoots[endIdx]) continue
->>>>>>> dcbc91a5
             processAttestationCircuitInputs.push(stringifyBigInts({
                 epoch: fromEpoch,
                 from_nonce: fromNonces[i],
