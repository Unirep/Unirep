--- conflicted
+++ resolved
@@ -356,13 +356,8 @@
                 continue
             }
 
-<<<<<<< HEAD
-            const attestationNullifiers = userStateTransitionedEvent.args?.userTransitionedData.attestationNullifiers.map((n) => BigInt(n))
-            const epkNullifiers = userStateTransitionedEvent.args?.userTransitionedData.epkNullifiers.map((n) => BigInt(n))
-=======
-            const attestationNullifiersInEvent = userStateTransitionedEvent.args?._attestationNullifiers.map((nullifier) => BigInt(nullifier) % BigInt(2 ** unirepState.nullifierTreeDepth))
-            const epkNullifiersInEvent = userStateTransitionedEvent.args?._epkNullifiers.map((nullifier) => BigInt(nullifier) % BigInt(2 ** unirepState.nullifierTreeDepth))
->>>>>>> 7ed19fe5
+            const attestationNullifiersInEvent = userStateTransitionedEvent.args?.userTransitionedData.attestationNullifiers.map((nullifier) => BigInt(nullifier) % BigInt(2 ** unirepState.nullifierTreeDepth))
+            const epkNullifiersInEvent = userStateTransitionedEvent.args?.userTransitionedData.epkNullifiers.map((nullifier) => BigInt(nullifier) % BigInt(2 ** unirepState.nullifierTreeDepth))
             // Combine nullifiers and mod them
             const allNullifiersInEvent = attestationNullifiersInEvent.concat(epkNullifiersInEvent).map((nullifier) => BigInt(nullifier) % BigInt(2 ** unirepState.nullifierTreeDepth))
 
@@ -638,17 +633,10 @@
                 continue
             }
 
-<<<<<<< HEAD
-            const attestationNullifiers = userStateTransitionedEvent.args?.userTransitionedData.attestationNullifiers.map((n) => BigInt(n))
-            const epkNullifiers_ = userStateTransitionedEvent.args?.userTransitionedData.epkNullifiers.map((n) => BigInt(n))
-            // Combine nullifiers and mod them
-            const allNullifiers = attestationNullifiers.concat(epkNullifiers_).map((nullifier) => BigInt(nullifier) % BigInt(2 ** unirepState.nullifierTreeDepth))
-=======
-            const attestationNullifiersInEvent = userStateTransitionedEvent.args?._attestationNullifiers.map((nullifier) => BigInt(nullifier) % BigInt(2 ** unirepState.nullifierTreeDepth))
-            const epkNullifiersInEvent = userStateTransitionedEvent.args?._epkNullifiers.map((nullifier) => BigInt(nullifier) % BigInt(2 ** unirepState.nullifierTreeDepth))
+            const attestationNullifiersInEvent = userStateTransitionedEvent.args?.userTransitionedData.attestationNullifiers.map((nullifier) => BigInt(nullifier) % BigInt(2 ** unirepState.nullifierTreeDepth))
+            const epkNullifiersInEvent = userStateTransitionedEvent.args?.userTransitionedData.epkNullifiers.map((nullifier) => BigInt(nullifier) % BigInt(2 ** unirepState.nullifierTreeDepth))
             // Combine nullifiers and mod them
             const allNullifiersInEvent = attestationNullifiersInEvent.concat(epkNullifiersInEvent)
->>>>>>> 7ed19fe5
 
             let isNullifierSeen = false
             // Verify nullifiers are not seen before
@@ -670,13 +658,8 @@
                 (userStateTransitionedEvent.args?.userTransitionedData.fromEpoch.toNumber() === userState.latestTransitionedEpoch)
             ) {
                 let epkNullifiersMatched = 0
-<<<<<<< HEAD
-                for (const nullifier of epkNullifiers_) {
-                    if (epkNullifiers.indexOf(nullifier % BigInt(2 ** unirepState.nullifierTreeDepth)) !== -1) epkNullifiersMatched++
-=======
                 for (const nullifier of epkNullifiers) {
                     if (epkNullifiersInEvent.indexOf(nullifier) !== -1) epkNullifiersMatched++
->>>>>>> 7ed19fe5
                 }
                 // Here we assume all epoch keys are processed in the same epoch. If this assumption does not
                 // stand anymore, below `epkNullifiersMatched` check should be changed.
