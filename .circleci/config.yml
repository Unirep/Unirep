version: 2.1
workflows:
    lint_and_test:
        jobs:
            - build
            - lint
            - core-test:
                  requires:
                      - build
            - circuits-test:
                  requires:
                      - build
            - contracts-test:
                  requires:
                      - build
                  filters:
                      branches:
                          ignore:
                              - main
            - contracts-test-coverage:
                  context: cloudflare
                  requires:
                      - build
                  filters:
                      branches:
                          only:
                              - main
            - contracts-coverage:
                  context: cloudflare
                  requires:
                      - contracts-test-coverage
                  filters:
                      branches:
                          only:
                              - main
                              - v1.1
            - utils-test:
                  requires:
                      - build
            - docs-publish:
                  context: cloudflare
                  requires:
                      - build
                  filters:
                      branches:
                          only:
                              - main
                              - v1.1
            - subgraph-test:
                  requires:
                      - build

# Just for reusing below
step_defs:
    - run: &node_version
          name: Set Node version
          command: |
              nvm install v16
              nvm alias default v16
              echo "nvm use default" >> $BASH_ENV
    - run: &check_version
          name: Check Node version
          command: node -v | grep v16
    - run: &download_circom
          name: Download Circom
          command: |
              sudo wget -O /usr/bin/circom https://github.com/iden3/circom/releases/download/v2.1.6/circom-linux-amd64
              sudo chmod +x /usr/bin/circom
              circom --version

jobs:
    build:
        machine:
            image: ubuntu-2204:2022.04.1
        environment:
            ABI_ORIGIN: packages/contracts/abi/Unirep.json
            ABI_COPY: packages/contracts/abi/Unirep_temp.json
        steps:
            - checkout
            - attach_workspace:
                  at: ~/project
            - run: *node_version
            - run: *check_version
            - run: *download_circom
            - run:
                  name: Install Packages
                  command: yarn
            - run:
                  name: Build
                  command: |
                      cp $ABI_ORIGIN $ABI_COPY
                      yarn build
            - run:
                  name: Check ABI
                  command: |
                      diff $ABI_ORIGIN $ABI_COPY
                      rm $ABI_COPY
            - persist_to_workspace:
                  root: ~/project
                  paths:
                      - node_modules
<<<<<<< HEAD
                      - packages/circuits/zksnarkBuild
                      - packages/circuits/dist
                      - packages/contracts/build
                      - packages/contracts/cache
                      - packages/contracts/typechain
                      - packages/contracts/contracts/verifiers
                      - packages/core/build
                      - packages/core/cache
                      - packages/test/build
                      - packages/utils/build
                      - packages/subgraph
=======
                      - packages/
>>>>>>> 7d582b26
    lint:
        machine:
            image: ubuntu-2204:2022.04.1
        resource_class: medium
        steps:
            - checkout
            - run: *node_version
            - run: *check_version
            - run:
                  name: Install
                  command: yarn
            - run:
                  name: Lint
                  command: yarn lint --check
    core-test:
        parallelism: 4
        resource_class: large
        machine:
            image: ubuntu-2204:2022.04.1
        steps:
            - checkout
            - attach_workspace:
                  at: ~/project
            - run: *node_version
            - run: *check_version
            - run:
                  name: Test
                  command: |
                      cd packages/core
                      TEST_FILES=$(circleci tests glob "test/*.test.ts" | circleci tests split)
                      yarn test-ci $TEST_FILES
    circuits-test:
        resource_class: medium
        machine:
            image: ubuntu-2204:2022.04.1
        steps:
            - checkout
            - attach_workspace:
                  at: ~/project
            - run: *node_version
            - run: *check_version
            - run: *download_circom
            - run:
                  name: Test
                  command: yarn circuits test
    contracts-test:
        parallelism: 4
        resource_class: large
        machine:
            image: ubuntu-2204:2022.04.1
        steps:
            - checkout
            - attach_workspace:
                  at: ~/project
            - run: *node_version
            - run: *check_version
            - run:
                  name: Test
                  command: |
                      cd packages/contracts
                      TEST_FILES=$(circleci tests glob "test/*.test.ts" | circleci tests split)
                      yarn test-ci $TEST_FILES
    contracts-test-coverage:
        resource_class: large
        machine:
            image: ubuntu-2204:2022.04.1
        steps:
            - checkout
            - attach_workspace:
                  at: ~/project
            - run: *node_version
            - run: *check_version
            - run:
                  name: Test
                  command: yarn contracts coverage
            - persist_to_workspace:
                  root: ~/project
                  paths:
                      - packages/contracts
    contracts-coverage:
        resource_class: medium
        machine:
            image: ubuntu-2204:2022.04.1
        steps:
            - checkout
            - attach_workspace:
                  at: ~/project
            - run: *node_version
            - run: *check_version
            - run:
                  name: Upload Coverage
                  command: |
                      cd packages/contracts
                      npx wrangler@2.1 publish
    utils-test:
        resource_class: medium
        machine:
            image: ubuntu-2204:2022.04.1
        steps:
            - checkout
            - attach_workspace:
                  at: ~/project
            - run: *node_version
            - run: *check_version
            - run:
                  name: Test
                  command: yarn utils test
    docs-publish:
        resource_class: medium
        machine:
            image: ubuntu-2204:2022.04.1
        steps:
            - checkout
            - attach_workspace:
                  at: ~/project
            - run: *node_version
            - run: *check_version
            - run:
                  name: Build Docs Site
                  command: yarn docs build
            - run:
                  name: Publish Docs Site
                  command: |
                      cd packages/docs
                      npx wrangler@2.1 publish
    subgraph-test:
        resource_class: medium
        machine:
            image: ubuntu-2204:2022.04.1
        steps:
            - checkout
            - attach_workspace:
                  at: ~/project
            - run: *node_version
            - run: *check_version
            - run:
                  name: Install dependencies
                  command: |
                      sudo apt-get update
                      sudo apt-get install libpq5
            - run:
                  name: Test
                  command: yarn subgraph test<|MERGE_RESOLUTION|>--- conflicted
+++ resolved
@@ -99,21 +99,7 @@
                   root: ~/project
                   paths:
                       - node_modules
-<<<<<<< HEAD
-                      - packages/circuits/zksnarkBuild
-                      - packages/circuits/dist
-                      - packages/contracts/build
-                      - packages/contracts/cache
-                      - packages/contracts/typechain
-                      - packages/contracts/contracts/verifiers
-                      - packages/core/build
-                      - packages/core/cache
-                      - packages/test/build
-                      - packages/utils/build
-                      - packages/subgraph
-=======
                       - packages/
->>>>>>> 7d582b26
     lint:
         machine:
             image: ubuntu-2204:2022.04.1
