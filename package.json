--- conflicted
+++ resolved
@@ -17,16 +17,10 @@
         "circuits": "yarn workspace @unirep/circuits run",
         "utils": "yarn workspace @unirep/utils run",
         "docs": "yarn workspace @unirep/docs run",
-<<<<<<< HEAD
         "subgraph": "yarn workspace @unirep/subgraph run",
-        "build": "yarn workspaces foreach -t run build",
-        "pre": "yarn workspaces foreach -t run pre",
-        "test": "yarn workspaces foreach -t run test",
-=======
         "build": "lerna run build",
         "pre": "yarn workspaces run pre",
         "test": "yarn workspaces run test",
->>>>>>> 7d582b26
         "lint": "prettier .",
         "lint:fix": "prettier . --write",
         "prepare": "husky install"
