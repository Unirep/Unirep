import {
    SNARK_FIELD_SIZE,
    genRandomSalt as _genRandomSalt,
    stringifyBigInts,
    unstringifyBigInts,
} from 'maci-crypto'
import circom from 'circomlibjs'

export const [, hash1, hash2, hash3, hash4, hash5] = Array(6)
    .fill(null)
    .map((_, i) => (inputs) => {
        if (!Array.isArray(inputs))
            throw new Error(
                `@unirep/crypto invalid hash${i} input, expected array`
            )
        if (inputs.length !== i)
            throw new Error(`@unirep/crypto invalid hash${i} input length`)
        return circom.poseidon(inputs)
    })

export const hashLeftRight = (input1: any, input2: any) =>
    hash2([input1, input2])
export const hashOne = (input: any) => hash1([input])
export const genRandomSalt = () => _genRandomSalt() as bigint

<<<<<<< HEAD
export { SNARK_FIELD_SIZE, genRandomSalt, stringifyBigInts, unstringifyBigInts }

export const genEpochKey = (
    identityNullifier: bigint,
    attesterId: bigint | string,
    epoch: bigint | number,
    nonce: bigint | number,
    maxEpochKey: bigint | number
): bigint => {
    const epochKey = hash4([
        identityNullifier as any,
        BigInt(attesterId),
        epoch,
        BigInt(nonce),
    ]).valueOf()
    // Adjust epoch key size according to epoch tree depth
    const epochKeyModed = epochKey % BigInt(maxEpochKey)
    return epochKeyModed
}

export const genEpochNullifier = (
    identityNullifier: bigint,
    attesterId: bigint | string,
    epoch: number | bigint
): bigint => {
    return hash3([BigInt(attesterId), BigInt(epoch), identityNullifier as any])
}

export const genStateTreeLeaf = (
    idNullifier: bigint,
    attesterId: bigint | string,
    epoch: bigint | number,
    posRep: bigint | number,
    negRep: bigint | number
): bigint => {
    return hash5([
        idNullifier,
        BigInt(attesterId),
        BigInt(epoch),
        BigInt(posRep),
        BigInt(negRep),
    ])
}
=======
export { SNARK_FIELD_SIZE, stringifyBigInts, unstringifyBigInts }
>>>>>>> 5ef3fa8e
<|MERGE_RESOLUTION|>--- conflicted
+++ resolved
@@ -23,8 +23,7 @@
 export const hashOne = (input: any) => hash1([input])
 export const genRandomSalt = () => _genRandomSalt() as bigint
 
-<<<<<<< HEAD
-export { SNARK_FIELD_SIZE, genRandomSalt, stringifyBigInts, unstringifyBigInts }
+export { SNARK_FIELD_SIZE, stringifyBigInts, unstringifyBigInts }
 
 export const genEpochKey = (
     identityNullifier: bigint,
@@ -66,7 +65,4 @@
         BigInt(posRep),
         BigInt(negRep),
     ])
-}
-=======
-export { SNARK_FIELD_SIZE, stringifyBigInts, unstringifyBigInts }
->>>>>>> 5ef3fa8e
+}