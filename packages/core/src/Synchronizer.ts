--- conflicted
+++ resolved
@@ -19,14 +19,11 @@
     decodeBigIntArray,
 } from './utils'
 import {
-<<<<<<< HEAD
-=======
     Prover,
     Circuit,
     formatProofForSnarkjsVerification,
 } from '@unirep/circuits'
 import {
->>>>>>> 973630f4
     hashLeftRight,
     SparseMerkleTree,
     IncrementalMerkleTree,
@@ -600,38 +597,25 @@
         if (!decodedData) {
             throw new Error('Failed to decode data')
         }
-        const args = decodedData.proof
-
-        const emptyArray = []
-        const formatPublicSignals = emptyArray
-            .concat(
-                args.epoch,
-                args.epochKey,
-                args.globalStateTree,
-                args.attesterId,
-                args.userHasSignedUp
-            )
-            .map((n) => BigInt(n))
-        const formattedProof = args.proof.map((n) => BigInt(n))
-        const proof = encodeBigIntArray(formattedProof)
-        const publicSignals = encodeBigIntArray(formatPublicSignals)
-        const isValid = await this.prover.verifyProof(
-            Circuit.proveUserSignUp,
-            formatPublicSignals,
-            formatProofForSnarkjsVerification(formattedProof)
-        )
+        const { publicSignals, proof } = decodedData
+        const signUpProof = new SignUpProof(
+            publicSignals,
+            formatProofForSnarkjsVerification(proof),
+            this.prover
+        )
+        const isValid = await signUpProof.verify()
         const exist = await this.GSTRootExists(
-            args.globalStateTree.toString(),
+            signUpProof.globalStateTree.toString(),
             _epoch
         )
 
         db.create('Proof', {
             index: _proofIndex,
             epoch: _epoch,
-            proof: proof,
-            publicSignals: publicSignals,
+            proof: encodeBigIntArray(proof),
+            publicSignals: encodeBigIntArray(publicSignals),
             transactionHash: event.transactionHash,
-            globalStateTree: args.globalStateTree.toString(),
+            globalStateTree: signUpProof.globalStateTree.toString(),
             event: 'IndexedUserSignedUpProof',
             valid: isValid && exist,
         })
@@ -648,35 +632,19 @@
         if (!decodedData) {
             throw new Error('Failed to decode data')
         }
-        const args = decodedData.proof
-        const emptyArray = []
-        const formatPublicSignals = emptyArray
-            .concat(
-                args.repNullifiers,
-                args.epoch,
-                args.epochKey,
-                args.globalStateTree,
-                args.attesterId,
-                args.proveReputationAmount,
-                args.minRep,
-                args.proveGraffiti,
-                args.graffitiPreImage
-            )
-            .map((n) => BigInt(n))
-        const formattedProof = args.proof.map((n) => BigInt(n))
-        const proof = encodeBigIntArray(formattedProof)
-        const publicSignals = encodeBigIntArray(formatPublicSignals)
-        const isValid = await this.prover.verifyProof(
-            Circuit.proveReputation,
-            formatPublicSignals,
-            formatProofForSnarkjsVerification(formattedProof)
-        )
+        const { publicSignals, proof } = decodedData
+        const formattedProof = new ReputationProof(
+            publicSignals,
+            formatProofForSnarkjsVerification(proof),
+            this.prover
+        )
+        const isValid = await formattedProof.verify()
         const exist = await this.GSTRootExists(
-            args.globalStateTree.toString(),
+            formattedProof.globalStateTree.toString(),
             _epoch
         )
-        const repNullifiers = args.repNullifiers
-            .map((n) => BigInt(n).toString())
+        const repNullifiers = formattedProof.repNullifiers
+            .map((n) => n.toString())
             .filter((n) => n !== '0')
 
         const existingNullifier = await this._db.findOne('Nullifier', {
@@ -704,10 +672,10 @@
         db.create('Proof', {
             index: _proofIndex,
             epoch: _epoch,
-            proof: proof,
-            publicSignals: publicSignals,
+            proof: encodeBigIntArray(proof),
+            publicSignals: encodeBigIntArray(publicSignals),
             transactionHash: event.transactionHash,
-            globalStateTree: args.globalStateTree.toString(),
+            globalStateTree: formattedProof.globalStateTree.toString(),
             event: 'IndexedReputationProof',
             valid: isValid && exist && !existingNullifier,
         })
@@ -724,32 +692,25 @@
         if (!decodedData) {
             throw new Error('Failed to decode data')
         }
-        const args = decodedData.proof
-
-        const emptyArray = []
-        const formatPublicSignals = emptyArray
-            .concat(args.globalStateTree, args.epoch, args.epochKey)
-            .map((n) => BigInt(n))
-        const formattedProof = args.proof.map((n) => BigInt(n))
-        const proof = encodeBigIntArray(formattedProof)
-        const publicSignals = encodeBigIntArray(formatPublicSignals)
-        const isValid = await this.prover.verifyProof(
-            Circuit.verifyEpochKey,
-            formatPublicSignals,
-            formatProofForSnarkjsVerification(formattedProof)
-        )
+        const { publicSignals, proof } = decodedData
+        const epkProof = new EpochKeyProof(
+            publicSignals,
+            formatProofForSnarkjsVerification(proof),
+            this.prover
+        )
+        const isValid = await epkProof.verify()
         const exist = await this.GSTRootExists(
-            args.globalStateTree.toString(),
+            epkProof.globalStateTree.toString(),
             _epoch
         )
 
         db.create('Proof', {
             index: _proofIndex,
             epoch: _epoch,
-            proof: proof,
-            publicSignals: publicSignals,
+            proof: encodeBigIntArray(proof),
+            publicSignals: encodeBigIntArray(publicSignals),
             transactionHash: event.transactionHash,
-            globalStateTree: args.globalStateTree.toString(),
+            globalStateTree: epkProof.globalStateTree.toString(),
             event: 'IndexedEpochKeyProof',
             valid: isValid && exist,
         })
@@ -900,32 +861,27 @@
         if (!decodedData) {
             throw new Error('Failed to decode data')
         }
+        const { publicSignals, proof } = decodedData
+        const startTransitionProof = new StartTransitionProof(
+            publicSignals,
+            formatProofForSnarkjsVerification(proof),
+            this.prover
+        )
         const existingGSTRoot = await this._db.findOne('GSTRoot', {
             where: {
                 root: _globalStateTree.toString(),
             },
         })
-        const _blindedHashChain = BigInt(decodedData.blindedHashChain)
-        const formatPublicSignals = [
-            _blindedUserState,
-            _blindedHashChain,
-            _globalStateTree,
-        ]
-        const formattedProof = decodedData.proof.map((n) => BigInt(n))
-        const isValid = await this.prover.verifyProof(
-            Circuit.startTransition,
-            formatPublicSignals,
-            formatProofForSnarkjsVerification(formattedProof)
-        )
-
-        const proof = encodeBigIntArray(formattedProof)
+
+        const isValid = await startTransitionProof.verify()
 
         db.create('Proof', {
             index: _proofIndex,
-            blindedUserState: _blindedUserState.toString(),
-            blindedHashChain: _blindedHashChain.toString(),
-            globalStateTree: _globalStateTree.toString(),
-            proof: proof,
+            blindedUserState: startTransitionProof.blindedUserState.toString(),
+            blindedHashChain: startTransitionProof.blindedHashChain.toString(),
+            globalStateTree: startTransitionProof.globalStateTree.toString(),
+            proof: encodeBigIntArray(proof),
+            publicSignals: encodeBigIntArray(publicSignals),
             transactionHash: event.transactionHash,
             event: 'IndexedStartedTransitionProof',
             valid: !!(existingGSTRoot && isValid),
@@ -943,34 +899,25 @@
         if (!decodedData) {
             throw new Error('Failed to decode data')
         }
-        const _outputBlindedUserState = BigInt(
-            decodedData.outputBlindedUserState
-        )
-        const _outputBlindedHashChain = BigInt(
-            decodedData.outputBlindedHashChain
-        )
-
-        const formatPublicSignals = [
-            _outputBlindedUserState,
-            _outputBlindedHashChain,
-            _inputBlindedUserState,
-        ]
-        const formattedProof = decodedData.proof.map((n) => BigInt(n))
-        const isValid = await this.prover.verifyProof(
-            Circuit.processAttestations,
-            formatPublicSignals,
-            formatProofForSnarkjsVerification(formattedProof)
-        )
-
-        const proof = encodeBigIntArray(formattedProof)
+        const { publicSignals, proof } = decodedData
+        const processAttestationProof = new ProcessAttestationsProof(
+            publicSignals,
+            formatProofForSnarkjsVerification(proof),
+            this.prover
+        )
+
+        const isValid = await processAttestationProof.verify()
 
         db.create('Proof', {
             index: _proofIndex,
-            outputBlindedUserState: _outputBlindedUserState.toString(),
-            outputBlindedHashChain: _outputBlindedHashChain.toString(),
+            outputBlindedUserState:
+                processAttestationProof.outputBlindedUserState.toString(),
+            outputBlindedHashChain:
+                processAttestationProof.outputBlindedHashChain.toString(),
             inputBlindedUserState: _inputBlindedUserState.toString(),
             globalStateTree: '0',
-            proof: proof,
+            proof: encodeBigIntArray(proof),
+            publicSignals: encodeBigIntArray(publicSignals),
             transactionHash: event.transactionHash,
             event: 'IndexedProcessedAttestationsProof',
             valid: isValid,
@@ -987,42 +934,27 @@
         if (!decodedData) {
             throw new Error('Failed to decode data')
         }
-        const args = decodedData.proof
+        const { publicSignals, proof } = decodedData
         const proofIndexRecords = decodedData.proofIndexRecords.map((n) =>
             Number(n)
         )
-
-        const emptyArray = []
-        const formatPublicSignals = emptyArray
-            .concat(
-                args.newGlobalStateTreeLeaf,
-                args.epkNullifiers,
-                args.transitionFromEpoch,
-                args.blindedUserStates,
-                args.fromGlobalStateTree,
-                args.blindedHashChains,
-                args.fromEpochTree
-            )
-            .map((n) => BigInt(n))
-        const formattedProof = args.proof.map((n) => BigInt(n))
-        const proof = encodeBigIntArray(formattedProof)
-        const publicSignals = encodeBigIntArray(formatPublicSignals)
-        const isValid = await this.prover.verifyProof(
-            Circuit.userStateTransition,
-            formatPublicSignals,
-            formatProofForSnarkjsVerification(formattedProof)
-        )
+        const ustProof = new UserTransitionProof(
+            publicSignals,
+            formatProofForSnarkjsVerification(proof),
+            this.prover
+        )
+        const isValid = await ustProof.verify()
         const exist = await this.GSTRootExists(
-            args.fromGlobalStateTree.toString(),
-            Number(args.transitionFromEpoch)
+            ustProof.fromGlobalStateTree.toString(),
+            Number(ustProof.transitionFromEpoch)
         )
 
         db.create('Proof', {
             index: _proofIndex,
-            proof: proof,
-            publicSignals: publicSignals,
-            blindedUserState: args.blindedUserStates[0].toString(),
-            globalStateTree: args.fromGlobalStateTree.toString(),
+            proof: encodeBigIntArray(proof),
+            publicSignals: encodeBigIntArray(publicSignals),
+            blindedUserState: ustProof.blindedUserStates[0].toString(),
+            globalStateTree: ustProof.fromGlobalStateTree.toString(),
             proofIndexRecords: proofIndexRecords,
             transactionHash: event.transactionHash,
             event: 'IndexedUserStateTransitionProof',
@@ -1167,11 +1099,6 @@
         const epkNullifiers = formatProof.epkNullifiers
             .map((n) => n.toString())
             .filter((n) => n !== '0')
-<<<<<<< HEAD
-        const exists = await this.checkGSTRoot(fromEpoch, gstRoot)
-        if (!exists) return
-
-=======
 
         await this._checkValidEpoch(fromEpoch)
         {
@@ -1186,7 +1113,6 @@
                 return
             }
         }
->>>>>>> 973630f4
         {
             const existingRoot = await this._db.findOne('Epoch', {
                 where: {
@@ -1248,297 +1174,6 @@
     async epochEndedEvent(event: ethers.Event, db: TransactionDB) {
         const epoch = Number(event?.topics[1])
         const treeDepths = await this.unirepContract.treeDepths()
-<<<<<<< HEAD
-
-        const USTRoot = await computeInitUserStateRoot(
-            treeDepths.userStateTreeDepth,
-            attesterId,
-            airdrop
-        )
-        const newGSTLeaf = hashLeftRight(idCommitment, USTRoot)
-        this.GSTLeaves[epoch].push(newGSTLeaf)
-
-        // update GST when new leaf is inserted
-        // keep track of each GST root when verifying proofs
-        this.globalStateTree[epoch].insert(newGSTLeaf)
-        this.epochGSTRootMap[epoch].set(
-            this.globalStateTree[epoch].root.toString(),
-            true
-        )
-
-        // save the new leaf
-        const leafIndexInEpoch = await this._db.count('GSTLeaf', {
-            epoch,
-        })
-        db.create('GSTLeaf', {
-            epoch,
-            transactionHash,
-            hash: newGSTLeaf.toString(),
-            index: leafIndexInEpoch,
-        })
-        db.create('GSTRoot', {
-            epoch,
-            root: this.globalStateTree[epoch].root.toString(),
-        })
-    }
-
-    async USTProofEvent(event: ethers.Event, db: TransactionDB) {
-        const _proofIndex = Number(event.topics[1])
-        const decodedData = this.unirepContract.interface.decodeEventLog(
-            'IndexedUserStateTransitionProof',
-            event.data
-        )
-        if (!decodedData) {
-            throw new Error('Failed to decode data')
-        }
-        const proofIndexRecords = decodedData.proofIndexRecords.map((n) =>
-            Number(n)
-        )
-
-        const formatPublicSignals = decodedData.publicSignals.map((n) =>
-            BigInt(n)
-        )
-        const formattedProof = decodedData.proof.map((n) => BigInt(n))
-        const proof = encodeBigIntArray(formattedProof)
-        const publicSignals = encodeBigIntArray(formatPublicSignals)
-        const args = new UserTransitionProof(
-            decodedData.publicSignals,
-            formatProofForSnarkjsVerification(decodedData.proof)
-        )
-        const isValid = await this.prover.verifyProof(
-            Circuit.userStateTransition,
-            formatPublicSignals,
-            formatProofForSnarkjsVerification(formattedProof)
-        )
-
-        db.create('Proof', {
-            index: _proofIndex,
-            proof: proof,
-            publicSignals: publicSignals,
-            blindedUserState: args.blindedUserStates[0].toString(),
-            globalStateTree: args.fromGlobalStateTree.toString(),
-            proofIndexRecords: proofIndexRecords,
-            transactionHash: event.transactionHash,
-            event: 'IndexedUserStateTransitionProof',
-            valid: isValid,
-        })
-    }
-
-    async processAttestationProofEvent(event: ethers.Event, db: TransactionDB) {
-        const _proofIndex = Number(event.topics[1])
-        const _inputBlindedUserState = BigInt(event.topics[2])
-        const decodedData = this.unirepContract.interface.decodeEventLog(
-            'IndexedProcessedAttestationsProof',
-            event.data
-        )
-        if (!decodedData) {
-            throw new Error('Failed to decode data')
-        }
-        const args = new ProcessAttestationsProof(
-            decodedData.publicSignals,
-            formatProofForSnarkjsVerification(decodedData.proof)
-        )
-        const _outputBlindedUserState = BigInt(
-            args.outputBlindedUserState.toString()
-        )
-
-        const _outputBlindedHashChain = BigInt(
-            args.outputBlindedHashChain.toString()
-        )
-
-        const formattedProof = decodedData.proof.map((n) => BigInt(n))
-        const isValid = await this.prover.verifyProof(
-            Circuit.processAttestations,
-            decodedData.publicSignals,
-            formatProofForSnarkjsVerification(formattedProof)
-        )
-
-        const proof = encodeBigIntArray(formattedProof)
-
-        db.create('Proof', {
-            index: _proofIndex,
-            outputBlindedUserState: _outputBlindedUserState.toString(),
-            outputBlindedHashChain: _outputBlindedHashChain.toString(),
-            inputBlindedUserState: _inputBlindedUserState.toString(),
-            globalStateTree: '0',
-            proof: proof,
-            transactionHash: event.transactionHash,
-            event: 'IndexedProcessedAttestationsProof',
-            valid: isValid,
-        })
-    }
-
-    async startUSTProofEvent(event: ethers.Event, db: TransactionDB) {
-        const _proofIndex = Number(event.topics[1])
-        const _blindedUserState = BigInt(event.topics[2])
-        const _globalStateTree = BigInt(event.topics[3])
-        const decodedData = this.unirepContract.interface.decodeEventLog(
-            'IndexedStartedTransitionProof',
-            event.data
-        )
-        if (!decodedData) {
-            throw new Error('Failed to decode data')
-        }
-        const args = new StartTransitionProof(
-            decodedData.publicSignals,
-            formatProofForSnarkjsVerification(decodedData.proof)
-        )
-        const _blindedHashChain = args.blindedHashChain
-        const formattedProof = decodedData.proof.map((n) => BigInt(n))
-        const isValid = await this.prover.verifyProof(
-            Circuit.startTransition,
-            decodedData.publicSignals,
-            formatProofForSnarkjsVerification(formattedProof)
-        )
-
-        const proof = encodeBigIntArray(formattedProof)
-
-        db.create('Proof', {
-            index: _proofIndex,
-            blindedUserState: _blindedUserState.toString(),
-            blindedHashChain: _blindedHashChain.toString(),
-            globalStateTree: _globalStateTree.toString(),
-            proof: proof,
-            transactionHash: event.transactionHash,
-            event: 'IndexedStartedTransitionProof',
-            valid: isValid,
-        })
-    }
-
-    async userSignedUpProofEvent(event: ethers.Event, db: TransactionDB) {
-        const _proofIndex = Number(event.topics[1])
-        const _epoch = Number(event.topics[2])
-        const decodedData = this.unirepContract.interface.decodeEventLog(
-            'IndexedUserSignedUpProof',
-            event.data
-        )
-        if (!decodedData) {
-            throw new Error('Failed to decode data')
-        }
-        const args = new SignUpProof(
-            decodedData.publicSignals,
-            formatProofForSnarkjsVerification(decodedData.proof)
-        )
-
-        const formatPublicSignals = decodedData.publicSignals.map((n) =>
-            BigInt(n)
-        )
-        const formattedProof = decodedData.proof.map((n) => BigInt(n))
-        const proof = encodeBigIntArray(formattedProof)
-        const publicSignals = encodeBigIntArray(formatPublicSignals)
-        let isValid = await this.prover.verifyProof(
-            Circuit.proveUserSignUp,
-            formatPublicSignals,
-            formatProofForSnarkjsVerification(formattedProof)
-        )
-
-        const exists = await this.checkGSTRoot(
-            _epoch,
-            args.globalStateTree.toString()
-        )
-        if (!exists) isValid = false
-
-        db.create('Proof', {
-            index: _proofIndex,
-            epoch: _epoch,
-            proof: proof,
-            publicSignals: publicSignals,
-            transactionHash: event.transactionHash,
-            globalStateTree: args.globalStateTree.toString(),
-            event: 'IndexedUserSignedUpProof',
-            valid: isValid,
-        })
-    }
-
-    async reputationProofEvent(event: ethers.Event, db: TransactionDB) {
-        const _proofIndex = Number(event.topics[1])
-        const _epoch = Number(event.topics[2])
-        const decodedData = this.unirepContract.interface.decodeEventLog(
-            'IndexedReputationProof',
-            event.data
-        )
-        if (!decodedData) {
-            throw new Error('Failed to decode data')
-        }
-        const args = new ReputationProof(
-            decodedData.publicSignals,
-            formatProofForSnarkjsVerification(decodedData.proof)
-        )
-        const formatPublicSignals = decodedData.publicSignals.map((n) =>
-            BigInt(n)
-        )
-        const formattedProof = decodedData.proof.map((n) => BigInt(n))
-        const proof = encodeBigIntArray(formattedProof)
-        const publicSignals = encodeBigIntArray(formatPublicSignals)
-        let isValid = await this.prover.verifyProof(
-            Circuit.proveReputation,
-            formatPublicSignals,
-            formatProofForSnarkjsVerification(formattedProof)
-        )
-
-        const exists = await this.checkGSTRoot(
-            _epoch,
-            args.globalStateTree.toString()
-        )
-        if (!exists) isValid = false
-
-        // TODO: verify reputation nullifiers
-
-        db.create('Proof', {
-            index: _proofIndex,
-            epoch: _epoch,
-            proof: proof,
-            publicSignals: publicSignals,
-            transactionHash: event.transactionHash,
-            globalStateTree: args.globalStateTree.toString(),
-            event: 'IndexedReputationProof',
-            valid: isValid,
-        })
-    }
-
-    async epochKeyProofEvent(event: ethers.Event, db: TransactionDB) {
-        const _proofIndex = Number(event.topics[1])
-        const _epoch = Number(event.topics[2])
-        const decodedData = this.unirepContract.interface.decodeEventLog(
-            'IndexedEpochKeyProof',
-            event.data
-        )
-        if (!decodedData) {
-            throw new Error('Failed to decode data')
-        }
-        const args = new EpochKeyProof(
-            decodedData.publicSignals,
-            formatProofForSnarkjsVerification(decodedData.proof)
-        )
-        const formatPublicSignals = decodedData.publicSignals.map((n) =>
-            BigInt(n)
-        )
-        const formattedProof = decodedData.proof.map((n) => BigInt(n))
-        const proof = encodeBigIntArray(formattedProof)
-        const publicSignals = encodeBigIntArray(formatPublicSignals)
-        let isValid = await this.prover.verifyProof(
-            Circuit.verifyEpochKey,
-            formatPublicSignals,
-            formatProofForSnarkjsVerification(formattedProof)
-        )
-
-        const exists = await this.checkGSTRoot(
-            _epoch,
-            args.globalStateTree.toString()
-        )
-        if (!exists) isValid = false
-
-        db.create('Proof', {
-            index: _proofIndex,
-            epoch: _epoch,
-            proof: proof,
-            publicSignals: publicSignals,
-            transactionHash: event.transactionHash,
-            globalStateTree: args.globalStateTree.toString(),
-            event: 'IndexedEpochKeyProof',
-            valid: isValid,
-        })
-=======
         const tree = await this.genEpochTree(epoch)
         db.upsert('Epoch', {
             where: {
@@ -1564,7 +1199,6 @@
             this.defaultGSTLeaf
         )
         return true
->>>>>>> 973630f4
     }
 
     async checkGSTRoot(epoch: number, root: string) {
