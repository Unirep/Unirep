import { EventEmitter } from 'events'
import { DB, TransactionDB } from 'anondb'
import { ethers } from 'ethers'
import {
    UserTransitionProof,
    StartTransitionProof,
    ProcessAttestationsProof,
    Attestation,
    IAttestation,
    SignUpProof,
    ReputationProof,
    EpochKeyProof,
} from '@unirep/contracts'
import {
    computeEmptyUserStateRoot,
    computeInitUserStateRoot,
    SMT_ONE_LEAF,
    encodeBigIntArray,
    decodeBigIntArray,
} from './utils'
import {
    Prover,
    Circuit,
    formatProofForSnarkjsVerification,
} from '@unirep/circuits'
import {
    hashLeftRight,
    SparseMerkleTree,
    IncrementalMerkleTree,
} from '@unirep/crypto'
import { ISettings } from './interfaces'

// For backward compatibility with the old AttestationEvent
// https://github.com/Unirep/contracts/blob/master/contracts/Unirep.sol#L125
const LEGACY_ATTESTATION_TOPIC =
    '0xdbd3d665448fee233664f2b549d5d40b93371f736ecc7f9bc421fe927bf0b376'

/**
 * The synchronizer is used to construct the Unirep state. After events are emitted from the Unirep contract,
 * the synchronizer will verify the events and then save the states.
 */
export class Synchronizer extends EventEmitter {
    protected _db: DB
    prover: Prover
    provider: any
    unirepContract: ethers.Contract
    public settings: ISettings
    // GST for current epoch
    private _globalStateTree?: IncrementalMerkleTree
    protected defaultGSTLeaf?: BigInt

    private get globalStateTree() {
        if (!this._globalStateTree) {
            throw new Error('Synchronizer: in memory GST not initialized')
        }
        return this._globalStateTree
    }

    /**
     * Maybe we can default the DB argument to an in memory implementation so
     * that downstream packages don't have to worry about it unless they want
     * to persist things?
     **/
    constructor(db: DB, prover: Prover, unirepContract: ethers.Contract) {
        super()
        this._db = db
        this.unirepContract = unirepContract
        this.provider = this.unirepContract.provider
        this.prover = prover
        this.settings = {
            globalStateTreeDepth: 0,
            userStateTreeDepth: 0,
            epochTreeDepth: 0,
            numEpochKeyNoncePerEpoch: 0,
            attestingFee: ethers.utils.parseEther('0'),
            epochLength: 0,
            maxReputationBudget: 0,
            numAttestationsPerProof: 0,
        }
    }

    async setup() {
        const config = await this.unirepContract.config()
        this.settings.globalStateTreeDepth = config.globalStateTreeDepth
        this.settings.userStateTreeDepth = config.userStateTreeDepth
        this.settings.epochTreeDepth = config.epochTreeDepth
        this.settings.numEpochKeyNoncePerEpoch =
            config.numEpochKeyNoncePerEpoch.toNumber()
        this.settings.attestingFee = config.attestingFee
        this.settings.epochLength = config.epochLength.toNumber()
        this.settings.maxReputationBudget =
            config.maxReputationBudget.toNumber()
        this.settings.numAttestationsPerProof =
            config.numAttestationsPerProof.toNumber()
        // load the GST for the current epoch
        // assume we're resuming a sync using the same database
        const epochs = await this._db.findMany('Epoch', {
            where: {
                sealed: false,
            },
        })
        if (epochs.length > 1) {
            throw new Error('Multiple unsealed epochs')
        }
        const emptyUserStateRoot = computeEmptyUserStateRoot(
            this.settings.userStateTreeDepth
        )
        this.defaultGSTLeaf = hashLeftRight(BigInt(0), emptyUserStateRoot)
        this._globalStateTree = new IncrementalMerkleTree(
            this.settings.globalStateTreeDepth,
            this.defaultGSTLeaf
        )
        // if it's a new sync, start with epoch 1
        const epoch = epochs[0]?.number ?? 1
        // otherwise load the leaves and insert them
        // TODO: index consistency verification, ensure that indexes are
        // sequential and no entries are skipped, e.g. 1,2,3,5,6,7
        const leaves = await this._db.findMany('GSTLeaf', {
            where: {
                epoch,
            },
            orderBy: {
                index: 'asc',
            },
        })
        for (const leaf of leaves) {
            this.globalStateTree.insert(leaf.hash)
        }
    }

    /**
     * Start synchronize the events with Unirep contract util a `stop()` is called.
     * The synchronizer will check the database first to check if
     * there is some states stored in database
     */
    async start() {
        await this.setup()
        const state = await this._db.findOne('SynchronizerState', {
            where: {},
        })
        if (!state) {
            await this._db.create('SynchronizerState', {
                latestProcessedBlock: 0,
                latestProcessedTransactionIndex: 0,
                latestProcessedEventIndex: 0,
                latestCompleteBlock: 0,
            })
        }
        this.startDaemon()
    }

    /**
     * Stop synchronizing with Unirep contract.
     */
    async stop() {
        const waitForStopped = new Promise((rs) => this.once('__stopped', rs))
        if (!this.emit('__stop')) {
            this.removeAllListeners('__stopped')
            throw new Error('No daemon is listening')
        }
        await waitForStopped
    }

    private async startDaemon() {
        const stoppedPromise = new Promise((rs) =>
            this.once('__stop', () => rs(null))
        )
        const waitForNewBlock = (afterBlock: number) =>
            new Promise(async (rs) => {
                const _latestBlock = await this.provider.getBlockNumber()
                if (_latestBlock > afterBlock) return rs(_latestBlock)
                this.provider.once('block', rs)
            })
        const startState = await this._db.findOne('SynchronizerState', {
            where: {},
        })
        let latestProcessed = startState?.latestCompleteBlock ?? 0
        for (;;) {
            const newBlockNumber = await Promise.race([
                waitForNewBlock(latestProcessed),
                stoppedPromise,
            ])
            // if newBlockNumber is null the daemon has been stopped
            if (newBlockNumber === null) break
            const allEvents = await this.loadNewEvents(
                latestProcessed + 1,
                newBlockNumber as number
            )
            const state = await this._db.findOne('SynchronizerState', {
                where: {},
            })
            if (!state) throw new Error('State not initialized')
            const unprocessedEvents = allEvents.filter((e) => {
                if (e.blockNumber === state.latestProcessedBlock) {
                    if (
                        e.transactionIndex ===
                        state.latestProcessedTransactionIndex
                    ) {
                        return e.logIndex > state.latestProcessedEventIndex
                    }
                    return (
                        e.transactionIndex >
                        state.latestProcessedTransactionIndex
                    )
                }
                return e.blockNumber > state.latestProcessedBlock
            })
            await this.processEvents(unprocessedEvents)
            await this._db.update('SynchronizerState', {
                where: {},
                update: {
                    latestCompleteBlock: newBlockNumber,
                },
            })
            latestProcessed = newBlockNumber
        }
        this.removeAllListeners('__stop')
        this.emit('__stopped')
    }

    // Overridden in subclasses
    async loadNewEvents(fromBlock: number, toBlock: number) {
        return this.unirepContract.queryFilter(
            this.unirepFilter,
            fromBlock,
            toBlock
        )
    }

    async processEvents(events: ethers.Event[]) {
        if (events.length === 0) return
        events.sort((a: any, b: any) => {
            if (a.blockNumber !== b.blockNumber) {
                return a.blockNumber - b.blockNumber
            }
            if (a.transactionIndex !== b.transactionIndex) {
                return a.transactionIndex - b.transactionIndex
            }
            return a.logIndex - b.logIndex
        })

        for (const event of events) {
            try {
                let success: boolean | undefined
                await this._db.transaction(async (db) => {
                    const handler = this.topicHandlers[event.topics[0]]
                    if (!handler) {
                        throw new Error(
                            `Unrecognized event topic "${event.topics[0]}"`
                        )
                    }
                    success = await handler(event, db)
                    db.update('SynchronizerState', {
                        where: {},
                        update: {
                            latestProcessedBlock: +event.blockNumber,
                            latestProcessedTransactionIndex:
                                +event.transactionIndex,
                            latestProcessedEventIndex: +event.logIndex,
                        },
                    })
                })
                if (success) this.emit(event.topics[0], event)
            } catch (err) {
                console.log(`Error processing event:`, err)
                console.log(event)
                throw err
            }
        }
    }

<<<<<<< HEAD
    /**
     * Wait the synchronizer to process the events until the latest block.
     */
    async waitForSync() {
        const latestBlock = await this.unirepContract.provider.getBlockNumber()
=======
    async waitForSync(blockNumber?: number) {
        const latestBlock =
            blockNumber ?? (await this.unirepContract.provider.getBlockNumber())
>>>>>>> f3502e1a
        for (;;) {
            const state = await this._db.findOne('SynchronizerState', {
                where: {},
            })
            if (state && state.latestCompleteBlock >= latestBlock) return
            await new Promise((r) => setTimeout(r, 250))
        }
    }

    async loadCurrentEpoch() {
        const currentEpoch = await this._db.findOne('Epoch', {
            where: {},
            orderBy: {
                number: 'desc',
            },
        })
        return (
            currentEpoch || {
                number: 1,
                sealed: false,
            }
        )
    }

    protected async _checkCurrentEpoch(epoch: number) {
        const currentEpoch = await this.loadCurrentEpoch()
        if (epoch !== currentEpoch.number) {
            throw new Error(
                `Synchronizer: Epoch (${epoch}) must be the same as the current epoch ${currentEpoch.number}`
            )
        }
    }

    protected async _checkValidEpoch(epoch: number) {
        const currentEpoch = await this.loadCurrentEpoch()
        if (epoch > currentEpoch.number) {
            throw new Error(
                `Synchronizer: Epoch (${epoch}) must be less than the current epoch ${currentEpoch.number}`
            )
        }
    }

    protected async _checkEpochKeyRange(epochKey: string) {
        if (BigInt(epochKey) >= BigInt(2 ** this.settings.epochTreeDepth)) {
            throw new Error(
                `Synchronizer: Epoch key (${epochKey}) greater than max leaf value(2**epochTreeDepth)`
            )
        }
    }

    protected async _isEpochKeySealed(epoch: number, epochKey: string) {
        const _epochKey = await this._db.findOne('EpochKey', {
            where: {
                epoch,
                key: epochKey,
            },
            include: {
                epochDoc: true,
            },
        })
        if (_epochKey && _epochKey?.epochDoc?.sealed) {
            throw new Error(
                `Synchronizer: Epoch key (${epochKey}) has been sealed`
            )
        }
    }

    async genGSTree(epoch: number): Promise<IncrementalMerkleTree> {
        await this._checkValidEpoch(epoch)
        const tree = new IncrementalMerkleTree(
            this.settings.globalStateTreeDepth,
            this.defaultGSTLeaf
        )
        const leaves = await this._db.findMany('GSTLeaf', {
            where: {
                epoch,
            },
            orderBy: {
                index: 'asc',
            },
        })
        for (const leaf of leaves) {
            tree.insert(leaf.hash)
        }
        return tree
    }

    /**
     * Get the epoch tree of a given epoch.
     * @param epoch Query a epoch tree of the epoch
     * @returns The epoch tree of the given epoch.
     */
    async genEpochTree(epoch: number) {
        await this._checkValidEpoch(epoch)
        const epochKeys = await this._db.findMany('EpochKey', {
            where: {
                epoch,
            },
        })
        const epochTreeLeaves = [] as any[]
        for (const epochKey of epochKeys) {
            await this._checkEpochKeyRange(epochKey.key)

            let hashChain: BigInt = BigInt(0)
            const attestations = await this._db.findMany('Attestation', {
                where: {
                    epoch,
                    epochKey: epochKey.key,
                    valid: true,
                },
                orderBy: {
                    index: 'asc',
                },
            })
            for (const attestation of attestations) {
                hashChain = hashLeftRight(attestation.hash, hashChain)
            }
            const sealedHashChainResult = hashLeftRight(BigInt(1), hashChain)
            const epochTreeLeaf = {
                epochKey: BigInt(epochKey.key),
                hashchainResult: sealedHashChainResult,
            }
            epochTreeLeaves.push(epochTreeLeaf)
        }

        const epochTree = new SparseMerkleTree(
            this.settings.epochTreeDepth,
            SMT_ONE_LEAF
        )
        // Add to epoch key hash chain map
        for (let leaf of epochTreeLeaves) {
            epochTree.update(leaf.epochKey, leaf.hashchainResult)
        }
        return epochTree
    }

    /**
     * Check if the global state tree root is stored in the database
     * @param GSTRoot The queried global state tree root
     * @param epoch The queried epoch of the global state tree
     * @returns True if the global state tree root is in the database, false otherwise.
     */
    async GSTRootExists(GSTRoot: BigInt | string, epoch: number) {
        await this._checkValidEpoch(epoch)
        const found = await this._db.findOne('GSTRoot', {
            where: {
                epoch,
                root: GSTRoot.toString(),
            },
        })
        return !!found
    }

    /**
     * Check if the epoch tree root is stored in the database.
     * @param _epochTreeRoot The queried epoch tree root
     * @param epoch The queried epoch of the epoch tree
     * @returns True if the epoch tree root is in the database, false otherwise.
     */
    async epochTreeRootExists(
        _epochTreeRoot: BigInt | string,
        epoch: number
    ): Promise<boolean> {
        await this._checkValidEpoch(epoch)
        const found = await this._db.findOne('Epoch', {
            where: {
                number: epoch,
                epochRoot: _epochTreeRoot.toString(),
            },
        })
        return !!found
    }

    /**
     * Get the number of global state tree leaves in a given epoch.
     * @param epoch The epoch query
     * @returns The number of the global state tree leaves
     */
    async getNumGSTLeaves(epoch: number) {
        await this._checkValidEpoch(epoch)
        return this._db.count('GSTLeaf', {
            epoch: epoch,
        })
    }

    /**
     * Check if the nullifier is stored in the database
     * @param nullifier The nullifier query
     * @returns True is the nullifier is in the database, false otherwise.
     */
    async nullifierExist(nullifier: BigInt) {
        const count = await this._db.count('Nullifier', {
            nullifier: nullifier.toString(),
        })
        return count > 0
    }

    /**
     * Get the list of attestations that is set to the epoch key.
     * The attestations are verified valid.
     * @param epochKey The query epoch key
     * @returns A list of the attestations.
     */
    async getAttestations(epochKey: string): Promise<IAttestation[]> {
        await this._checkEpochKeyRange(epochKey)
        // TODO: transform db entries to IAttestation (they're already pretty similar)
        return this._db.findMany('Attestation', {
            where: {
                epochKey,
                valid: true,
            },
        })
    }

    // get a function that will process an event for a topic
    get topicHandlers() {
        const [UserSignedUp] = this.unirepContract.filters.UserSignedUp()
            .topics as string[]
        const [UserStateTransitioned] =
            this.unirepContract.filters.UserStateTransitioned()
                .topics as string[]
        const [AttestationSubmitted] =
            this.unirepContract.filters.AttestationSubmitted()
                .topics as string[]
        const [EpochEnded] = this.unirepContract.filters.EpochEnded()
            .topics as string[]
        const [IndexedEpochKeyProof] =
            this.unirepContract.filters.IndexedEpochKeyProof()
                .topics as string[]
        const [IndexedReputationProof] =
            this.unirepContract.filters.IndexedReputationProof()
                .topics as string[]
        const [IndexedUserSignedUpProof] =
            this.unirepContract.filters.IndexedUserSignedUpProof()
                .topics as string[]
        const [IndexedStartedTransitionProof] =
            this.unirepContract.filters.IndexedStartedTransitionProof()
                .topics as string[]
        const [IndexedProcessedAttestationsProof] =
            this.unirepContract.filters.IndexedProcessedAttestationsProof()
                .topics as string[]
        const [IndexedUserStateTransitionProof] =
            this.unirepContract.filters.IndexedUserStateTransitionProof()
                .topics as string[]
        return {
            [UserSignedUp]: this.userSignedUpEvent.bind(this),
            [UserStateTransitioned]: this.USTEvent.bind(this),
            [AttestationSubmitted]: this.attestationEvent.bind(this),
            [LEGACY_ATTESTATION_TOPIC]: this.attestationEvent.bind(this),
            [EpochEnded]: this.epochEndedEvent.bind(this),
            [IndexedEpochKeyProof]: this.epochKeyProofEvent.bind(this),
            [IndexedReputationProof]: this.reputationProofEvent.bind(this),
            [IndexedUserSignedUpProof]: this.userSignedUpProofEvent.bind(this),
            [IndexedStartedTransitionProof]: this.startUSTProofEvent.bind(this),
            [IndexedProcessedAttestationsProof]:
                this.processAttestationProofEvent.bind(this),
            [IndexedUserStateTransitionProof]: this.USTProofEvent.bind(this),
        } as {
            [key: string]: (
                event: ethers.Event,
                db: TransactionDB
            ) => Promise<undefined | boolean>
        }
    }

    get unirepFilter() {
        const [UserSignedUp] = this.unirepContract.filters.UserSignedUp()
            .topics as string[]
        const [UserStateTransitioned] =
            this.unirepContract.filters.UserStateTransitioned()
                .topics as string[]
        const [AttestationSubmitted] =
            this.unirepContract.filters.AttestationSubmitted()
                .topics as string[]
        const [EpochEnded] = this.unirepContract.filters.EpochEnded()
            .topics as string[]
        const [IndexedEpochKeyProof] =
            this.unirepContract.filters.IndexedEpochKeyProof()
                .topics as string[]
        const [IndexedReputationProof] =
            this.unirepContract.filters.IndexedReputationProof()
                .topics as string[]
        const [IndexedUserSignedUpProof] =
            this.unirepContract.filters.IndexedUserSignedUpProof()
                .topics as string[]
        const [IndexedStartedTransitionProof] =
            this.unirepContract.filters.IndexedStartedTransitionProof()
                .topics as string[]
        const [IndexedProcessedAttestationsProof] =
            this.unirepContract.filters.IndexedProcessedAttestationsProof()
                .topics as string[]
        const [IndexedUserStateTransitionProof] =
            this.unirepContract.filters.IndexedUserStateTransitionProof()
                .topics as string[]

        return {
            address: this.unirepContract.address,
            topics: [
                [
                    UserSignedUp,
                    UserStateTransitioned,
                    AttestationSubmitted,
                    EpochEnded,
                    IndexedEpochKeyProof,
                    IndexedReputationProof,
                    IndexedUserSignedUpProof,
                    IndexedStartedTransitionProof,
                    IndexedProcessedAttestationsProof,
                    IndexedUserStateTransitionProof,
                    LEGACY_ATTESTATION_TOPIC,
                ],
            ],
        }
    }

    // unirep event handlers

    async userSignedUpEvent(event: ethers.Event, db: TransactionDB) {
        const decodedData = this.unirepContract.interface.decodeEventLog(
            'UserSignedUp',
            event.data
        )

        const transactionHash = event.transactionHash
        const epoch = Number(event.topics[1])
        const idCommitment = BigInt(event.topics[2])
        const attesterId = Number(decodedData.attesterId)
        const airdrop = Number(decodedData.airdropAmount)

        await this._checkCurrentEpoch(epoch)
        const USTRoot = computeInitUserStateRoot(
            this.settings.userStateTreeDepth,
            attesterId,
            airdrop
        )
        const newGSTLeaf = hashLeftRight(idCommitment, USTRoot)

        // update GST when new leaf is inserted
        // keep track of each GST root when verifying proofs
        this.globalStateTree.insert(newGSTLeaf)
        // save the new leaf
        const leafIndexInEpoch = await this._db.count('GSTLeaf', {
            epoch,
        })
        db.create('GSTLeaf', {
            epoch,
            transactionHash,
            hash: newGSTLeaf.toString(),
            index: leafIndexInEpoch,
        })
        db.create('GSTRoot', {
            epoch,
            root: this.globalStateTree.root.toString(),
        })
        db.create('UserSignUp', {
            commitment: idCommitment.toString(),
            epoch,
            attesterId,
            airdrop,
        })
        return true
    }

    async userSignedUpProofEvent(event: ethers.Event, db: TransactionDB) {
        const _proofIndex = Number(event.topics[1])
        const _epoch = Number(event.topics[2])
        const decodedData = this.unirepContract.interface.decodeEventLog(
            'IndexedUserSignedUpProof',
            event.data
        )
        if (!decodedData) {
            throw new Error('Failed to decode data')
        }
        const { publicSignals, proof } = decodedData
        const signUpProof = new SignUpProof(
            publicSignals,
            formatProofForSnarkjsVerification(proof),
            this.prover
        )
        const isValid = await signUpProof.verify()
        const exist = await this.GSTRootExists(
            signUpProof.globalStateTree.toString(),
            _epoch
        )

        db.create('Proof', {
            index: _proofIndex,
            epoch: _epoch,
            proof: encodeBigIntArray(proof),
            publicSignals: encodeBigIntArray(publicSignals),
            transactionHash: event.transactionHash,
            globalStateTree: signUpProof.globalStateTree.toString(),
            event: 'IndexedUserSignedUpProof',
            valid: isValid && exist,
        })
        return true
    }

    async reputationProofEvent(event: ethers.Event, db: TransactionDB) {
        const _proofIndex = Number(event.topics[1])
        const _epoch = Number(event.topics[2])
        const decodedData = this.unirepContract.interface.decodeEventLog(
            'IndexedReputationProof',
            event.data
        )
        if (!decodedData) {
            throw new Error('Failed to decode data')
        }
        const { publicSignals, proof } = decodedData
        const formattedProof = new ReputationProof(
            publicSignals,
            formatProofForSnarkjsVerification(proof),
            this.prover
        )
        const isValid = await formattedProof.verify()
        const exist = await this.GSTRootExists(
            formattedProof.globalStateTree.toString(),
            _epoch
        )
        const repNullifiers = formattedProof.repNullifiers
            .map((n) => n.toString())
            .filter((n) => n !== '0')

        const existingNullifier = await this._db.findOne('Nullifier', {
            where: {
                nullifier: repNullifiers,
                confirmed: true,
            },
        })
        if (!existingNullifier) {
            // everything checks out, lets start mutating the db
            db.delete('Nullifier', {
                where: {
                    nullifier: repNullifiers,
                    confirmed: false,
                },
            })
            db.create(
                'Nullifier',
                repNullifiers.map((nullifier) => ({
                    epoch: _epoch,
                    nullifier,
                }))
            )
        }
        db.create('Proof', {
            index: _proofIndex,
            epoch: _epoch,
            proof: encodeBigIntArray(proof),
            publicSignals: encodeBigIntArray(publicSignals),
            transactionHash: event.transactionHash,
            globalStateTree: formattedProof.globalStateTree.toString(),
            event: 'IndexedReputationProof',
            valid: isValid && exist && !existingNullifier,
        })
        return true
    }

    async epochKeyProofEvent(event: ethers.Event, db: TransactionDB) {
        const _proofIndex = Number(event.topics[1])
        const _epoch = Number(event.topics[2])
        const decodedData = this.unirepContract.interface.decodeEventLog(
            'IndexedEpochKeyProof',
            event.data
        )
        if (!decodedData) {
            throw new Error('Failed to decode data')
        }
        const { publicSignals, proof } = decodedData
        const epkProof = new EpochKeyProof(
            publicSignals,
            formatProofForSnarkjsVerification(proof),
            this.prover
        )
        const isValid = await epkProof.verify()
        const exist = await this.GSTRootExists(
            epkProof.globalStateTree.toString(),
            _epoch
        )

        db.create('Proof', {
            index: _proofIndex,
            epoch: _epoch,
            proof: encodeBigIntArray(proof),
            publicSignals: encodeBigIntArray(publicSignals),
            transactionHash: event.transactionHash,
            globalStateTree: epkProof.globalStateTree.toString(),
            event: 'IndexedEpochKeyProof',
            valid: isValid && exist,
        })
        return true
    }

    async attestationEvent(event: ethers.Event, db: TransactionDB) {
        const _epoch = Number(event.topics[1])
        const _epochKey = BigInt(event.topics[2])
        const _attester = event.topics[3]
        const decodedData = this.unirepContract.interface.decodeEventLog(
            'AttestationSubmitted',
            event.data
        )
        const toProofIndex = Number(decodedData.toProofIndex)
        const fromProofIndex = Number(decodedData.fromProofIndex)

        const index = +`${event.blockNumber
            .toString()
            .padStart(15, '0')}${event.transactionIndex
            .toString()
            .padStart(8, '0')}${event.logIndex.toString().padStart(8, '0')}`

        await this._checkCurrentEpoch(_epoch)
        await this._checkEpochKeyRange(_epochKey.toString())
        await this._isEpochKeySealed(_epoch, _epochKey.toString())

        const attestation = new Attestation(
            BigInt(decodedData.attestation.attesterId),
            BigInt(decodedData.attestation.posRep),
            BigInt(decodedData.attestation.negRep),
            BigInt(decodedData.attestation.graffiti),
            BigInt(decodedData.attestation.signUp)
        )
        db.create('Attestation', {
            epoch: _epoch,
            epochKey: _epochKey.toString(),
            index: index,
            transactionHash: event.transactionHash,
            attester: _attester,
            proofIndex: toProofIndex,
            attesterId: Number(decodedData.attestation.attesterId),
            posRep: Number(decodedData.attestation.posRep),
            negRep: Number(decodedData.attestation.negRep),
            graffiti: decodedData.attestation.graffiti.toString(),
            signUp: Boolean(Number(decodedData.attestation?.signUp)),
            hash: attestation.hash().toString(),
        })

        const validProof = await this._db.findOne('Proof', {
            where: {
                epoch: _epoch,
                index: toProofIndex,
            },
        })
        if (!validProof) {
            throw new Error('Unable to find proof for attestation')
        }
        if (!validProof.valid) {
            db.update('Attestation', {
                where: {
                    epoch: _epoch,
                    epochKey: _epochKey.toString(),
                    proofIndex: toProofIndex,
                },
                update: {
                    valid: false,
                },
            })
            return
        }
        if (fromProofIndex) {
            const fromValidProof = await this._db.findOne('Proof', {
                where: {
                    epoch: _epoch,
                    index: fromProofIndex,
                },
            })
            if (!fromValidProof) {
                throw new Error('Unable to find from proof')
            }
            if (!fromValidProof.valid || fromValidProof.spent) {
                db.update('Attestation', {
                    where: {
                        epoch: _epoch,
                        epochKey: _epochKey.toString(),
                        index: index,
                    },
                    update: {
                        valid: false,
                    },
                })

                db.update('Attestation', {
                    where: {
                        epoch: _epoch,
                        epochKey: _epochKey.toString(),
                        proofIndex: toProofIndex,
                    },
                    update: {
                        valid: false,
                    },
                })
                return
            }
            db.update('Proof', {
                where: {
                    epoch: _epoch,
                    index: fromProofIndex,
                },
                update: {
                    spent: true,
                },
            })
        }
        db.update('Attestation', {
            where: {
                epoch: _epoch,
                epochKey: _epochKey.toString(),
                index: index,
            },
            update: {
                valid: true,
            },
        })
        db.upsert('EpochKey', {
            where: {
                epoch: _epoch,
                key: _epochKey.toString(),
            },
            update: {},
            create: {
                epoch: _epoch,
                key: _epochKey.toString(),
            },
        })
        return true
    }

    async startUSTProofEvent(event: ethers.Event, db: TransactionDB) {
        const _proofIndex = Number(event.topics[1])
        const _blindedUserState = BigInt(event.topics[2])
        const _globalStateTree = BigInt(event.topics[3])
        const decodedData = this.unirepContract.interface.decodeEventLog(
            'IndexedStartedTransitionProof',
            event.data
        )
        if (!decodedData) {
            throw new Error('Failed to decode data')
        }
        const { publicSignals, proof } = decodedData
        const startTransitionProof = new StartTransitionProof(
            publicSignals,
            formatProofForSnarkjsVerification(proof),
            this.prover
        )
        const existingGSTRoot = await this._db.findOne('GSTRoot', {
            where: {
                root: _globalStateTree.toString(),
            },
        })

        const isValid = await startTransitionProof.verify()

        db.create('Proof', {
            index: _proofIndex,
            blindedUserState: startTransitionProof.blindedUserState.toString(),
            blindedHashChain: startTransitionProof.blindedHashChain.toString(),
            globalStateTree: startTransitionProof.globalStateTree.toString(),
            proof: encodeBigIntArray(proof),
            publicSignals: encodeBigIntArray(publicSignals),
            transactionHash: event.transactionHash,
            event: 'IndexedStartedTransitionProof',
            valid: !!(existingGSTRoot && isValid),
        })
        return true
    }

    async processAttestationProofEvent(event: ethers.Event, db: TransactionDB) {
        const _proofIndex = Number(event.topics[1])
        const _inputBlindedUserState = BigInt(event.topics[2])
        const decodedData = this.unirepContract.interface.decodeEventLog(
            'IndexedProcessedAttestationsProof',
            event.data
        )
        if (!decodedData) {
            throw new Error('Failed to decode data')
        }
        const { publicSignals, proof } = decodedData
        const processAttestationProof = new ProcessAttestationsProof(
            publicSignals,
            formatProofForSnarkjsVerification(proof),
            this.prover
        )

        const isValid = await processAttestationProof.verify()

        db.create('Proof', {
            index: _proofIndex,
            outputBlindedUserState:
                processAttestationProof.outputBlindedUserState.toString(),
            outputBlindedHashChain:
                processAttestationProof.outputBlindedHashChain.toString(),
            inputBlindedUserState: _inputBlindedUserState.toString(),
            globalStateTree: '0',
            proof: encodeBigIntArray(proof),
            publicSignals: encodeBigIntArray(publicSignals),
            transactionHash: event.transactionHash,
            event: 'IndexedProcessedAttestationsProof',
            valid: isValid,
        })
        return true
    }

    async USTProofEvent(event: ethers.Event, db: TransactionDB) {
        const _proofIndex = Number(event.topics[1])
        const decodedData = this.unirepContract.interface.decodeEventLog(
            'IndexedUserStateTransitionProof',
            event.data
        )
        if (!decodedData) {
            throw new Error('Failed to decode data')
        }
        const { publicSignals, proof } = decodedData
        const proofIndexRecords = decodedData.proofIndexRecords.map((n) =>
            Number(n)
        )
        const ustProof = new UserTransitionProof(
            publicSignals,
            formatProofForSnarkjsVerification(proof),
            this.prover
        )
        const isValid = await ustProof.verify()
        const exist = await this.GSTRootExists(
            ustProof.fromGlobalStateTree.toString(),
            Number(ustProof.transitionFromEpoch)
        )

        db.create('Proof', {
            index: _proofIndex,
            proof: encodeBigIntArray(proof),
            publicSignals: encodeBigIntArray(publicSignals),
            blindedUserState: ustProof.blindedUserStates[0].toString(),
            globalStateTree: ustProof.fromGlobalStateTree.toString(),
            proofIndexRecords: proofIndexRecords,
            transactionHash: event.transactionHash,
            event: 'IndexedUserStateTransitionProof',
            valid: isValid && exist,
        })
        return true
    }

    async USTEvent(event: ethers.Event, db: TransactionDB) {
        const decodedData = this.unirepContract.interface.decodeEventLog(
            'UserStateTransitioned',
            event.data
        )

        const transactionHash = event.transactionHash
        const epoch = Number(event.topics[1])
        const leaf = BigInt(event.topics[2])
        const proofIndex = Number(decodedData.proofIndex)

        // verify the transition
        const transitionProof = await this._db.findOne('Proof', {
            where: {
                index: proofIndex,
                event: 'IndexedUserStateTransitionProof',
            },
        })
        if (!transitionProof) {
            throw new Error('No transition proof found')
        }
        if (
            !transitionProof.valid ||
            transitionProof.event !== 'IndexedUserStateTransitionProof'
        ) {
            console.log('Transition proof is not valid')
            return
        }
        const startTransitionProof = await this._db.findOne('Proof', {
            where: {
                event: 'IndexedStartedTransitionProof',
                index: transitionProof.proofIndexRecords[0],
            },
        })
        if (!startTransitionProof.valid) {
            console.log(
                'Start transition proof is not valid',
                startTransitionProof.proofIndexRecords[0]
            )
            return
        }
        const { proofIndexRecords } = transitionProof
        if (
            startTransitionProof.blindedUserState !==
                transitionProof.blindedUserState ||
            startTransitionProof.globalStateTree !==
                transitionProof.globalStateTree
        ) {
            console.log(
                'Start Transition Proof index: ',
                proofIndexRecords[0],
                ' mismatch UST proof'
            )
            return
        }

        // otherwise process attestation proofs
        let currentBlindedUserState = startTransitionProof.blindedUserState
        for (let i = 1; i < proofIndexRecords.length; i++) {
            const processAttestationsProof = await this._db.findOne('Proof', {
                where: {
                    event: 'IndexedProcessedAttestationsProof',
                    index: Number(proofIndexRecords[i]),
                },
            })
            if (!processAttestationsProof) {
                return console.log(
                    'Unable to find processed attestations proof'
                )
            }
            if (!processAttestationsProof.valid) {
                console.log(
                    'Process Attestations Proof index: ',
                    proofIndexRecords[i],
                    ' is invalid'
                )
                return
            }
            if (
                currentBlindedUserState !==
                processAttestationsProof.inputBlindedUserState
            ) {
                console.log(
                    'Process Attestations Proof index: ',
                    proofIndexRecords[i],
                    ' mismatch UST proof'
                )
                return
            }
            currentBlindedUserState =
                processAttestationsProof.outputBlindedUserState
        }
        // verify blinded hash chain result
        const { publicSignals, proof } = transitionProof
        const publicSignals_ = decodeBigIntArray(publicSignals)
        const proof_ = JSON.parse(proof)
        const formatProof = new UserTransitionProof(
            publicSignals_,
            formatProofForSnarkjsVerification(proof_),
            this.prover,
            this.settings.numEpochKeyNoncePerEpoch
        )
        for (const blindedHC of formatProof.blindedHashChains) {
            const findBlindHC = await this._db.findOne('Proof', {
                where: {
                    AND: [
                        {
                            outputBlindedHashChain: blindedHC.toString(),
                            event: [
                                'IndexedStartedTransitionProof',
                                'IndexedProcessedAttestationsProof',
                            ],
                        },
                        {
                            index: proofIndexRecords.map((i) => i),
                        },
                    ],
                },
            })
            const inList = proofIndexRecords.indexOf(findBlindHC.index)
            if (inList === -1) {
                console.log(
                    'Proof in UST mismatches proof in process attestations'
                )
                return
            }
        }

        // save epoch key nullifiers
        // check if GST root, epoch tree root exists
        const fromEpoch = Number(formatProof.transitionFromEpoch)
        const gstRoot = formatProof.fromGlobalStateTree.toString()
        const epochTreeRoot = formatProof.fromEpochTree.toString()
        const epkNullifiers = formatProof.epkNullifiers
            .map((n) => n.toString())
            .filter((n) => n !== '0')

        await this._checkValidEpoch(fromEpoch)
        {
            const existingRoot = await this._db.findOne('GSTRoot', {
                where: {
                    epoch: fromEpoch,
                    root: gstRoot,
                },
            })
            if (!existingRoot) {
                console.log('Global state tree root mismatches')
                return
            }
        }
        {
            const existingRoot = await this._db.findOne('Epoch', {
                where: {
                    number: fromEpoch,
                    epochRoot: epochTreeRoot,
                },
            })
            if (!existingRoot) {
                console.log('Epoch tree root mismatches')
                return
            }
        }

        // check and save nullifiers
        const existingNullifier = await this._db.findOne('Nullifier', {
            where: {
                nullifier: epkNullifiers,
                confirmed: true,
            },
        })
        if (existingNullifier) {
            console.log(`duplicated nullifier`)
            return
        }
        // everything checks out, lets start mutating the db
        db.delete('Nullifier', {
            where: {
                nullifier: epkNullifiers,
                confirmed: false,
            },
        })
        db.create(
            'Nullifier',
            epkNullifiers.map((nullifier) => ({
                epoch,
                nullifier,
            }))
        )

        // update GST when new leaf is inserted
        // keep track of each GST root when verifying proofs
        this.globalStateTree.insert(leaf)
        const leafIndexInEpoch = await this._db.count('GSTLeaf', {
            epoch,
        })
        db.create('GSTLeaf', {
            epoch,
            transactionHash,
            hash: leaf.toString(),
            index: leafIndexInEpoch,
        })
        db.create('GSTRoot', {
            epoch,
            root: this.globalStateTree.root.toString(),
        })
        return true
    }

    async epochEndedEvent(event: ethers.Event, db: TransactionDB) {
        const epoch = Number(event?.topics[1])
        const tree = await this.genEpochTree(epoch)
        db.upsert('Epoch', {
            where: {
                number: epoch,
            },
            update: {
                sealed: true,
                epochRoot: tree.root.toString(),
            },
            create: {
                number: epoch,
                sealed: true,
                epochRoot: tree.root.toString(),
            },
        })
        // create the next stub entry
        db.create('Epoch', {
            number: epoch + 1,
            sealed: false,
        })
        this._globalStateTree = new IncrementalMerkleTree(
            this.settings.globalStateTreeDepth,
            this.defaultGSTLeaf
        )
        return true
    }
}<|MERGE_RESOLUTION|>--- conflicted
+++ resolved
@@ -269,17 +269,12 @@
         }
     }
 
-<<<<<<< HEAD
     /**
      * Wait the synchronizer to process the events until the latest block.
      */
-    async waitForSync() {
-        const latestBlock = await this.unirepContract.provider.getBlockNumber()
-=======
     async waitForSync(blockNumber?: number) {
         const latestBlock =
             blockNumber ?? (await this.unirepContract.provider.getBlockNumber())
->>>>>>> f3502e1a
         for (;;) {
             const state = await this._db.findOne('SynchronizerState', {
                 where: {},
