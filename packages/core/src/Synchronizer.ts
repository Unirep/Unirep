--- conflicted
+++ resolved
@@ -17,12 +17,8 @@
     public settings: any
     // GST for current epoch
     private _globalStateTree?: IncrementalMerkleTree
-<<<<<<< HEAD
     protected defaultGSTLeaf?: BigInt
     public defaultEpochTreeLeaf = hash2([0, 0])
-=======
-    protected defaultGSTLeaf?: bigint
->>>>>>> 5ef3fa8e
 
     private get globalStateTree() {
         if (!this._globalStateTree) {
