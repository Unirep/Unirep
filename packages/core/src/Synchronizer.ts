import { EventEmitter } from 'events'
import { DB, TransactionDB } from 'anondb'
import { ethers } from 'ethers'
import { Prover } from '@unirep/circuits'
import { F, IncrementalMerkleTree } from '@unirep/utils'
import UNIREP_ABI from '@unirep/contracts/abi/Unirep.json'
import { schema } from './schema'
import { nanoid } from 'nanoid'
// TODO: consolidate these into 'anondb' index
import { constructSchema } from 'anondb/types'
import { MemoryConnector } from 'anondb/web'
import AsyncLock from 'async-lock'

type EventHandlerArgs = {
    event: ethers.Event
    decodedData: { [key: string]: any }
    db: TransactionDB
}

type AttesterSetting = {
    startTimestamp: number
    epochLength: number
}

export function toDecString(content: bigint | string) {
    return BigInt(content).toString()
}

/**
 * The synchronizer is used to construct the Unirep state. After events are emitted from the Unirep contract,
 * the synchronizer will verify the events and then save the states.
 */
export class Synchronizer extends EventEmitter {
    public _db: DB
    prover: Prover
    provider: any
    unirepContract: ethers.Contract
    private _attesterId: bigint[] = []
    public settings: any
    private _attesterSettings: { [key: string]: AttesterSetting } = {}
    protected defaultStateTreeLeaf: bigint = BigInt(0)
    protected defaultEpochTreeLeaf: bigint = BigInt(0)
    private _syncAll = false

    private _eventHandlers: any
    private _eventFilters: any

    private pollId: string | null = null
    public pollRate: number = 5000
    public blockRate: number = 100000

    private setupComplete = false

    private lock = new AsyncLock()

    /**
     * Maybe we can default the DB argument to an in memory implementation so
     * that downstream packages don't have to worry about it unless they want
     * to persist things?
     **/
    constructor(config: {
        db?: DB
        attesterId?: bigint | bigint[]
        prover: Prover
        provider: ethers.providers.Provider
        unirepAddress: string
    }) {
        super()
        const { db, prover, unirepAddress, provider, attesterId } = config

        if (Array.isArray(attesterId)) {
            // multiple attesters
            this._attesterId = attesterId.map((a) => BigInt(a))
        } else if (!!attesterId) {
            // single attester
            this._attesterId = [BigInt(attesterId)]
        } else if (!attesterId) {
            this._syncAll = true
        }

        this._db = db ?? new MemoryConnector(constructSchema(schema))
        this.unirepContract = new ethers.Contract(
            unirepAddress,
            UNIREP_ABI,
            provider
        )
        this.provider = provider
        this.prover = prover
        this.settings = {
            stateTreeDepth: 0,
            epochTreeDepth: 0,
            numEpochKeyNoncePerEpoch: 0,
            epochLength: 0,
            fieldCount: 0,
            sumFieldCount: 0,
        }
        const allEventNames = {} as any

        this._eventHandlers = Object.keys(this.contracts).reduce(
            (acc, address) => {
                // build _eventHandlers and decodeData functions
                const { contract, eventNames } = this.contracts[address]
                const handlers = {}
                for (const name of eventNames) {
                    if (allEventNames[name]) {
                        throw new Error(
                            `duplicate event name registered "${name}"`
                        )
                    }
                    allEventNames[name] = true
                    const topic = (contract.filters[name] as any)().topics[0]
                    const handlerName = `handle${name}`
                    if (typeof this[handlerName] !== 'function') {
                        throw new Error(
                            `No handler for event ${name} expected property "${handlerName}" to exist and be a function`
                        )
                    }
                    // set this up here to avoid re-binding on every call
                    const handler = this[`handle${name}`].bind(this)
                    handlers[topic] = ({ event, ...args }: any) => {
                        const decodedData = contract.interface.decodeEventLog(
                            name,
                            event.data,
                            event.topics
                        )
                        // call the handler with the event and decodedData
                        return handler({ decodedData, event, ...args })
                            .then((r) => {
                                if (r) {
                                    this.emit(name, { decodedData, event })
                                }
                                return r
                            })
                            .catch((err) => {
                                console.log(`${name} handler error`)
                                throw err
                            })
                        // uncomment this to debug
                        // console.log(name, decodedData)
                    }
                }
                return {
                    ...acc,
                    ...handlers,
                }
            },
            {}
        )
        this._eventFilters = Object.keys(this.contracts).reduce(
            (acc, address) => {
                const { contract, eventNames } = this.contracts[address]
                const filter = {
                    address,
                    topics: [
                        // don't spread here, it should be a nested array
                        eventNames.map(
                            (name) =>
                                (contract.filters[name] as any)().topics[0]
                        ),
                    ],
                }
                return {
                    ...acc,
                    [address]: filter,
                }
            },
            {}
        )
        this.setup().then(() => (this.setupComplete = true))
    }

    get attesterId() {
        if (this._attesterId.length === 0) return BigInt(0)
        return this._attesterId[0]
    }

    get attestersOrClauses() {
        const orClauses = [] as any[]
        for (let id = 0; id < this._attesterId.length; id++) {
            orClauses.push({
                attesterId: toDecString(this._attesterId[id]),
            })
        }
        return orClauses
    }

    setAttesterId(attesterId: string | bigint) {
        const index = this._attesterId.indexOf(BigInt(attesterId))
        if (index === -1) {
            throw new Error(
                `@unirep/core:Synchronizer: attester ID ${attesterId.toString()} is not synchronized`
            )
        }
        ;[this._attesterId[0], this._attesterId[index]] = [
            this._attesterId[index],
            this._attesterId[0],
        ]
    }

    attesterExist(attesterId: string | bigint) {
        return this._attesterId.indexOf(BigInt(attesterId)) !== -1
    }

    checkAttesterId(attesterId: string | bigint) {
        if (this._attesterId.length === 0) {
            throw new Error(
                `@unirep/core:Synchronizer: no attester ID is synchronized`
            )
        }
        if (!this.attesterExist(attesterId)) {
            throw new Error(
                `@unirep/core:Synchronizer: attester ID ${attesterId.toString()} is not synchronized`
            )
        }
    }

    async setup() {
        if (this.setupComplete) return
        const config = await this.unirepContract.config()
        this.settings.stateTreeDepth = config.stateTreeDepth
        this.settings.epochTreeDepth = config.epochTreeDepth
        this.settings.numEpochKeyNoncePerEpoch = config.numEpochKeyNoncePerEpoch
        this.settings.fieldCount = config.fieldCount
        this.settings.sumFieldCount = config.sumFieldCount

        await this._findStartBlock()
        this.setupComplete = true
    }

    private async _findStartBlock() {
        // look for the first attesterSignUp event
        // no events could be emitted before this
        const filter = this.unirepContract.filters.AttesterSignedUp()

        if (!this._syncAll && this._attesterId.length) {
            filter.topics?.push([
                ...this._attesterId.map(
                    (n) => '0x' + n.toString(16).padStart(64, '0')
                ),
            ])
        }
        const events = await this.unirepContract.queryFilter(filter)
        if (events.length === 0) {
            throw new Error(
                `@unirep/core:Synchronizer: failed to fetch genesis event`
            )
        }

        const docs: any[] = []
        for (let event of events) {
            const decodedData = this.unirepContract.interface.decodeEventLog(
                'AttesterSignedUp',
                event.data,
                event.topics
            )
            const { timestamp, epochLength, attesterId } = decodedData
            this._attesterSettings[toDecString(attesterId)] = {
                startTimestamp: Number(timestamp),
                epochLength: Number(epochLength),
            }
            if (
                this._syncAll &&
                !this.attesterExist(attesterId) &&
                BigInt(attesterId) !== BigInt(0)
            ) {
                this._attesterId.push(BigInt(attesterId))
            }
            const syncStartBlock = event.blockNumber - 1

            const findDoc = await this._db.findOne('SynchronizerState', {
                where: {
                    attesterId: toDecString(attesterId),
                },
            })
            if (!findDoc) {
                docs.push({
                    attesterId: toDecString(attesterId),
                    latestCompleteBlock: syncStartBlock,
                })
            }
        }

        await this._db.create('SynchronizerState', docs)
    }

    /**
     * Start polling the blockchain for new events. If we're behind the HEAD
     * block we'll poll many times quickly
     */
    async start() {
        await this.setup()
        ;(async () => {
            const pollId = nanoid()
            this.pollId = pollId
            const minBackoff = 128
            let backoff = minBackoff
            for (;;) {
                // poll repeatedly until we're up to date
                try {
                    const { complete } = await this.poll()
                    if (complete) break
                    backoff = Math.max(backoff / 2, minBackoff)
                } catch (err) {
                    backoff *= 2
                    console.error(`--- unirep poll failed`)
                    console.error(err)
                    console.error(`---`)
                }
                await new Promise((r) => setTimeout(r, backoff))
                if (pollId != this.pollId) break
            }
            for (;;) {
                await new Promise((r) => setTimeout(r, this.pollRate))
                if (pollId != this.pollId) break
                await this.poll().catch((err) => {
                    console.error(`--- unirep poll failed`)
                    console.error(err)
                    console.error(`---`)
                })
            }
        })()
    }

    /**
     * Stop synchronizing with Unirep contract.
     */
    stop() {
        this.pollId = null
    }

    // Poll for any new changes from the blockchain
    async poll(): Promise<{ complete: boolean }> {
        return this.lock.acquire('poll', () => this._poll())
    }

    private async _poll(): Promise<{ complete: boolean }> {
        if (!this.setupComplete) {
            console.warn(
                '@unirep/core:Synchronizer: polled before setup, nooping'
            )
            return { complete: false }
        }
        this.emit('pollStart')

        const state = await this._db.findOne('SynchronizerState', {
            where: {
                OR: this.attestersOrClauses,
            },
            orderBy: {
                latestCompleteBlock: 'asc',
            },
        })
        const latestProcessed = state.latestCompleteBlock
        const latestBlock = await this.provider.getBlockNumber()
        const blockStart = latestProcessed + 1
        const blockEnd = Math.min(+latestBlock, blockStart + this.blockRate)

        const newEvents = await this.loadNewEvents(
            latestProcessed + 1,
            blockEnd
        )

        // filter out the events that have already been seen
        const unprocessedEvents = newEvents.filter((e) => {
            if (e.blockNumber === state.latestProcessedBlock) {
                if (
                    e.transactionIndex === state.latestProcessedTransactionIndex
                ) {
                    return e.logIndex > state.latestProcessedEventIndex
                }
                return (
                    e.transactionIndex > state.latestProcessedTransactionIndex
                )
            }
            return e.blockNumber > state.latestProcessedBlock
        })
        await this.processEvents(unprocessedEvents)
        await this._db.update('SynchronizerState', {
            where: {
                OR: this.attestersOrClauses,
            },
            update: {
                latestCompleteBlock: blockEnd,
            },
        })

        return {
            complete: latestBlock === blockEnd,
        }
    }

    // Overridden in subclasses
    async loadNewEvents(fromBlock: number, toBlock: number) {
        const promises = [] as any[]
        for (const address of Object.keys(this.contracts)) {
            const { contract } = this.contracts[address]
            const filter = this._eventFilters[address]
            promises.push(contract.queryFilter(filter, fromBlock, toBlock))
        }
        return (await Promise.all(promises)).flat()
    }

    // override this and only this
    get contracts() {
        return {
            [this.unirepContract.address]: {
                contract: this.unirepContract,
                eventNames: [
                    'UserSignedUp',
                    'UserStateTransitioned',
                    'Attestation',
                    'EpochEnded',
                    'StateTreeLeaf',
                    'EpochTreeLeaf',
                    'AttesterSignedUp',
                ],
            },
        }
    }

    private async processEvents(events: ethers.Event[]) {
        if (events.length === 0) return
        events.sort((a: any, b: any) => {
            if (a.blockNumber !== b.blockNumber) {
                return a.blockNumber - b.blockNumber
            }
            if (a.transactionIndex !== b.transactionIndex) {
                return a.transactionIndex - b.transactionIndex
            }
            return a.logIndex - b.logIndex
        })

        for (const event of events) {
            try {
                let success: boolean | undefined
                await this._db.transaction(async (db) => {
                    const handler = this._eventHandlers[event.topics[0]]
                    if (!handler) {
                        throw new Error(
                            `@unirep/core:Synchronizer: Unrecognized event topic "${event.topics[0]}"`
                        )
                    }
                    success = await handler({
                        event,
                        db,
                    })
                    db.update('SynchronizerState', {
                        where: {
                            OR: this.attestersOrClauses,
                        },
                        update: {
                            latestProcessedBlock: +event.blockNumber,
                            latestProcessedTransactionIndex:
                                +event.transactionIndex,
                            latestProcessedEventIndex: +event.logIndex,
                        },
                    })
                })
                if (success) this.emit(event.topics[0], event)
                this.emit('processedEvent', event)
            } catch (err) {
                console.log(
                    `@unirep/core:Synchronizer: Error processing event:`,
                    err
                )
                console.log(event)
                throw err
            }
        }
    }

    /**
     * Wait the synchronizer to process the events until the latest block.
     */
    async waitForSync(blockNumber?: number) {
        const latestBlock =
            blockNumber ?? (await this.unirepContract.provider.getBlockNumber())
        for (;;) {
            const state = await this._db.findOne('SynchronizerState', {
                where: {
                    OR: this.attestersOrClauses,
                },
                orderBy: {
                    latestCompleteBlock: 'asc',
                },
            })
            if (state && state.latestCompleteBlock >= latestBlock) return
            await new Promise((r) => setTimeout(r, 250))
        }
    }

    async readCurrentEpoch(attesterId: bigint | string = this.attesterId) {
        const currentEpoch = await this._db.findOne('Epoch', {
            where: {
                attesterId: attesterId.toString(),
            },
            orderBy: {
                number: 'desc',
            },
        })
        return (
            currentEpoch || {
                number: 0,
                sealed: false,
            }
        )
    }

    calcCurrentEpoch(attesterId: bigint | string = this.attesterId) {
        this.checkAttesterId(attesterId)
        const decAttesterId = toDecString(attesterId)
        const timestamp = Math.floor(+new Date() / 1000)
        const { startTimestamp, epochLength } =
            this._attesterSettings[decAttesterId]
        return Math.max(
            0,
            Math.floor((timestamp - startTimestamp) / epochLength)
        )
    }

    calcEpochRemainingTime(attesterId: bigint | string = this.attesterId) {
        const timestamp = Math.floor(+new Date() / 1000)
        const currentEpoch = this.calcCurrentEpoch(attesterId)
        const decAttesterId = toDecString(attesterId)
        const { startTimestamp, epochLength } =
            this._attesterSettings[decAttesterId]
        const epochEnd = startTimestamp + (currentEpoch + 1) * epochLength
        return Math.max(0, epochEnd - timestamp)
    }

    async loadCurrentEpoch(attesterId: bigint | string = this.attesterId) {
        const epoch = await this.unirepContract.attesterCurrentEpoch(attesterId)
        return epoch.toNumber()
    }

    async epochTreeRoot(
        epoch: number,
        attesterId: bigint | string = this.attesterId
    ) {
        return this.unirepContract.attesterEpochRoot(attesterId, epoch)
    }

    async epochTreeProof(
        epoch: number,
        leafIndex: any,
        attesterId: bigint | string = this.attesterId
    ) {
        const tree = await this.genEpochTree(epoch, attesterId)
        const proof = tree.createProof(leafIndex)
        return proof
    }

    async nullifierExist(nullifier: any) {
        const epochEmitted = await this.unirepContract.usedNullifiers(nullifier)
        return epochEmitted.gt(0)
    }

    async genStateTree(
        _epoch: number | ethers.BigNumberish,
        attesterId: bigint | string = this.attesterId
    ): Promise<IncrementalMerkleTree> {
        this.checkAttesterId(attesterId)
        const epoch = Number(_epoch)
        const tree = new IncrementalMerkleTree(
            this.settings.stateTreeDepth,
            this.defaultStateTreeLeaf
        )
        const leaves = await this._db.findMany('StateTreeLeaf', {
            where: {
                epoch: Number(epoch),
                attesterId: toDecString(attesterId),
            },
        })
        for (const leaf of leaves) {
            tree.insert(leaf.hash)
        }
        return tree
    }

    async genEpochTree(
        _epoch: number | ethers.BigNumberish,
        attesterId: bigint | string = this.attesterId
    ): Promise<IncrementalMerkleTree> {
        this.checkAttesterId(attesterId)
        const epoch = Number(_epoch)
<<<<<<< HEAD
        const tree = new IncrementalMerkleTree(
            this.settings.epochTreeDepth,
            this.defaultEpochTreeLeaf,
            this.settings.epochTreeArity
        )
=======
        const tree = new IncrementalMerkleTree(this.settings.epochTreeDepth, 0)
>>>>>>> f9b93993
        const leaves = await this._db.findMany('EpochTreeLeaf', {
            where: {
                epoch,
                attesterId: toDecString(attesterId),
            },
            orderBy: {
                index: 'asc',
            },
        })
        if (leaves.length === 0) tree.insert(0)
        for (const { hash } of leaves) {
            tree.insert(hash)
        }
        return tree
    }

    /**
     * Check if the global state tree root is stored in the database
     * @param root The queried global state tree root
     * @param epoch The queried epoch of the global state tree
     * @returns True if the global state tree root exists, false otherwise.
     */
    async stateTreeRootExists(
        root: bigint | string,
        epoch: number,
        attesterId: bigint | string = this.attesterId
    ) {
        return this.unirepContract.attesterStateTreeRootExists(
            attesterId,
            epoch,
            root
        )
    }

    /**
     * Check if the epoch tree root is stored in the database.
     * @param _epochTreeRoot The queried epoch tree root
     * @param epoch The queried epoch of the epoch tree
     * @returns True if the epoch tree root is in the database, false otherwise.
     */
    async epochTreeRootExists(
        _epochTreeRoot: bigint | string,
        epoch: number
    ): Promise<boolean> {
        const root = await this.unirepContract.epochRoots(epoch)
        return root.toString() === _epochTreeRoot.toString()
    }

    /**
     * Get the number of global state tree leaves in a given epoch.
     * @param epoch The epoch query
     * @returns The number of the global state tree leaves
     */
    async numStateTreeLeaves(
        epoch: number,
        attesterId: bigint | string = this.attesterId
    ) {
        this.checkAttesterId(attesterId)
        return this._db.count('StateTreeLeaf', {
            epoch: epoch,
            attesterId: toDecString(attesterId),
        })
    }

    // unirep event handlers

    async handleStateTreeLeaf({ event, db, decodedData }: EventHandlerArgs) {
        const epoch = Number(decodedData.epoch)
        const index = Number(decodedData.index)
        const attesterId = toDecString(decodedData.attesterId)
        const hash = toDecString(decodedData.leaf)
        if (!this.attesterExist(attesterId)) return
        db.create('StateTreeLeaf', {
            epoch,
            hash,
            index,
            attesterId,
            blockNumber: event.blockNumber,
        })
        return true
    }

    async handleEpochTreeLeaf({ event, db, decodedData }: EventHandlerArgs) {
        const epoch = Number(decodedData.epoch)
        const index = toDecString(decodedData.index)
        const attesterId = toDecString(decodedData.attesterId)
        const hash = toDecString(decodedData.leaf)
        const { blockNumber } = event
        if (!this.attesterExist(attesterId)) return
        const id = `${epoch}-${index}-${attesterId}`
        db.upsert('EpochTreeLeaf', {
            where: {
                id,
            },
            update: {
                hash,
                blockNumber,
            },
            create: {
                id,
                epoch,
                index,
                attesterId,
                hash,
                blockNumber,
            },
        })
        return true
    }

    async handleUserSignedUp({ decodedData, event, db }: EventHandlerArgs) {
        const epoch = Number(decodedData.epoch)
        const commitment = toDecString(decodedData.identityCommitment)
        const attesterId = toDecString(decodedData.attesterId)
        const leafIndex = toDecString(decodedData.leafIndex)
        const { blockNumber } = event
        if (!this.attesterExist(attesterId)) return
        db.create('UserSignUp', {
            commitment,
            epoch,
            attesterId,
            blockNumber,
        })
        return true
    }

    async handleAttestation({ decodedData, event, db }: EventHandlerArgs) {
        const epoch = Number(decodedData.epoch)
        const epochKey = toDecString(decodedData.epochKey)
        const attesterId = toDecString(decodedData.attesterId)
        const fieldIndex = Number(decodedData.fieldIndex)
        const change = toDecString(decodedData.change)
        const timestamp = Number(decodedData.timestamp)
        const { blockNumber } = event
        if (!this.attesterExist(attesterId)) return

        const index = `${event.blockNumber
            .toString()
            .padStart(15, '0')}${event.transactionIndex
            .toString()
            .padStart(8, '0')}${event.logIndex.toString().padStart(8, '0')}`

        const currentEpoch = await this.readCurrentEpoch(attesterId)
        if (epoch !== Number(currentEpoch.number)) {
            throw new Error(
                `Synchronizer: Epoch (${epoch}) must be the same as the current synced epoch ${currentEpoch.number}`
            )
        }

        db.create('Attestation', {
            epoch,
            epochKey,
            index,
            attesterId,
            fieldIndex,
            change,
            timestamp,
            blockNumber,
        })
        const findEpoch = await this._db.findOne('Epoch', {
            where: {
                attesterId,
                number: epoch,
            },
        })
        if (!findEpoch) {
            db.create('Epoch', {
                number: epoch,
                attesterId,
                sealed: false,
            })
        }
        return true
    }

    async handleUserStateTransitioned({
        decodedData,
        event,
        db,
    }: EventHandlerArgs) {
        const transactionHash = event.transactionHash
        const epoch = Number(decodedData.epoch)
        const attesterId = toDecString(decodedData.attesterId)
        const nullifier = toDecString(decodedData.nullifier)
        const { blockNumber } = event
        if (!this.attesterExist(attesterId)) return

        db.create('Nullifier', {
            epoch,
            attesterId,
            nullifier,
            transactionHash,
            blockNumber,
        })

        return true
    }

    async handleEpochEnded({ decodedData, event, db }: EventHandlerArgs) {
        const number = Number(decodedData.epoch)
        const attesterId = toDecString(decodedData.attesterId)
        console.log(`Epoch ${number} ended`)
        if (!this.attesterExist(attesterId)) return
        const existingDoc = await this._db.findOne('Epoch', {
            where: {
                number,
                attesterId,
            },
        })
        const sealed = true
        if (existingDoc) {
            db.update('Epoch', {
                where: {
                    number,
                    attesterId,
                },
                update: {
                    sealed,
                },
            })
        } else {
            db.create('Epoch', {
                number,
                attesterId,
                sealed,
            })
        }
        // create the next stub entry
        db.create('Epoch', {
            number: number + 1,
            attesterId,
            sealed,
        })
        return true
    }

    async handleAttesterSignedUp({ decodedData, event, db }: EventHandlerArgs) {
        const _id = toDecString(decodedData.attesterId)
        const epochLength = Number(decodedData.epochLength)
        const startTimestamp = Number(decodedData.timestamp)

        if (this._syncAll && !this.attesterExist(_id) && _id !== '0') {
            this._attesterSettings[_id] = {
                startTimestamp,
                epochLength,
            }
            this._attesterId.push(BigInt(_id))
            db.create('SynchronizerState', {
                attesterId: _id,
                latestCompleteBlock: event.blockNumber - 1,
            })
        }
        if (!this.attesterExist(_id)) return

        db.upsert('Attester', {
            where: {
                _id,
            },
            create: {
                _id,
                epochLength,
                startTimestamp,
            },
            update: {},
        })
        return true
    }
}<|MERGE_RESOLUTION|>--- conflicted
+++ resolved
@@ -583,15 +583,7 @@
     ): Promise<IncrementalMerkleTree> {
         this.checkAttesterId(attesterId)
         const epoch = Number(_epoch)
-<<<<<<< HEAD
-        const tree = new IncrementalMerkleTree(
-            this.settings.epochTreeDepth,
-            this.defaultEpochTreeLeaf,
-            this.settings.epochTreeArity
-        )
-=======
-        const tree = new IncrementalMerkleTree(this.settings.epochTreeDepth, 0)
->>>>>>> f9b93993
+        const tree = new IncrementalMerkleTree(this.settings.epochTreeDepth, this.defaultEpochTreeLeaf)
         const leaves = await this._db.findMany('EpochTreeLeaf', {
             where: {
                 epoch,
