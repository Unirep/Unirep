--- conflicted
+++ resolved
@@ -193,14 +193,11 @@
         this._db = db ?? new MemoryConnector(constructSchema(schema))
         this._unirepAddress = unirepAddress
         this._provider = provider
-<<<<<<< HEAD
         this._unirepContract = getUnirepContract(
             this._unirepAddress,
             provider as any
         )
-=======
         this._genesisBlock = genesisBlock ?? 0
->>>>>>> bae7ee7f
         this._settings = {
             stateTreeDepth: 0,
             epochTreeDepth: 0,
