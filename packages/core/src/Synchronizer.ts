import { EventEmitter } from 'events'
import { DB, TransactionDB } from 'anondb'
import { ethers } from 'ethers'
import { Prover } from '@unirep/circuits'
import {
    IncrementalMerkleTree,
    SparseMerkleTree,
    hash2,
    hash4,
} from '@unirep/crypto'

<<<<<<< HEAD
=======
const defaultEpochTreeLeaf = hash4([0, 0, 0, 0])

>>>>>>> 43f67ad8
/**
 * The synchronizer is used to construct the Unirep state. After events are emitted from the Unirep contract,
 * the synchronizer will verify the events and then save the states.
 */
export class Synchronizer extends EventEmitter {
    protected _db: DB
    prover: Prover
    provider: any
    unirepContract: ethers.Contract
    attesterId: bigint
    public settings: any
    // GST for current epoch
<<<<<<< HEAD
    private _globalStateTree?: IncrementalMerkleTree
    protected defaultGSTLeaf?: BigInt
    public defaultEpochTreeLeaf = hash2([0, 0])
=======
    private stateTree?: IncrementalMerkleTree
    protected defaultStateTreeLeaf?: BigInt
>>>>>>> 43f67ad8

    private get globalStateTree() {
        if (!this.stateTree) {
            throw new Error('Synchronizer: in memory GST not initialized')
        }
        return this.stateTree
    }

    /**
     * Maybe we can default the DB argument to an in memory implementation so
     * that downstream packages don't have to worry about it unless they want
     * to persist things?
     **/
    constructor(config: {
        db: DB
        prover: Prover
        unirepContract: ethers.Contract
        attesterId: bigint
    }) {
        super()
        const { db, prover, unirepContract, attesterId } = config
        this.attesterId = attesterId
        this._db = db
        this.unirepContract = unirepContract
        this.provider = this.unirepContract.provider
        this.prover = prover
        this.settings = {
            stateTreeDepth: 0,
            epochTreeDepth: 0,
            numEpochKeyNoncePerEpoch: 0,
            epochLength: 0,
            emptyEpochTreeRoot: BigInt(0),
            aggregateKeyCount: 0,
        }
    }

    async setup() {
        const config = await this.unirepContract.config()
        this.settings.stateTreeDepth = config.stateTreeDepth
        this.settings.epochTreeDepth = config.epochTreeDepth
        this.settings.numEpochKeyNoncePerEpoch =
            config.numEpochKeyNoncePerEpoch.toNumber()
        this.settings.epochLength = (
            await this.unirepContract.attesterEpochLength(this.attesterId)
        ).toNumber()
        this.settings.aggregateKeyCount = config.aggregateKeyCount.toNumber()
        this.settings.emptyEpochTreeRoot = config.emptyEpochTreeRoot
        // load the GST for the current epoch
        // assume we're resuming a sync using the same database
        const epochs = await this._db.findMany('Epoch', {
            where: {
                attesterId: this.attesterId.toString(),
                sealed: false,
            },
        })
        if (epochs.length > 1) {
            throw new Error('Multiple unsealed epochs')
        }
        this.defaultStateTreeLeaf = BigInt(0)
        this.stateTree = new IncrementalMerkleTree(
            this.settings.stateTreeDepth,
            this.defaultStateTreeLeaf
        )
        // if it's a new sync, start with epoch 1
        const epoch = epochs[0]?.number ?? 1
        // otherwise load the leaves and insert them
        // TODO: index consistency verification, ensure that indexes are
        // sequential and no entries are skipped, e.g. 1,2,3,5,6,7
        const leaves = await this._db.findMany('StateTreeLeaf', {
            where: {
                epoch,
                attesterId: this.attesterId.toString(),
            },
            orderBy: {
                index: 'asc',
            },
        })
        for (const leaf of leaves) {
            this.globalStateTree.insert(leaf.hash)
        }
    }

    /**
     * Start synchronize the events with Unirep contract util a `stop()` is called.
     * The synchronizer will check the database first to check if
     * there is some states stored in database
     */
    async start() {
        await this.setup()
        const state = await this._db.findOne('SynchronizerState', {
            where: {},
        })
        if (!state) {
            await this._db.create('SynchronizerState', {
                attesterId: this.attesterId.toString(),
                latestProcessedBlock: 0,
                latestProcessedTransactionIndex: 0,
                latestProcessedEventIndex: 0,
                latestCompleteBlock: 0,
            })
        }
        this.startDaemon()
    }

    /**
     * Stop synchronizing with Unirep contract.
     */
    async stop() {
        const waitForStopped = new Promise((rs) => this.once('__stopped', rs))
        if (!this.emit('__stop')) {
            this.removeAllListeners('__stopped')
            throw new Error('No daemon is listening')
        }
        await waitForStopped
    }

    private async startDaemon() {
        const stoppedPromise = new Promise((rs) =>
            this.once('__stop', () => rs(null))
        )
        const waitForNewBlock = (afterBlock: number) =>
            new Promise(async (rs) => {
                const _latestBlock = await this.provider.getBlockNumber()
                if (_latestBlock > afterBlock) return rs(_latestBlock)
                this.provider.once('block', rs)
            })
        const startState = await this._db.findOne('SynchronizerState', {
            where: {
                attesterId: this.attesterId.toString(),
            },
        })
        let latestProcessed = startState?.latestCompleteBlock ?? 0
        for (;;) {
            const newBlockNumber = await Promise.race([
                waitForNewBlock(latestProcessed),
                stoppedPromise,
            ])
            // if newBlockNumber is null the daemon has been stopped
            if (newBlockNumber === null) break
            const allEvents = await this.loadNewEvents(
                latestProcessed + 1,
                newBlockNumber as number
            )
            const state = await this._db.findOne('SynchronizerState', {
                where: {
                    attesterId: this.attesterId.toString(),
                },
            })
            if (!state) throw new Error('State not initialized')
            const unprocessedEvents = allEvents.filter((e) => {
                if (e.blockNumber === state.latestProcessedBlock) {
                    if (
                        e.transactionIndex ===
                        state.latestProcessedTransactionIndex
                    ) {
                        return e.logIndex > state.latestProcessedEventIndex
                    }
                    return (
                        e.transactionIndex >
                        state.latestProcessedTransactionIndex
                    )
                }
                return e.blockNumber > state.latestProcessedBlock
            })
            await this.processEvents(unprocessedEvents)
            await this._db.update('SynchronizerState', {
                where: {
                    attesterId: this.attesterId.toString(),
                },
                update: {
                    latestCompleteBlock: newBlockNumber,
                },
            })
            latestProcessed = newBlockNumber
        }
        this.removeAllListeners('__stop')
        this.emit('__stopped')
    }

    // Overridden in subclasses
    async loadNewEvents(fromBlock: number, toBlock: number) {
        return this.unirepContract.queryFilter(
            this.unirepFilter,
            fromBlock,
            toBlock
        )
    }

    async processEvents(events: ethers.Event[]) {
        if (events.length === 0) return
        events.sort((a: any, b: any) => {
            if (a.blockNumber !== b.blockNumber) {
                return a.blockNumber - b.blockNumber
            }
            if (a.transactionIndex !== b.transactionIndex) {
                return a.transactionIndex - b.transactionIndex
            }
            return a.logIndex - b.logIndex
        })

        for (const event of events) {
            try {
                let success: boolean | undefined
                await this._db.transaction(async (db) => {
                    const handler = this.topicHandlers[event.topics[0]]
                    if (!handler) {
                        throw new Error(
                            `Unrecognized event topic "${event.topics[0]}"`
                        )
                    }
                    success = await handler(event, db)
                    db.update('SynchronizerState', {
                        where: {
                            attesterId: this.attesterId.toString(),
                        },
                        update: {
                            latestProcessedBlock: +event.blockNumber,
                            latestProcessedTransactionIndex:
                                +event.transactionIndex,
                            latestProcessedEventIndex: +event.logIndex,
                        },
                    })
                })
                if (success) this.emit(event.topics[0], event)
                this.emit('processedEvent', event)
            } catch (err) {
                console.log(`Error processing event:`, err)
                console.log(event)
                throw err
            }
        }
    }

    /**
     * Wait the synchronizer to process the events until the latest block.
     */
    async waitForSync(blockNumber?: number) {
        const latestBlock =
            blockNumber ?? (await this.unirepContract.provider.getBlockNumber())
        for (;;) {
            const state = await this._db.findOne('SynchronizerState', {
                where: {
                    attesterId: this.attesterId.toString(),
                },
            })
            if (state && state.latestCompleteBlock >= latestBlock) return
            await new Promise((r) => setTimeout(r, 250))
        }
    }

    async readCurrentEpoch() {
        const currentEpoch = await this._db.findOne('Epoch', {
            where: {
                attesterId: this.attesterId.toString(),
            },
            orderBy: {
                number: 'desc',
            },
        })
        return (
            currentEpoch || {
                number: 0,
                sealed: false,
            }
        )
    }

    async loadCurrentEpoch() {
        const epoch = await this.unirepContract.attesterCurrentEpoch(
            this.attesterId
        )
        return BigInt(epoch.toString())
    }

    protected async _checkCurrentEpoch(epoch: number) {
        const currentEpoch = await this.readCurrentEpoch()
        if (epoch !== currentEpoch.number) {
            throw new Error(
                `Synchronizer: Epoch (${epoch}) must be the same as the current epoch ${currentEpoch.number}`
            )
        }
    }

    protected async _checkValidEpoch(epoch: number) {
        const currentEpoch = await this.loadCurrentEpoch()
        if (epoch > Number(currentEpoch)) {
            throw new Error(
                `Synchronizer: Epoch (${epoch}) must be less than the current epoch ${currentEpoch}`
            )
        }
    }

    protected async _checkEpochKeyRange(epochKey: string) {
        if (BigInt(epochKey) >= BigInt(2 ** this.settings.epochTreeDepth)) {
            throw new Error(
                `Synchronizer: Epoch key (${epochKey}) greater than max leaf value(2**epochTreeDepth)`
            )
        }
    }

    async epochTreeRoot(epoch: number) {
        return this.unirepContract.attesterEpochRoot(this.attesterId, epoch)
    }

    async epochTreeProof(epoch: number, leafIndex: any) {
        const leaves = await this._db.findMany('EpochTreeLeaf', {
            where: {
                epoch,
                attesterId: this.attesterId.toString(),
            },
        })
        const tree = new SparseMerkleTree(
            this.settings.epochTreeDepth,
            this.defaultEpochTreeLeaf
        )
        for (const leaf of leaves) {
            tree.update(leaf.index, leaf.hash)
        }
        const proof = tree.createProof(leafIndex)
        return proof
    }

    async nullifierExist(nullifier: any) {
        const epochEmitted = await this.unirepContract.usedNullifiers(nullifier)
        return epochEmitted.gt(0)
    }

    async genStateTree(
        _epoch: number | ethers.BigNumberish
    ): Promise<IncrementalMerkleTree> {
        const epoch = Number(_epoch)
        await this._checkValidEpoch(epoch)
        const tree = new IncrementalMerkleTree(
            this.settings.stateTreeDepth,
            this.defaultStateTreeLeaf
        )
        const leaves = await this._db.findMany('StateTreeLeaf', {
            where: {
                epoch,
                attesterId: this.attesterId.toString(),
            },
            orderBy: {
                index: 'asc',
            },
        })
        for (const leaf of leaves) {
            tree.insert(leaf.hash)
        }
        return tree
    }

    async genEpochTree(
        _epoch: number | ethers.BigNumberish
    ): Promise<SparseMerkleTree> {
        const epoch = Number(_epoch)
        await this._checkValidEpoch(epoch)
        const tree = new SparseMerkleTree(
            this.settings.epochTreeDepth,
<<<<<<< HEAD
            this.defaultEpochTreeLeaf
=======
            hash4([0, 0, 0, 0])
>>>>>>> 43f67ad8
        )
        const leaves = await this._db.findMany('EpochTreeLeaf', {
            where: {
                epoch,
                attesterId: this.attesterId.toString(),
            },
        })
        for (const { index, hash } of leaves) {
            tree.update(BigInt(index), BigInt(hash))
        }
        return tree
    }

    /**
     * Check if the global state tree root is stored in the database
     * @param root The queried global state tree root
     * @param epoch The queried epoch of the global state tree
     * @returns True if the global state tree root exists, false otherwise.
     */
<<<<<<< HEAD
    async GSTRootExists(GSTRoot: bigint | string, epoch: number) {
=======
    async stateTreeRootExists(root: BigInt | string, epoch: number) {
>>>>>>> 43f67ad8
        await this._checkValidEpoch(epoch)
        return this.unirepContract.attesterStateTreeRootExists(
            this.attesterId,
            epoch,
            root
        )
    }

    /**
     * Check if the epoch tree root is stored in the database.
     * @param _epochTreeRoot The queried epoch tree root
     * @param epoch The queried epoch of the epoch tree
     * @returns True if the epoch tree root is in the database, false otherwise.
     */
    async epochTreeRootExists(
        _epochTreeRoot: bigint | string,
        epoch: number
    ): Promise<boolean> {
        await this._checkValidEpoch(epoch)
        const root = await this.unirepContract.epochRoots(epoch)
        return root.toString() === _epochTreeRoot.toString()
    }

    /**
     * Get the number of global state tree leaves in a given epoch.
     * @param epoch The epoch query
     * @returns The number of the global state tree leaves
     */
    async numStateTreeLeaves(epoch: number) {
        await this._checkValidEpoch(epoch)
        return this._db.count('StateTreeLeaf', {
            epoch: epoch,
            attesterId: this.attesterId.toString(),
        })
    }

    /**
     * Get the list of attestations that is set to the epoch key.
     * The attestations are verified valid.
     * @param epochKey The query epoch key
     * @returns A list of the attestations.
     */
    async getAttestations(epochKey: string): Promise<any[]> {
        await this._checkEpochKeyRange(epochKey)
        // TODO: transform db entries to IAttestation (they're already pretty similar)
        return this._db.findMany('Attestation', {
            where: {
                epochKey,
                attesterId: this.attesterId.toString(),
            },
        })
    }

    // get a function that will process an event for a topic
    get topicHandlers() {
        const [UserSignedUp] = this.unirepContract.filters.UserSignedUp()
            .topics as string[]
        const [UserStateTransitioned] =
            this.unirepContract.filters.UserStateTransitioned()
                .topics as string[]
        const [AttestationSubmitted] =
            this.unirepContract.filters.AttestationSubmitted()
                .topics as string[]
        const [EpochEnded] = this.unirepContract.filters.EpochEnded()
            .topics as string[]
        const [StateTreeLeaf] = this.unirepContract.filters.StateTreeLeaf()
            .topics as string[]
        const [EpochTreeLeaf] = this.unirepContract.filters.EpochTreeLeaf()
            .topics as string[]
        return {
            [UserSignedUp]: this.userSignedUpEvent.bind(this),
            [UserStateTransitioned]: this.USTEvent.bind(this),
            [AttestationSubmitted]: this.attestationEvent.bind(this),
            [EpochEnded]: this.epochEndedEvent.bind(this),
            [StateTreeLeaf]: this.stateTreeLeaf.bind(this),
            [EpochTreeLeaf]: this.epochTreeLeaf.bind(this),
        } as {
            [key: string]: (
                event: ethers.Event,
                db: TransactionDB
            ) => Promise<undefined | boolean>
        }
    }

    get unirepFilter() {
        const [UserSignedUp] = this.unirepContract.filters.UserSignedUp()
            .topics as string[]
        const [UserStateTransitioned] =
            this.unirepContract.filters.UserStateTransitioned()
                .topics as string[]
        const [AttestationSubmitted] =
            this.unirepContract.filters.AttestationSubmitted()
                .topics as string[]
        const [EpochEnded] = this.unirepContract.filters.EpochEnded()
            .topics as string[]
        const [StateTreeLeaf] = this.unirepContract.filters.StateTreeLeaf()
            .topics as string[]
        const [EpochTreeLeaf] = this.unirepContract.filters.EpochTreeLeaf()
            .topics as string[]

        return {
            address: this.unirepContract.address,
            topics: [
                [
                    UserSignedUp,
                    UserStateTransitioned,
                    AttestationSubmitted,
                    EpochEnded,
                    StateTreeLeaf,
                    EpochTreeLeaf,
                ],
            ],
        }
    }

    // unirep event handlers

    async stateTreeLeaf(event: ethers.Event, db: TransactionDB) {
        const epoch = Number(event.topics[1])
        const attesterId = BigInt(event.topics[2]).toString()
        const index = Number(event.topics[3])
        const decodedData = this.unirepContract.interface.decodeEventLog(
            'StateTreeLeaf',
            event.data
        )
        const hash = BigInt(decodedData.leaf.toString()).toString()
        if (attesterId !== this.attesterId.toString()) return
        db.create('StateTreeLeaf', {
            epoch,
            hash,
            index,
            attesterId,
        })
        return true
    }

    async epochTreeLeaf(event: ethers.Event, db: TransactionDB) {
        const epoch = Number(event.topics[1])
        const attesterId = BigInt(event.topics[2]).toString()
        const index = BigInt(event.topics[3]).toString()
        const decodedData = this.unirepContract.interface.decodeEventLog(
            'EpochTreeLeaf',
            event.data
        )
        const leaf = BigInt(decodedData.leaf.toString()).toString()
        if (attesterId !== this.attesterId.toString()) return

        db.upsert('EpochTreeLeaf', {
            where: {
                epoch,
                index,
                attesterId,
            },
            update: {
                hash: leaf,
            },
            create: {
                epoch,
                index,
                hash: leaf,
                attesterId,
            },
        })
        return true
    }

    async userSignedUpEvent(event: ethers.Event, db: TransactionDB) {
        const decodedData = this.unirepContract.interface.decodeEventLog(
            'UserSignedUp',
            event.data
        )
        const epoch = Number(event.topics[1])
        const idCommitment = BigInt(event.topics[2]).toString()
        const attesterId = BigInt(event.topics[3]).toString()
        const leafIndex = Number(decodedData.leafIndex)
        if (attesterId !== this.attesterId.toString()) return
        db.create('UserSignUp', {
            commitment: idCommitment.toString(),
            epoch,
            attesterId,
        })
        return true
    }

    async attestationEvent(event: ethers.Event, db: TransactionDB) {
        const _epoch = Number(event.topics[1])
        const _epochKey = BigInt(event.topics[2])
        const _attesterId = BigInt(event.topics[3])
        const decodedData = this.unirepContract.interface.decodeEventLog(
            'AttestationSubmitted',
            event.data
        )
        if (_attesterId.toString() !== this.attesterId.toString()) return

        const index = `${event.blockNumber
            .toString()
            .padStart(15, '0')}${event.transactionIndex
            .toString()
            .padStart(8, '0')}${event.logIndex.toString().padStart(8, '0')}`

        await this._checkCurrentEpoch(_epoch)
        await this._checkEpochKeyRange(_epochKey.toString())
        const { posRep, negRep } = decodedData

        db.create('Attestation', {
            epoch: _epoch,
            epochKey: _epochKey.toString(),
            index: index,
            attesterId: _attesterId.toString(),
            posRep: Number(decodedData.posRep),
            negRep: Number(decodedData.negRep),
            graffiti: decodedData.graffiti.toString(),
            timestamp: decodedData.timestamp.toString(),
            hash: hash2([posRep, negRep]).toString(),
        })
        return true
    }

    async USTEvent(event: ethers.Event, db: TransactionDB) {
        const decodedData = this.unirepContract.interface.decodeEventLog(
            'UserStateTransitioned',
            event.data
        )

        const transactionHash = event.transactionHash
        const epoch = Number(event.topics[1])
        const attesterId = BigInt(event.topics[2])
        const leafIndex = BigInt(event.topics[3])
        const { nullifier, hashedLeaf } = decodedData
        if (attesterId.toString() !== this.attesterId.toString()) return

        db.create('Nullifier', {
            epoch,
            attesterId: attesterId.toString(),
            nullifier: nullifier.toString(),
            transactionHash: event.transactionHash,
        })

        return true
    }

    async epochEndedEvent(event: ethers.Event, db: TransactionDB) {
        const epoch = Number(event?.topics[1])
        const attesterId = BigInt(event?.topics[2]).toString()
        console.log(`Epoch ${epoch} ended`)
        if (attesterId !== this.attesterId.toString()) return
        db.upsert('Epoch', {
            where: {
                number: epoch,
                attesterId,
            },
            update: {
                sealed: true,
            },
            create: {
                number: epoch,
                attesterId,
                sealed: true,
            },
        })
        // create the next stub entry
        db.create('Epoch', {
            number: epoch + 1,
            attesterId,
            sealed: false,
        })
        return true
    }
}<|MERGE_RESOLUTION|>--- conflicted
+++ resolved
@@ -9,11 +9,6 @@
     hash4,
 } from '@unirep/crypto'
 
-<<<<<<< HEAD
-=======
-const defaultEpochTreeLeaf = hash4([0, 0, 0, 0])
-
->>>>>>> 43f67ad8
 /**
  * The synchronizer is used to construct the Unirep state. After events are emitted from the Unirep contract,
  * the synchronizer will verify the events and then save the states.
@@ -26,14 +21,8 @@
     attesterId: bigint
     public settings: any
     // GST for current epoch
-<<<<<<< HEAD
-    private _globalStateTree?: IncrementalMerkleTree
-    protected defaultGSTLeaf?: BigInt
-    public defaultEpochTreeLeaf = hash2([0, 0])
-=======
     private stateTree?: IncrementalMerkleTree
-    protected defaultStateTreeLeaf?: BigInt
->>>>>>> 43f67ad8
+    public defaultEpochTreeLeaf = hash4([0, 0, 0, 0])
 
     private get globalStateTree() {
         if (!this.stateTree) {
@@ -392,11 +381,7 @@
         await this._checkValidEpoch(epoch)
         const tree = new SparseMerkleTree(
             this.settings.epochTreeDepth,
-<<<<<<< HEAD
             this.defaultEpochTreeLeaf
-=======
-            hash4([0, 0, 0, 0])
->>>>>>> 43f67ad8
         )
         const leaves = await this._db.findMany('EpochTreeLeaf', {
             where: {
@@ -416,11 +401,7 @@
      * @param epoch The queried epoch of the global state tree
      * @returns True if the global state tree root exists, false otherwise.
      */
-<<<<<<< HEAD
-    async GSTRootExists(GSTRoot: bigint | string, epoch: number) {
-=======
-    async stateTreeRootExists(root: BigInt | string, epoch: number) {
->>>>>>> 43f67ad8
+    async stateTreeRootExists(root: bigint | string, epoch: number) {
         await this._checkValidEpoch(epoch)
         return this.unirepContract.attesterStateTreeRootExists(
             this.attesterId,
