--- conflicted
+++ resolved
@@ -237,17 +237,12 @@
             throw new Error('@unirep/core:UserState: no synchronizer is set')
         const data = Array(this.sync.settings.fieldCount).fill(BigInt(0))
         const orClauses = [] as any[]
-<<<<<<< HEAD
         const toEpoch =
             _toEpoch ?? (await this.latestTransitionedEpoch(attesterId))
-        for (let x = 0; x <= toEpoch; x++) {
-=======
-        const attesterId = this.sync.attesterId
-        const toEpoch = _toEpoch ?? (await this.latestTransitionedEpoch())
         const signup = await this.sync._db.findOne('UserSignUp', {
             where: {
                 commitment: this.commitment.toString(),
-                attesterId: this.sync.attesterId.toString(),
+                attesterId: attesterId.toString(),
             },
         })
         if (signup) {
@@ -257,7 +252,6 @@
             })
         }
         for (let x = signup?.epoch ?? 0; x <= toEpoch; x++) {
->>>>>>> f53c12a9
             const epks = Array(this.sync.settings.numEpochKeyNoncePerEpoch)
                 .fill(null)
                 .map((_, i) =>
