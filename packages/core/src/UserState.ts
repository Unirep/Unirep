--- conflicted
+++ resolved
@@ -387,22 +387,18 @@
                 '@unirep/core:UserState: Cannot transition to same epoch'
             )
         }
-<<<<<<< HEAD
         const epochTree = await this.sync.genEpochTree(fromEpoch, attesterId)
-=======
-        const epochTree = await this.sync.genEpochTree(fromEpoch)
-        const stateTree = await this.sync.genStateTree(fromEpoch)
->>>>>>> 84f81490
+        const stateTree = await this.sync.genStateTree(fromEpoch, attesterId)
         const epochKeys = Array(this.sync.settings.numEpochKeyNoncePerEpoch)
             .fill(null)
             .map((_, i) =>
                 genEpochKey(this.id.secret, attesterId, fromEpoch, i)
             )
-        const historyTree = await this.sync.genHistoryTree()
+        const historyTree = await this.sync.genHistoryTree(attesterId)
         const leafHash = hash2([stateTree.root, epochTree.root])
         const leaf = await this.sync._db.findOne('HistoryTreeLeaf', {
             where: {
-                attesterId: this.sync.attesterId.toString(),
+                attesterId,
                 leaf: leafHash.toString(),
             },
         })
@@ -413,7 +409,7 @@
             // the epoch hasn't been ended onchain yet
             // add the leaf offchain to make the proof
             const leafCount = await this.sync._db.count('HistoryTreeLeaf', {
-                attesterId: this.sync.attesterId.toString(),
+                attesterId,
             })
             historyTree.insert(leafHash)
             historyTreeProof = historyTree.createProof(leafCount)
@@ -437,22 +433,10 @@
                 return { epochKey, hasChanges, newData, proof }
             })
         )
-<<<<<<< HEAD
         const latestLeafIndex = await this.latestStateTreeLeafIndex(
             fromEpoch,
             attesterId
         )
-        const stateTree = await this.sync.genStateTree(fromEpoch, attesterId)
-=======
-        const repByEpochKey = epochKeyRep.reduce((acc, obj) => {
-            return {
-                [obj.epochKey.toString()]: obj,
-                ...acc,
-            }
-        }, {})
-        const leaves = await this.sync.genEpochTreePreimages(fromEpoch)
-        const latestLeafIndex = await this.latestStateTreeLeafIndex(fromEpoch)
->>>>>>> 84f81490
         const stateTreeProof = stateTree.createProof(latestLeafIndex)
         const circuitInputs = {
             from_epoch: fromEpoch,
@@ -460,13 +444,9 @@
             identity_secret: this.id.secret,
             state_tree_indexes: stateTreeProof.pathIndices,
             state_tree_elements: stateTreeProof.siblings,
-<<<<<<< HEAD
             attester_id: attesterId.toString(),
-=======
             history_tree_indices: historyTreeProof.pathIndices,
             history_tree_elements: historyTreeProof.siblings,
-            attester_id: this.sync.attesterId.toString(),
->>>>>>> 84f81490
             data,
             new_data: epochKeyRep.map(({ newData }) => newData),
             epoch_tree_elements: epochKeyRep.map(({ proof }) => proof.siblings),
