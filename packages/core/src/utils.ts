import { BigNumber, ethers } from 'ethers'
<<<<<<< HEAD
import { formatProofForSnarkjsVerification } from '@unirep/circuits'
=======
>>>>>>> f69b39c6
import {
    Attestation,
    getUnirepContract,
    Event,
    AttestationEvent,
    Unirep,
    EpochKeyProof,
    ReputationProof,
    SignUpProof,
    UserTransitionProof,
    StartTransitionProof,
    ProcessAttestationsProof,
} from '@unirep/contracts'
import {
    hash5,
    hashLeftRight,
    SparseMerkleTree,
    SnarkBigInt,
    ZkIdentity,
} from '@unirep/crypto'

import { ISettings, IUnirepState, IUserState } from './interfaces'
import UnirepState from './UnirepState'
import Reputation from './Reputation'
import UserState from './UserState'
import {
    EPOCH_KEY_NULLIFIER_DOMAIN,
    REPUTATION_NULLIFIER_DOMAIN,
} from '../config/nullifierDomainSeparator'
import { DEFAULT_START_BLOCK } from '../cli/defaults'
import {
    Circuit,
    formatProofForSnarkjsVerification,
    verifyProof,
    EPOCH_TREE_DEPTH,
} from '@unirep/circuits'

const defaultUserStateLeaf = hash5([
    BigInt(0),
    BigInt(0),
    BigInt(0),
    BigInt(0),
    BigInt(0),
])
const SMT_ONE_LEAF = hashLeftRight(BigInt(1), BigInt(0))

const computeEmptyUserStateRoot = (treeDepth: number): BigInt => {
    const t = new SparseMerkleTree(treeDepth, defaultUserStateLeaf)
    return t.root
}

const computeInitUserStateRoot = (
    treeDepth: number,
    leafIdx?: number,
    airdropPosRep?: number
): BigInt => {
    const t = new SparseMerkleTree(treeDepth, defaultUserStateLeaf)
    if (leafIdx && airdropPosRep) {
        const airdropReputation = new Reputation(
            BigInt(airdropPosRep),
            BigInt(0),
            BigInt(0),
            BigInt(1)
        )
        const leafValue = airdropReputation.hash()
        t.update(BigInt(leafIdx), leafValue)
    }
    return t.root
}

const genEpochKey = (
    identityNullifier: SnarkBigInt,
    epoch: number,
    nonce: number,
    epochTreeDepth: number = EPOCH_TREE_DEPTH
): SnarkBigInt => {
    const values: any[] = [
        identityNullifier,
        epoch,
        nonce,
        BigInt(0),
        BigInt(0),
    ]
    let epochKey = hash5(values).valueOf()
    // Adjust epoch key size according to epoch tree depth
    const epochKeyModed = epochKey % BigInt(2 ** epochTreeDepth)
    return epochKeyModed
}

const genEpochKeyNullifier = (
    identityNullifier: SnarkBigInt,
    epoch: number,
    nonce: number
): SnarkBigInt => {
    return hash5([
        EPOCH_KEY_NULLIFIER_DOMAIN,
        identityNullifier,
        BigInt(epoch),
        BigInt(nonce),
        BigInt(0),
    ])
}

const genReputationNullifier = (
    identityNullifier: SnarkBigInt,
    epoch: number,
    nonce: number,
    attesterId: BigInt
): SnarkBigInt => {
    return hash5([
        REPUTATION_NULLIFIER_DOMAIN,
        identityNullifier,
        BigInt(epoch),
        BigInt(nonce),
        attesterId,
    ])
}

const genNewSMT = (
    treeDepth: number,
    defaultLeafHash: BigInt
): SparseMerkleTree => {
    return new SparseMerkleTree(treeDepth, defaultLeafHash)
}

const verifyUSTEvents = async (
    transitionEvent: ethers.Event,
    startTransitionEvent: ethers.Event,
    processAttestationEvents: ethers.Event[]
): Promise<boolean> => {
    // verify the final UST proof
    {
        const args = transitionEvent?.args
        const format = new UserTransitionProof(
            args?.publicSignals,
            formatProofForSnarkjsVerification(args?.proof)
        )
        const isValid = await format.verify()
        if (!isValid) return false
    }

    // verify the start transition proof
    {
        const args = startTransitionEvent?.args
        const format = new StartTransitionProof(
            args?.publicSignals,
            formatProofForSnarkjsVerification(args?.proof)
        )
        const isValid = await format.verify()
        if (!isValid) return false
    }

    // verify process attestations proofs
    const transitionArgs = transitionEvent?.args
    const isProcessAttestationValid = await verifyProcessAttestationEvents(
        processAttestationEvents,
        transitionArgs?.publicSignals[
            UserTransitionProof.idx.blindedUserStates[0]
        ],
        transitionArgs?.publicSignals[
            UserTransitionProof.idx.blindedUserStates[1] - 1
        ]
    )
    if (!isProcessAttestationValid) return false
    return true
}

const verifyProcessAttestationEvents = async (
    processAttestationEvents: ethers.Event[],
    startBlindedUserState: ethers.BigNumber,
    finalBlindedUserState: ethers.BigNumber
): Promise<boolean> => {
    let currentBlindedUserState = startBlindedUserState
    // The rest are process attestations proofs
    for (let i = 0; i < processAttestationEvents.length; i++) {
        const args = processAttestationEvents[i]?.args
        const format = new ProcessAttestationsProof(
            args?.publicSignals,
            formatProofForSnarkjsVerification(args?.proof)
        )
        const isValid = await format.verify()
        if (!isValid) return false
        currentBlindedUserState = BigNumber.from(format.outputBlindedUserState)
    }
    return currentBlindedUserState.eq(finalBlindedUserState)
}

/**
 * Retrieves and parses on-chain Unirep contract data to create an off-chain
 * representation as a UnirepState object.
 * @param provider An Ethereum provider
 * @param address The address of the Unirep contract
 * @param _unirepState The stored unirep state that the function start with
 */
const genUnirepState = async (
    provider: ethers.providers.Provider,
    address: string,
    _unirepState?: IUnirepState
) => {
    const unirepContract: Unirep = await getUnirepContract(address, provider)
    let unirepState: UnirepState

    if (!_unirepState) {
        const treeDepths_ = await unirepContract.treeDepths()
        const globalStateTreeDepth = treeDepths_.globalStateTreeDepth
        const userStateTreeDepth = treeDepths_.userStateTreeDepth
        const epochTreeDepth = treeDepths_.epochTreeDepth

        const attestingFee = await unirepContract.attestingFee()
        const epochLength = await unirepContract.epochLength()
        const numEpochKeyNoncePerEpoch =
            await unirepContract.numEpochKeyNoncePerEpoch()
        const maxReputationBudget = await unirepContract.maxReputationBudget()

        const setting: ISettings = {
            globalStateTreeDepth: globalStateTreeDepth,
            userStateTreeDepth: userStateTreeDepth,
            epochTreeDepth: epochTreeDepth,
            attestingFee: attestingFee,
            epochLength: epochLength.toNumber(),
            numEpochKeyNoncePerEpoch: numEpochKeyNoncePerEpoch,
            maxReputationBudget: maxReputationBudget,
        }
        unirepState = new UnirepState(setting)
    } else {
        unirepState = UnirepState.fromJSON(_unirepState)
    }

    const latestBlock = _unirepState?.latestProcessedBlock
    const startBlock =
        latestBlock != undefined ? latestBlock + 1 : DEFAULT_START_BLOCK

    const UserSignedUpFilter = unirepContract.filters.UserSignedUp()
    const userSignedUpEvents = await unirepContract.queryFilter(
        UserSignedUpFilter,
        startBlock
    )

    const UserStateTransitionedFilter =
        unirepContract.filters.UserStateTransitioned()
    const userStateTransitionedEvents = await unirepContract.queryFilter(
        UserStateTransitionedFilter,
        startBlock
    )

    const attestationSubmittedFilter =
        unirepContract.filters.AttestationSubmitted()
    const attestationSubmittedEvents = await unirepContract.queryFilter(
        attestationSubmittedFilter,
        startBlock
    )

    const epochEndedFilter = unirepContract.filters.EpochEnded()
    const epochEndedEvents = await unirepContract.queryFilter(
        epochEndedFilter,
        startBlock
    )

    const sequencerFilter = unirepContract.filters.Sequencer()
    const sequencerEvents = await unirepContract.queryFilter(
        sequencerFilter,
        startBlock
    )

    // proof events
    const emptyArray: ethers.Event[] = []
    const transitionFilter =
        unirepContract.filters.IndexedUserStateTransitionProof()
    const transitionEvents = await unirepContract.queryFilter(transitionFilter)

    const startTransitionFilter =
        unirepContract.filters.IndexedStartedTransitionProof()
    const startTransitionEvents = await unirepContract.queryFilter(
        startTransitionFilter
    )

    const processAttestationsFilter =
        unirepContract.filters.IndexedProcessedAttestationsProof()
    const processAttestationsEvents = await unirepContract.queryFilter(
        processAttestationsFilter
    )

    const epochKeyProofFilter = unirepContract.filters.IndexedEpochKeyProof()
    const epochKeyProofEvent = await unirepContract.queryFilter(
        epochKeyProofFilter
    )

    const repProofFilter = unirepContract.filters.IndexedReputationProof()
    const repProofEvent = await unirepContract.queryFilter(repProofFilter)

    const signUpProofFilter = unirepContract.filters.IndexedUserSignedUpProof()
    const signUpProofEvent = await unirepContract.queryFilter(signUpProofFilter)

    // Reverse the events so pop() can start from the first event
    userSignedUpEvents.reverse()
    attestationSubmittedEvents.reverse()
    epochEndedEvents.reverse()
    userStateTransitionedEvents.reverse()

    const proofIndexMap = {}
    const isProofIndexValid = {}
    const spentProofIndex = {}
    isProofIndexValid[0] = true
    const events = emptyArray.concat(
        transitionEvents,
        startTransitionEvents,
        processAttestationsEvents,
        epochKeyProofEvent,
        repProofEvent,
        signUpProofEvent
    )
    for (const event of events) {
        const proofIndex = Number(event?.args?.proofIndex)
        proofIndexMap[proofIndex] = event
    }

    for (let i = 0; i < sequencerEvents.length; i++) {
        const sequencerEvent = sequencerEvents[i]
        // console.log('Generating Unirep State progress: ', i, '/', sequencerEvents.length)
        const blockNumber = sequencerEvent.blockNumber
        if (blockNumber < startBlock) continue
        const occurredEvent = sequencerEvent.args?.userEvent
        if (occurredEvent === Event.UserSignedUp) {
            const signUpEvent = userSignedUpEvents.pop()
            if (signUpEvent === undefined) {
                console.log(
                    `Event sequence mismatch: missing UserSignedUp event`
                )
                continue
            }
            const args = signUpEvent?.args
            const epoch = Number(args?.epoch)
            const commitment = args?.identityCommitment.toBigInt()
            const attesterId = Number(args?.attesterId)
            const airdrop = Number(args?.airdropAmount)

            await unirepState.signUp(
                epoch,
                commitment,
                attesterId,
                airdrop,
                blockNumber
            )
        } else if (occurredEvent === Event.AttestationSubmitted) {
            const attestationSubmittedEvent = attestationSubmittedEvents.pop()
            if (attestationSubmittedEvent === undefined) {
                console.log(
                    `Event sequence mismatch: missing AttestationSubmitted event`
                )
                continue
            }
            const args = attestationSubmittedEvent?.args
            const epoch = Number(args?.epoch)
            const toProofIndex = Number(args?.toProofIndex)
            const fromProofIndex = Number(args?.fromProofIndex)
            const attestation_ = args?.attestation
            const event = proofIndexMap[toProofIndex]
            const { publicSignals, proof } = event.args
            const formatProof = formatProofForSnarkjsVerification(proof)
            let results
            if (event.event === 'IndexedEpochKeyProof') {
                results = new EpochKeyProof(publicSignals, formatProof)
            } else if (event.event === 'IndexedReputationProof') {
                results = new ReputationProof(publicSignals, formatProof)
            } else if (event.event === 'IndexedUserSignedUpProof') {
                results = new SignUpProof(publicSignals, formatProof)
            } else {
                console.log('Cannot find the attestation event')
                continue
            }

            if (isProofIndexValid[toProofIndex] === undefined) {
                // verify the proof of the given proof index
                const isValid = await results.verify()
                if (!isValid) {
                    console.log(
                        'Proof is invalid: ',
                        event.event,
                        ' , transaction hash: ',
                        event.transactionHash
                    )
                    isProofIndexValid[toProofIndex] = false
                    continue
                }

                // verify GSTRoot of the proof
                const isGSTRootExisted = unirepState.GSTRootExists(
                    results?.globalStateTree,
                    epoch
                )
                if (!isGSTRootExisted) {
                    console.log('Global state tree root does not exist')
                    isProofIndexValid[toProofIndex] = false
                    continue
                }

                // if it is SpendRepuation event, check the reputation nullifiers
                if (
                    args?.attestationEvent === AttestationEvent.SpendReputation
                ) {
                    let validNullifier = true
                    const nullifiers = results?.repNullifiers.map((n) =>
                        BigInt(n)
                    )
                    const nullifiersAmount = Number(
                        results?.proveReputationAmount
                    )
                    for (let j = 0; j < nullifiersAmount; j++) {
                        if (unirepState.nullifierExist(nullifiers[j])) {
                            console.log(
                                'duplicated nullifier',
                                BigInt(nullifiers[j]).toString()
                            )
                            validNullifier = false
                            break
                        }
                    }

                    if (validNullifier) {
                        for (let j = 0; j < nullifiersAmount; j++) {
                            unirepState.addReputationNullifiers(
                                nullifiers[j],
                                blockNumber
                            )
                        }
                    } else {
                        isProofIndexValid[toProofIndex] = false
                        continue
                    }
                }
                isProofIndexValid[toProofIndex] = true
            }
            if (fromProofIndex && isProofIndexValid[fromProofIndex]) {
                const fromEvent = proofIndexMap[fromProofIndex]
                if (fromEvent?.event !== 'IndexedReputationProof') {
                    console.log(
                        `The proof index ${fromProofIndex} is not a reputation proof`
                    )
                    continue
                }

                const proveReputationAmount = Number(
                    fromEvent?.args?.publicSignals[
                        ReputationProof.idx.proveReputationAmount
                    ]
                )
                const repInAttestation =
                    Number(attestation_.posRep) + Number(attestation_.negRep)
                if (proveReputationAmount < repInAttestation) {
                    console.log(
                        `The attestation requires ${repInAttestation} reputation`
                    )
                    continue
                }
            }
            if (fromProofIndex && spentProofIndex[fromProofIndex]) {
                console.log(
                    `The reputation proof index ${fromProofIndex} has been spent in other attestation`
                )
                continue
            }
            if (
                isProofIndexValid[toProofIndex] &&
                isProofIndexValid[fromProofIndex]
            ) {
                // update attestation
                const attestation = new Attestation(
                    attestation_.attesterId.toBigInt(),
                    attestation_.posRep.toBigInt(),
                    attestation_.negRep.toBigInt(),
                    attestation_.graffiti.toBigInt(),
                    attestation_.signUp.toBigInt()
                )
                const epochKey = args?.epochKey
                if (epochKey.eq(BigNumber.from(results?.epochKey))) {
                    unirepState.addAttestation(
                        epochKey.toString(),
                        attestation,
                        blockNumber
                    )
                }
                if (fromProofIndex !== 0) spentProofIndex[fromProofIndex] = true
            }
        } else if (occurredEvent === Event.EpochEnded) {
            const epochEndedEvent = epochEndedEvents.pop()
            if (epochEndedEvent === undefined) {
                console.log(`Event sequence mismatch: missing epochEndedEvent`)
                continue
            }
            const epoch = epochEndedEvent.args?.epoch.toNumber()

            await unirepState.epochTransition(epoch, blockNumber)
        } else if (occurredEvent === Event.UserStateTransitioned) {
            const userStateTransitionedEvent = userStateTransitionedEvents.pop()
            if (userStateTransitionedEvent === undefined) {
                console.log(
                    `Event sequence mismatch: missing userStateTransitionedEvent`
                )
                continue
            }
            const args = userStateTransitionedEvent?.args
            const epoch = Number(args?.epoch)
            const newLeaf = args?.hashedLeaf.toBigInt()
            const proofIndex = Number(args?.proofIndex)
            const event = proofIndexMap[proofIndex]
            const { publicSignals, proof } = event?.args
            const proofArgs = new UserTransitionProof(
                publicSignals,
                formatProofForSnarkjsVerification(proof)
            )
            const fromEpoch = Number(proofArgs.transitionFromEpoch)

            if (isProofIndexValid[proofIndex] === undefined) {
                let isValid = false
                if (event.event !== 'IndexedUserStateTransitionProof') {
                    isProofIndexValid[proofIndex] = false
                    continue
                }

                const proofIndexes = event?.args?.proofIndexRecords.map((n) =>
                    Number(n)
                )
                const startTransitionEvent = proofIndexMap[proofIndexes[0]]
                if (
                    startTransitionEvent === undefined ||
                    startTransitionEvent?.event !==
                        'IndexedStartedTransitionProof'
                ) {
                    isProofIndexValid[proofIndex] = false
                    continue
                }

                const processAttestationEvents: ethers.Event[] = []
                for (let j = 1; j < proofIndexes.length; j++) {
                    if (proofIndexes[j] === 0) isValid = false
                    const processAttestationEvent =
                        proofIndexMap[proofIndexes[j]]
                    if (
                        processAttestationEvent === undefined ||
                        processAttestationEvent?.event !==
                            'IndexedProcessedAttestationsProof'
                    ) {
                        isProofIndexValid[proofIndex] = false
                        continue
                    }
                    processAttestationEvents.push(processAttestationEvent)
                }
                isValid = await verifyUSTEvents(
                    event,
                    startTransitionEvent,
                    processAttestationEvents
                )
                if (!isValid) {
                    console.log(
                        'Proof is invalid: ',
                        event.event,
                        ' , transaction hash: ',
                        event.transactionHash
                    )
                    isProofIndexValid[proofIndex] = false
                    continue
                }

                const GSTRoot = proofArgs?.fromGlobalStateTree.toString()
                // check if GST root matches
                const isGSTRootExisted = unirepState.GSTRootExists(
                    GSTRoot,
                    fromEpoch
                )
                if (!isGSTRootExisted) {
                    console.log('Global state tree root does not exist')
                    isProofIndexValid[proofIndex] = false
                    continue
                }

                // Check if epoch tree root matches
                const epochTreeRoot = proofArgs?.fromEpochTree.toString()
                const isEpochTreeExisted = unirepState.epochTreeRootExists(
                    epochTreeRoot,
                    fromEpoch
                )
                if (!isEpochTreeExisted) {
                    console.log('Epoch tree root mismatches')
                    isProofIndexValid[proofIndex] = false
                    continue
                }
                isProofIndexValid[proofIndex] = true
            }

            if (isProofIndexValid[proofIndex]) {
                const epkNullifiersInEvent = proofArgs?.epkNullifiers?.map(
                    (n) => BigInt(n.toString())
                )
                let exist = false
                for (let nullifier of epkNullifiersInEvent) {
                    if (unirepState.nullifierExist(nullifier)) {
                        console.log(
                            'duplicated nullifier',
                            nullifier.toString()
                        )
                        exist = true
                        break
                    }
                }
                if (!exist) {
                    unirepState.userStateTransition(
                        fromEpoch,
                        newLeaf,
                        epkNullifiersInEvent,
                        blockNumber
                    )
                }
            }
        } else {
            console.log('unexpected event', occurredEvent)
        }
    }
    return unirepState
}

/**
 * This function works mostly the same as genUnirepState,
 * except that it also updates the user's state during events processing.
 * @param provider An Ethereum provider
 * @param address The address of the Unirep contract
 * @param userIdentity The semaphore identity of the user
 * @param _userState The stored user state that the function start with
 */
const genUserState = async (
    provider: ethers.providers.Provider,
    address: string,
    userIdentity: ZkIdentity,
    _userState?: IUserState
) => {
    const unirepContract: Unirep = await getUnirepContract(address, provider)

    let unirepState: UnirepState
    let userState: UserState

    if (!_userState) {
        const treeDepths_ = await unirepContract.treeDepths()
        const globalStateTreeDepth = treeDepths_.globalStateTreeDepth
        const userStateTreeDepth = treeDepths_.userStateTreeDepth
        const epochTreeDepth = treeDepths_.epochTreeDepth

        const attestingFee = await unirepContract.attestingFee()
        const epochLength = await unirepContract.epochLength()
        const numEpochKeyNoncePerEpoch =
            await unirepContract.numEpochKeyNoncePerEpoch()
        const maxReputationBudget = await unirepContract.maxReputationBudget()

        const settings: ISettings = {
            globalStateTreeDepth: globalStateTreeDepth,
            userStateTreeDepth: userStateTreeDepth,
            epochTreeDepth: epochTreeDepth,
            attestingFee: attestingFee,
            epochLength: epochLength.toNumber(),
            numEpochKeyNoncePerEpoch: numEpochKeyNoncePerEpoch,
            maxReputationBudget: maxReputationBudget,
        }
        unirepState = new UnirepState(settings)
        userState = new UserState(unirepState, userIdentity)
    } else {
        userState = UserState.fromJSON(userIdentity, _userState)
        unirepState = userState.getUnirepState()
    }

    const latestBlock = unirepState?.latestProcessedBlock
    const startBlock =
        latestBlock != undefined ? latestBlock + 1 : DEFAULT_START_BLOCK

    const UserSignedUpFilter = unirepContract.filters.UserSignedUp()
    const userSignedUpEvents = await unirepContract.queryFilter(
        UserSignedUpFilter,
        startBlock
    )

    const UserStateTransitionedFilter =
        unirepContract.filters.UserStateTransitioned()
    const userStateTransitionedEvents = await unirepContract.queryFilter(
        UserStateTransitionedFilter,
        startBlock
    )

    const attestationSubmittedFilter =
        unirepContract.filters.AttestationSubmitted()
    const attestationSubmittedEvents = await unirepContract.queryFilter(
        attestationSubmittedFilter,
        startBlock
    )

    const epochEndedFilter = unirepContract.filters.EpochEnded()
    const epochEndedEvents = await unirepContract.queryFilter(
        epochEndedFilter,
        startBlock
    )

    const sequencerFilter = unirepContract.filters.Sequencer()
    const sequencerEvents = await unirepContract.queryFilter(
        sequencerFilter,
        startBlock
    )

    // proof events
    const emptyArray: ethers.Event[] = []
    const transitionFilter =
        unirepContract.filters.IndexedUserStateTransitionProof()
    const transitionEvents = await unirepContract.queryFilter(transitionFilter)

    const startTransitionFilter =
        unirepContract.filters.IndexedStartedTransitionProof()
    const startTransitionEvents = await unirepContract.queryFilter(
        startTransitionFilter
    )

    const processAttestationsFilter =
        unirepContract.filters.IndexedProcessedAttestationsProof()
    const processAttestationsEvents = await unirepContract.queryFilter(
        processAttestationsFilter
    )

    const epochKeyProofFilter = unirepContract.filters.IndexedEpochKeyProof()
    const epochKeyProofEvent = await unirepContract.queryFilter(
        epochKeyProofFilter
    )

    const repProofFilter = unirepContract.filters.IndexedReputationProof()
    const repProofEvent = await unirepContract.queryFilter(repProofFilter)

    const signUpProofFilter = unirepContract.filters.IndexedUserSignedUpProof()
    const signUpProofEvent = await unirepContract.queryFilter(signUpProofFilter)

    // Reverse the events so pop() can start from the first event
    userSignedUpEvents.reverse()
    attestationSubmittedEvents.reverse()
    epochEndedEvents.reverse()
    userStateTransitionedEvents.reverse()

    const proofIndexMap = {}
    const isProofIndexValid = {}
    const spentProofIndex = {}
    isProofIndexValid[0] = true
    const events = emptyArray.concat(
        transitionEvents,
        startTransitionEvents,
        processAttestationsEvents,
        epochKeyProofEvent,
        repProofEvent,
        signUpProofEvent
    )
    for (const event of events) {
        const proofIndex = Number(event?.args?.proofIndex)
        proofIndexMap[proofIndex] = event
    }

    for (let i = 0; i < sequencerEvents.length; i++) {
        // console.log('Generating User State progress: ', i, '/', sequencerEvents.length)
        const sequencerEvent = sequencerEvents[i]
        const blockNumber = sequencerEvent.blockNumber
        if (blockNumber < startBlock) continue
        const occurredEvent = sequencerEvent.args?.userEvent
        if (occurredEvent === Event.UserSignedUp) {
            const signUpEvent = userSignedUpEvents.pop()
            if (signUpEvent === undefined) {
                console.log(
                    `Event sequence mismatch: missing UserSignedUp event`
                )
                continue
            }
            const args = signUpEvent?.args
            const epoch = Number(args?.epoch)
            const commitment = args?.identityCommitment.toBigInt()
            const attesterId = Number(args?.attesterId)
            const airdrop = Number(args?.airdropAmount)

            await userState.signUp(
                epoch,
                commitment,
                attesterId,
                airdrop,
                blockNumber
            )
        } else if (occurredEvent === Event.AttestationSubmitted) {
            const attestationSubmittedEvent = attestationSubmittedEvents.pop()
            if (attestationSubmittedEvent === undefined) {
                console.log(
                    `Event sequence mismatch: missing AttestationSubmitted event`
                )
                continue
            }
            const args = attestationSubmittedEvent?.args
            const epoch = Number(args?.epoch)
            const toProofIndex = Number(args?.toProofIndex)
            const fromProofIndex = Number(args?.fromProofIndex)
            const attestation_ = args?.attestation
            const event = proofIndexMap[toProofIndex]
            const { publicSignals, proof } = event.args
            const formatProof = formatProofForSnarkjsVerification(proof)
            let results
            if (event.event === 'IndexedEpochKeyProof') {
                results = new EpochKeyProof(publicSignals, formatProof)
            } else if (event.event === 'IndexedReputationProof') {
                results = new ReputationProof(publicSignals, formatProof)
            } else if (event.event === 'IndexedUserSignedUpProof') {
                results = new SignUpProof(publicSignals, formatProof)
            } else {
                console.log('Cannot find the attestation event')
                continue
            }

            if (isProofIndexValid[toProofIndex] === undefined) {
                // verify the proof of the given proof index
                const isValid = results.verify()
                if (!isValid) {
                    console.log(
                        'Proof is invalid: ',
                        event.event,
                        ' , transaction hash: ',
                        event.transactionHash
                    )
                    isProofIndexValid[toProofIndex] = false
                    continue
                }

                // verify GSTRoot of the proof
                const isGSTRootExisted = userState.GSTRootExists(
                    results?.globalStateTree,
                    epoch
                )
                if (!isGSTRootExisted) {
                    console.log('Global state tree root does not exist')
                    isProofIndexValid[toProofIndex] = false
                    continue
                }

                // if it is SpendRepuation event, check the reputation nullifiers
                if (
                    args?.attestationEvent === AttestationEvent.SpendReputation
                ) {
                    let validNullifier = true
                    const nullifiers = results?.repNullifiers.map((n) =>
                        BigInt(n)
                    )
                    const nullifiersAmount = Number(
                        results?.proveReputationAmount
                    )
                    for (let j = 0; j < nullifiersAmount; j++) {
                        if (userState.nullifierExist(nullifiers[j])) {
                            console.log(
                                'duplicated nullifier',
                                BigInt(nullifiers[j]).toString()
                            )
                            validNullifier = false
                            break
                        }
                    }

                    if (validNullifier) {
                        for (let j = 0; j < nullifiersAmount; j++) {
                            userState.addReputationNullifiers(
                                nullifiers[j],
                                blockNumber
                            )
                        }
                    } else {
                        isProofIndexValid[toProofIndex] = false
                        continue
                    }
                }
                isProofIndexValid[toProofIndex] = true
            }
            if (fromProofIndex && isProofIndexValid[fromProofIndex]) {
                const fromEvent = proofIndexMap[fromProofIndex]
                if (fromEvent?.event !== 'IndexedReputationProof') {
                    console.log(
                        `The proof index ${fromProofIndex} is not a reputation proof`
                    )
                    continue
                }

                const proveReputationAmount = Number(
                    fromEvent?.args?.proof?.proveReputationAmount
                )
                const repInAttestation =
                    Number(attestation_.posRep) + Number(attestation_.negRep)
                if (proveReputationAmount < repInAttestation) {
                    console.log(
                        `The attestation requires ${repInAttestation} reputation`
                    )
                    continue
                }
            }
            if (fromProofIndex && spentProofIndex[fromProofIndex]) {
                console.log(
                    `The reputation proof index ${fromProofIndex} has been spent in other attestation`
                )
                continue
            }
            if (
                isProofIndexValid[toProofIndex] &&
                isProofIndexValid[fromProofIndex]
            ) {
                // update attestation
                const attestation = new Attestation(
                    attestation_.attesterId.toBigInt(),
                    attestation_.posRep.toBigInt(),
                    attestation_.negRep.toBigInt(),
                    attestation_.graffiti.toBigInt(),
                    attestation_.signUp.toBigInt()
                )
                const epochKey = args?.epochKey
                if (epochKey.eq(BigNumber.from(results?.epochKey))) {
                    userState.addAttestation(
                        epochKey.toString(),
                        attestation,
                        blockNumber
                    )
                }
                if (fromProofIndex !== 0) spentProofIndex[fromProofIndex] = true
            }
        } else if (occurredEvent === Event.EpochEnded) {
            const epochEndedEvent = epochEndedEvents.pop()
            if (epochEndedEvent === undefined) {
                console.log(`Event sequence mismatch: missing epochEndedEvent`)
                continue
            }
            const epoch = epochEndedEvent.args?.epoch.toNumber()

            await userState.epochTransition(epoch, blockNumber)
        } else if (occurredEvent === Event.UserStateTransitioned) {
            const userStateTransitionedEvent = userStateTransitionedEvents.pop()
            if (userStateTransitionedEvent === undefined) {
                console.log(
                    `Event sequence mismatch: missing userStateTransitionedEvent`
                )
                continue
            }
            const args = userStateTransitionedEvent?.args
            const epoch = Number(args?.epoch)
            const newLeaf = args?.hashedLeaf.toBigInt()
            const proofIndex = Number(args?.proofIndex)
            const event = proofIndexMap[proofIndex]
            const { publicSignals, proof } = event?.args
            const proofArgs = new UserTransitionProof(
                publicSignals,
                formatProofForSnarkjsVerification(proof)
            )
            const fromEpoch = Number(proofArgs.transitionFromEpoch)

            if (isProofIndexValid[proofIndex] === undefined) {
                let isValid = false
                if (event.event !== 'IndexedUserStateTransitionProof') {
                    isProofIndexValid[proofIndex] = false
                    continue
                }

                const proofIndexes = event?.args?.proofIndexRecords.map((n) =>
                    Number(n)
                )
                const startTransitionEvent = proofIndexMap[proofIndexes[0]]
                if (
                    startTransitionEvent === undefined ||
                    startTransitionEvent?.event !==
                        'IndexedStartedTransitionProof'
                ) {
                    isProofIndexValid[proofIndex] = false
                    continue
                }

                const processAttestationEvents: ethers.Event[] = []
                for (let j = 1; j < proofIndexes.length; j++) {
                    if (proofIndexes[j] === 0) isValid = false
                    const processAttestationEvent =
                        proofIndexMap[proofIndexes[j]]
                    if (
                        processAttestationEvent === undefined ||
                        processAttestationEvent?.event !==
                            'IndexedProcessedAttestationsProof'
                    ) {
                        isProofIndexValid[proofIndex] = false
                        continue
                    }
                    processAttestationEvents.push(processAttestationEvent)
                }
                isValid = await verifyUSTEvents(
                    event,
                    startTransitionEvent,
                    processAttestationEvents
                )
                if (!isValid) {
                    console.log(
                        'Proof is invalid: ',
                        event.event,
                        ' , transaction hash: ',
                        event.transactionHash
                    )
                    isProofIndexValid[proofIndex] = false
                    continue
                }

                const GSTRoot = proofArgs.fromGlobalStateTree.toString()
                // check if GST root matches
                const isGSTRootExisted = userState.GSTRootExists(
                    GSTRoot,
                    fromEpoch
                )
                if (!isGSTRootExisted) {
                    console.log('Global state tree root does not exist')
                    isProofIndexValid[proofIndex] = false
                    continue
                }

                // Check if epoch tree root matches
                const epochTreeRoot = proofArgs.fromEpochTree.toString()
                const isEpochTreeExisted = userState.epochTreeRootExists(
                    epochTreeRoot,
                    fromEpoch
                )
                if (!isEpochTreeExisted) {
                    console.log('Epoch tree root mismatches')
                    isProofIndexValid[proofIndex] = false
                    continue
                }
                isProofIndexValid[proofIndex] = true
            }

            if (isProofIndexValid[proofIndex]) {
                const epkNullifiersInEvent = proofArgs.epkNullifiers?.map((n) =>
                    BigInt(n.toString())
                )
                let exist = false
                for (let nullifier of epkNullifiersInEvent) {
                    if (userState.nullifierExist(nullifier)) {
                        console.log(
                            'duplicated nullifier',
                            nullifier.toString()
                        )
                        exist = true
                        break
                    }
                }
                if (!exist) {
                    await userState.userStateTransition(
                        fromEpoch,
                        newLeaf,
                        epkNullifiersInEvent,
                        blockNumber
                    )
                }
            }
        } else {
            console.log('unexpected event', occurredEvent)
        }
    }
    return userState
}

export {
    defaultUserStateLeaf,
    SMT_ONE_LEAF,
    computeEmptyUserStateRoot,
    computeInitUserStateRoot,
    formatProofForSnarkjsVerification,
    genEpochKey,
    genEpochKeyNullifier,
    genReputationNullifier,
    genNewSMT,
    genUnirepState,
    genUserState,
}<|MERGE_RESOLUTION|>--- conflicted
+++ resolved
@@ -1,8 +1,4 @@
 import { BigNumber, ethers } from 'ethers'
-<<<<<<< HEAD
-import { formatProofForSnarkjsVerification } from '@unirep/circuits'
-=======
->>>>>>> f69b39c6
 import {
     Attestation,
     getUnirepContract,
@@ -34,9 +30,7 @@
 } from '../config/nullifierDomainSeparator'
 import { DEFAULT_START_BLOCK } from '../cli/defaults'
 import {
-    Circuit,
     formatProofForSnarkjsVerification,
-    verifyProof,
     EPOCH_TREE_DEPTH,
 } from '@unirep/circuits'
 
