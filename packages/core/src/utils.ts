--- conflicted
+++ resolved
@@ -1,21 +1,5 @@
-import { BigNumber, ethers } from 'ethers'
-<<<<<<< HEAD
-import {
-    Attestation,
-    getUnirepContract,
-    Event,
-    AttestationEvent,
-    Unirep,
-    EpochKeyProof,
-    ReputationProof,
-    SignUpProof,
-    UserTransitionProof,
-    StartTransitionProof,
-    ProcessAttestationsProof,
-} from '@unirep/contracts'
-=======
-import { getUnirepContract, Event, Unirep } from '@unirep/contracts'
->>>>>>> 973630f4
+import { ethers } from 'ethers'
+import { getUnirepContract, Unirep } from '@unirep/contracts'
 import {
     hash5,
     hashLeftRight,
@@ -131,210 +115,6 @@
     ])
 }
 
-<<<<<<< HEAD
-const genNewSMT = (
-    treeDepth: number,
-    defaultLeafHash: BigInt
-): SparseMerkleTree => {
-    return new SparseMerkleTree(treeDepth, defaultLeafHash)
-=======
-const verifyEpochKeyProofEvent = async (
-    event: ethers.Event
-): Promise<boolean> => {
-    const args = event?.args?.proof
-    const emptyArray: BigNumber[] = []
-    const formatPublicSignals = emptyArray
-        .concat(args?.globalStateTree, args?.epoch, args?.epochKey)
-        .map((n) => n.toBigInt())
-    const formatProof = formatProofForSnarkjsVerification(args?.proof)
-    const isProofValid = await defaultProver.verifyProof(
-        Circuit.verifyEpochKey,
-        formatPublicSignals,
-        formatProof
-    )
-    return isProofValid
-}
-
-const verifyReputationProofEvent = async (
-    event: ethers.Event
-): Promise<boolean> => {
-    const args = event?.args?.proof
-    const emptyArray: BigNumber[] = []
-    const formatPublicSignals = emptyArray
-        .concat(
-            args?.repNullifiers,
-            args?.epoch,
-            args?.epochKey,
-            args?.globalStateTree,
-            args?.attesterId,
-            args?.proveReputationAmount,
-            args?.minRep,
-            args?.proveGraffiti,
-            args?.graffitiPreImage
-        )
-        .map((n) => n.toBigInt())
-    const formatProof = formatProofForSnarkjsVerification(args?.proof)
-    const isProofValid = await defaultProver.verifyProof(
-        Circuit.proveReputation,
-        formatPublicSignals,
-        formatProof
-    )
-    return isProofValid
-}
-
-const verifySignUpProofEvent = async (
-    event: ethers.Event
-): Promise<boolean> => {
-    const args = event?.args?.proof
-    const emptyArray: BigNumber[] = []
-    const formatPublicSignals = emptyArray
-        .concat(
-            args?.epoch,
-            args?.epochKey,
-            args?.globalStateTree,
-            args?.attesterId,
-            args?.userHasSignedUp
-        )
-        .map((n) => n.toBigInt())
-    const formatProof = formatProofForSnarkjsVerification(args?.proof)
-    const isProofValid = await defaultProver.verifyProof(
-        Circuit.proveUserSignUp,
-        formatPublicSignals,
-        formatProof
-    )
-    return isProofValid
-}
-
-const verifyStartTransitionProofEvent = async (
-    event: ethers.Event
-): Promise<boolean> => {
-    const args = event?.args
-    const emptyArray: BigNumber[] = []
-    const formatPublicSignals = emptyArray
-        .concat(
-            args?.blindedUserState,
-            args?.blindedHashChain,
-            args?.globalStateTree
-        )
-        .map((n) => n.toBigInt())
-    const formatProof = formatProofForSnarkjsVerification(args?.proof)
-    const isProofValid = await defaultProver.verifyProof(
-        Circuit.startTransition,
-        formatPublicSignals,
-        formatProof
-    )
-    return isProofValid
-}
-
-const verifyProcessAttestationEvent = async (
-    event: ethers.Event
-): Promise<boolean> => {
-    const args = event?.args
-    const emptyArray: BigNumber[] = []
-    const formatPublicSignals = emptyArray
-        .concat(
-            args?.outputBlindedUserState,
-            args?.outputBlindedHashChain,
-            args?.inputBlindedUserState
-        )
-        .map((n) => n.toBigInt())
-    const formatProof = formatProofForSnarkjsVerification(args?.proof)
-    const isProofValid = await defaultProver.verifyProof(
-        Circuit.processAttestations,
-        formatPublicSignals,
-        formatProof
-    )
-    return isProofValid
-}
-
-const verifyUserStateTransitionEvent = async (
-    event: ethers.Event
-): Promise<boolean> => {
-    const transitionArgs = event?.args?.proof
-    const emptyArray: BigNumber[] = []
-    let formatPublicSignals = emptyArray
-        .concat(
-            transitionArgs.newGlobalStateTreeLeaf,
-            transitionArgs.epkNullifiers,
-            transitionArgs.transitionFromEpoch,
-            transitionArgs.blindedUserStates,
-            transitionArgs.fromGlobalStateTree,
-            transitionArgs.blindedHashChains,
-            transitionArgs.fromEpochTree
-        )
-        .map((n) => n.toBigInt())
-    let formatProof = formatProofForSnarkjsVerification(transitionArgs.proof)
-    const isProofValid = await defaultProver.verifyProof(
-        Circuit.userStateTransition,
-        formatPublicSignals,
-        formatProof
-    )
-    return isProofValid
->>>>>>> 973630f4
-}
-
-const verifyUSTEvents = async (
-    transitionEvent: ethers.Event,
-    startTransitionEvent: ethers.Event,
-    processAttestationEvents: ethers.Event[]
-): Promise<boolean> => {
-    // verify the final UST proof
-    {
-        const args = transitionEvent?.args
-        const format = new UserTransitionProof(
-            args?.publicSignals,
-            formatProofForSnarkjsVerification(args?.proof)
-        )
-        const isValid = await format.verify()
-        if (!isValid) return false
-    }
-
-    // verify the start transition proof
-    {
-        const args = startTransitionEvent?.args
-        const format = new StartTransitionProof(
-            args?.publicSignals,
-            formatProofForSnarkjsVerification(args?.proof)
-        )
-        const isValid = await format.verify()
-        if (!isValid) return false
-    }
-
-    // verify process attestations proofs
-    const transitionArgs = transitionEvent?.args
-    const isProcessAttestationValid = await verifyProcessAttestationEvents(
-        processAttestationEvents,
-        transitionArgs?.publicSignals[
-            UserTransitionProof.idx.blindedUserStates[0]
-        ],
-        transitionArgs?.publicSignals[
-            UserTransitionProof.idx.blindedUserStates[1] - 1
-        ]
-    )
-    if (!isProcessAttestationValid) return false
-    return true
-}
-
-const verifyProcessAttestationEvents = async (
-    processAttestationEvents: ethers.Event[],
-    startBlindedUserState: ethers.BigNumber,
-    finalBlindedUserState: ethers.BigNumber
-): Promise<boolean> => {
-    let currentBlindedUserState = startBlindedUserState
-    // The rest are process attestations proofs
-    for (let i = 0; i < processAttestationEvents.length; i++) {
-        const args = processAttestationEvents[i]?.args
-        const format = new ProcessAttestationsProof(
-            args?.publicSignals,
-            formatProofForSnarkjsVerification(args?.proof)
-        )
-        const isValid = await format.verify()
-        if (!isValid) return false
-        currentBlindedUserState = BigNumber.from(format.outputBlindedUserState)
-    }
-    return currentBlindedUserState.eq(finalBlindedUserState)
-}
-
 /**
  * Retrieves and parses on-chain Unirep contract data to create an off-chain
  * representation as a UnirepState object.
@@ -347,433 +127,12 @@
     _db?: DB
 ) => {
     const unirepContract: Unirep = await getUnirepContract(address, provider)
-<<<<<<< HEAD
-    let unirepState: UnirepState
-
-    if (!_unirepState) {
-        const treeDepths_ = await unirepContract.treeDepths()
-        const globalStateTreeDepth = treeDepths_.globalStateTreeDepth
-        const userStateTreeDepth = treeDepths_.userStateTreeDepth
-        const epochTreeDepth = treeDepths_.epochTreeDepth
-
-        const attestingFee = await unirepContract.attestingFee()
-        const epochLength = await unirepContract.epochLength()
-        const numEpochKeyNoncePerEpoch =
-            await unirepContract.numEpochKeyNoncePerEpoch()
-        const maxReputationBudget = await unirepContract.maxReputationBudget()
-
-        const setting: ISettings = {
-            globalStateTreeDepth: globalStateTreeDepth,
-            userStateTreeDepth: userStateTreeDepth,
-            epochTreeDepth: epochTreeDepth,
-            attestingFee: attestingFee,
-            epochLength: epochLength.toNumber(),
-            numEpochKeyNoncePerEpoch: numEpochKeyNoncePerEpoch,
-            maxReputationBudget: maxReputationBudget,
-        }
-        unirepState = new UnirepState(setting)
-    } else {
-        unirepState = UnirepState.fromJSON(_unirepState)
-    }
-
-    const latestBlock = _unirepState?.latestProcessedBlock
-    const startBlock =
-        latestBlock != undefined ? latestBlock + 1 : DEFAULT_START_BLOCK
-
-    const UserSignedUpFilter = unirepContract.filters.UserSignedUp()
-    const userSignedUpEvents = await unirepContract.queryFilter(
-        UserSignedUpFilter,
-        startBlock
-    )
-
-    const UserStateTransitionedFilter =
-        unirepContract.filters.UserStateTransitioned()
-    const userStateTransitionedEvents = await unirepContract.queryFilter(
-        UserStateTransitionedFilter,
-        startBlock
-    )
-
-    const attestationSubmittedFilter =
-        unirepContract.filters.AttestationSubmitted()
-    const attestationSubmittedEvents = await unirepContract.queryFilter(
-        attestationSubmittedFilter,
-        startBlock
-    )
-
-    const epochEndedFilter = unirepContract.filters.EpochEnded()
-    const epochEndedEvents = await unirepContract.queryFilter(
-        epochEndedFilter,
-        startBlock
-    )
-
-    const sequencerFilter = unirepContract.filters.Sequencer()
-    const sequencerEvents = await unirepContract.queryFilter(
-        sequencerFilter,
-        startBlock
-    )
-
-    // proof events
-    const emptyArray: ethers.Event[] = []
-    const transitionFilter =
-        unirepContract.filters.IndexedUserStateTransitionProof()
-    const transitionEvents = await unirepContract.queryFilter(transitionFilter)
-
-    const startTransitionFilter =
-        unirepContract.filters.IndexedStartedTransitionProof()
-    const startTransitionEvents = await unirepContract.queryFilter(
-        startTransitionFilter
-    )
-
-    const processAttestationsFilter =
-        unirepContract.filters.IndexedProcessedAttestationsProof()
-    const processAttestationsEvents = await unirepContract.queryFilter(
-        processAttestationsFilter
-    )
-
-    const epochKeyProofFilter = unirepContract.filters.IndexedEpochKeyProof()
-    const epochKeyProofEvent = await unirepContract.queryFilter(
-        epochKeyProofFilter
-    )
-
-    const repProofFilter = unirepContract.filters.IndexedReputationProof()
-    const repProofEvent = await unirepContract.queryFilter(repProofFilter)
-
-    const signUpProofFilter = unirepContract.filters.IndexedUserSignedUpProof()
-    const signUpProofEvent = await unirepContract.queryFilter(signUpProofFilter)
-
-    // Reverse the events so pop() can start from the first event
-    userSignedUpEvents.reverse()
-    attestationSubmittedEvents.reverse()
-    epochEndedEvents.reverse()
-    userStateTransitionedEvents.reverse()
-
-    const proofIndexMap = {}
-    const isProofIndexValid = {}
-    const spentProofIndex = {}
-    isProofIndexValid[0] = true
-    const events = emptyArray.concat(
-        transitionEvents,
-        startTransitionEvents,
-        processAttestationsEvents,
-        epochKeyProofEvent,
-        repProofEvent,
-        signUpProofEvent
-    )
-    for (const event of events) {
-        const proofIndex = Number(event?.args?.proofIndex)
-        proofIndexMap[proofIndex] = event
-    }
-
-    for (let i = 0; i < sequencerEvents.length; i++) {
-        const sequencerEvent = sequencerEvents[i]
-        // console.log('Generating Unirep State progress: ', i, '/', sequencerEvents.length)
-        const blockNumber = sequencerEvent.blockNumber
-        if (blockNumber < startBlock) continue
-        const occurredEvent = sequencerEvent.args?.userEvent
-        if (occurredEvent === Event.UserSignedUp) {
-            const signUpEvent = userSignedUpEvents.pop()
-            if (signUpEvent === undefined) {
-                console.log(
-                    `Event sequence mismatch: missing UserSignedUp event`
-                )
-                continue
-            }
-            const args = signUpEvent?.args
-            const epoch = Number(args?.epoch)
-            const commitment = args?.identityCommitment.toBigInt()
-            const attesterId = Number(args?.attesterId)
-            const airdrop = Number(args?.airdropAmount)
-
-            await unirepState.signUp(
-                epoch,
-                commitment,
-                attesterId,
-                airdrop,
-                blockNumber
-            )
-        } else if (occurredEvent === Event.AttestationSubmitted) {
-            const attestationSubmittedEvent = attestationSubmittedEvents.pop()
-            if (attestationSubmittedEvent === undefined) {
-                console.log(
-                    `Event sequence mismatch: missing AttestationSubmitted event`
-                )
-                continue
-            }
-            const args = attestationSubmittedEvent?.args
-            const epoch = Number(args?.epoch)
-            const toProofIndex = Number(args?.toProofIndex)
-            const fromProofIndex = Number(args?.fromProofIndex)
-            const attestation_ = args?.attestation
-            const event = proofIndexMap[toProofIndex]
-            const { publicSignals, proof } = event.args
-            const formatProof = formatProofForSnarkjsVerification(proof)
-            let results
-            if (event.event === 'IndexedEpochKeyProof') {
-                results = new EpochKeyProof(publicSignals, formatProof)
-            } else if (event.event === 'IndexedReputationProof') {
-                results = new ReputationProof(publicSignals, formatProof)
-            } else if (event.event === 'IndexedUserSignedUpProof') {
-                results = new SignUpProof(publicSignals, formatProof)
-            } else {
-                console.log('Cannot find the attestation event')
-                continue
-            }
-
-            if (isProofIndexValid[toProofIndex] === undefined) {
-                // verify the proof of the given proof index
-                const isValid = await results.verify()
-                if (!isValid) {
-                    console.log(
-                        'Proof is invalid: ',
-                        event.event,
-                        ' , transaction hash: ',
-                        event.transactionHash
-                    )
-                    isProofIndexValid[toProofIndex] = false
-                    continue
-                }
-
-                // verify GSTRoot of the proof
-                const isGSTRootExisted = unirepState.GSTRootExists(
-                    results?.globalStateTree,
-                    epoch
-                )
-                if (!isGSTRootExisted) {
-                    console.log('Global state tree root does not exist')
-                    isProofIndexValid[toProofIndex] = false
-                    continue
-                }
-
-                // if it is SpendRepuation event, check the reputation nullifiers
-                if (
-                    args?.attestationEvent === AttestationEvent.SpendReputation
-                ) {
-                    let validNullifier = true
-                    const nullifiers = results?.repNullifiers.map((n) =>
-                        BigInt(n)
-                    )
-                    const nullifiersAmount = Number(
-                        results?.proveReputationAmount
-                    )
-                    for (let j = 0; j < nullifiersAmount; j++) {
-                        if (unirepState.nullifierExist(nullifiers[j])) {
-                            console.log(
-                                'duplicated nullifier',
-                                BigInt(nullifiers[j]).toString()
-                            )
-                            validNullifier = false
-                            break
-                        }
-                    }
-
-                    if (validNullifier) {
-                        for (let j = 0; j < nullifiersAmount; j++) {
-                            unirepState.addReputationNullifiers(
-                                nullifiers[j],
-                                blockNumber
-                            )
-                        }
-                    } else {
-                        isProofIndexValid[toProofIndex] = false
-                        continue
-                    }
-                }
-                isProofIndexValid[toProofIndex] = true
-            }
-            if (fromProofIndex && isProofIndexValid[fromProofIndex]) {
-                const fromEvent = proofIndexMap[fromProofIndex]
-                if (fromEvent?.event !== 'IndexedReputationProof') {
-                    console.log(
-                        `The proof index ${fromProofIndex} is not a reputation proof`
-                    )
-                    continue
-                }
-
-                const proveReputationAmount = Number(
-                    fromEvent?.args?.publicSignals[
-                        ReputationProof.idx.proveReputationAmount
-                    ]
-                )
-                const repInAttestation =
-                    Number(attestation_.posRep) + Number(attestation_.negRep)
-                if (proveReputationAmount < repInAttestation) {
-                    console.log(
-                        `The attestation requires ${repInAttestation} reputation`
-                    )
-                    continue
-                }
-            }
-            if (fromProofIndex && spentProofIndex[fromProofIndex]) {
-                console.log(
-                    `The reputation proof index ${fromProofIndex} has been spent in other attestation`
-                )
-                continue
-            }
-            if (
-                isProofIndexValid[toProofIndex] &&
-                isProofIndexValid[fromProofIndex]
-            ) {
-                // update attestation
-                const attestation = new Attestation(
-                    attestation_.attesterId.toBigInt(),
-                    attestation_.posRep.toBigInt(),
-                    attestation_.negRep.toBigInt(),
-                    attestation_.graffiti.toBigInt(),
-                    attestation_.signUp.toBigInt()
-                )
-                const epochKey = args?.epochKey
-                if (epochKey.eq(BigNumber.from(results?.epochKey))) {
-                    unirepState.addAttestation(
-                        epochKey.toString(),
-                        attestation,
-                        blockNumber
-                    )
-                }
-                if (fromProofIndex !== 0) spentProofIndex[fromProofIndex] = true
-            }
-        } else if (occurredEvent === Event.EpochEnded) {
-            const epochEndedEvent = epochEndedEvents.pop()
-            if (epochEndedEvent === undefined) {
-                console.log(`Event sequence mismatch: missing epochEndedEvent`)
-                continue
-            }
-            const epoch = epochEndedEvent.args?.epoch.toNumber()
-
-            await unirepState.epochTransition(epoch, blockNumber)
-        } else if (occurredEvent === Event.UserStateTransitioned) {
-            const userStateTransitionedEvent = userStateTransitionedEvents.pop()
-            if (userStateTransitionedEvent === undefined) {
-                console.log(
-                    `Event sequence mismatch: missing userStateTransitionedEvent`
-                )
-                continue
-            }
-            const args = userStateTransitionedEvent?.args
-            const epoch = Number(args?.epoch)
-            const newLeaf = args?.hashedLeaf.toBigInt()
-            const proofIndex = Number(args?.proofIndex)
-            const event = proofIndexMap[proofIndex]
-            const { publicSignals, proof } = event?.args
-            const proofArgs = new UserTransitionProof(
-                publicSignals,
-                formatProofForSnarkjsVerification(proof)
-            )
-            const fromEpoch = Number(proofArgs.transitionFromEpoch)
-
-            if (isProofIndexValid[proofIndex] === undefined) {
-                let isValid = false
-                if (event.event !== 'IndexedUserStateTransitionProof') {
-                    isProofIndexValid[proofIndex] = false
-                    continue
-                }
-
-                const proofIndexes = event?.args?.proofIndexRecords.map((n) =>
-                    Number(n)
-                )
-                const startTransitionEvent = proofIndexMap[proofIndexes[0]]
-                if (
-                    startTransitionEvent === undefined ||
-                    startTransitionEvent?.event !==
-                        'IndexedStartedTransitionProof'
-                ) {
-                    isProofIndexValid[proofIndex] = false
-                    continue
-                }
-
-                const processAttestationEvents: ethers.Event[] = []
-                for (let j = 1; j < proofIndexes.length; j++) {
-                    if (proofIndexes[j] === 0) isValid = false
-                    const processAttestationEvent =
-                        proofIndexMap[proofIndexes[j]]
-                    if (
-                        processAttestationEvent === undefined ||
-                        processAttestationEvent?.event !==
-                            'IndexedProcessedAttestationsProof'
-                    ) {
-                        isProofIndexValid[proofIndex] = false
-                        continue
-                    }
-                    processAttestationEvents.push(processAttestationEvent)
-                }
-                isValid = await verifyUSTEvents(
-                    event,
-                    startTransitionEvent,
-                    processAttestationEvents
-                )
-                if (!isValid) {
-                    console.log(
-                        'Proof is invalid: ',
-                        event.event,
-                        ' , transaction hash: ',
-                        event.transactionHash
-                    )
-                    isProofIndexValid[proofIndex] = false
-                    continue
-                }
-
-                const GSTRoot = proofArgs?.fromGlobalStateTree.toString()
-                // check if GST root matches
-                const isGSTRootExisted = unirepState.GSTRootExists(
-                    GSTRoot,
-                    fromEpoch
-                )
-                if (!isGSTRootExisted) {
-                    console.log('Global state tree root does not exist')
-                    isProofIndexValid[proofIndex] = false
-                    continue
-                }
-
-                // Check if epoch tree root matches
-                const epochTreeRoot = proofArgs?.fromEpochTree.toString()
-                const isEpochTreeExisted = unirepState.epochTreeRootExists(
-                    epochTreeRoot,
-                    fromEpoch
-                )
-                if (!isEpochTreeExisted) {
-                    console.log('Epoch tree root mismatches')
-                    isProofIndexValid[proofIndex] = false
-                    continue
-                }
-                isProofIndexValid[proofIndex] = true
-            }
-
-            if (isProofIndexValid[proofIndex]) {
-                const epkNullifiersInEvent = proofArgs?.epkNullifiers?.map(
-                    (n) => BigInt(n.toString())
-                )
-                let exist = false
-                for (let nullifier of epkNullifiersInEvent) {
-                    if (unirepState.nullifierExist(nullifier)) {
-                        console.log(
-                            'duplicated nullifier',
-                            nullifier.toString()
-                        )
-                        exist = true
-                        break
-                    }
-                }
-                if (!exist) {
-                    unirepState.userStateTransition(
-                        fromEpoch,
-                        newLeaf,
-                        epkNullifiersInEvent,
-                        blockNumber
-                    )
-                }
-            }
-        } else {
-            console.log('unexpected event', occurredEvent)
-        }
-    }
-    return unirepState
-=======
     let synchronizer: Synchronizer
     let db: DB = _db ?? (await SQLiteConnector.create(schema, ':memory:'))
     synchronizer = new Synchronizer(db, defaultProver, unirepContract)
     await synchronizer.start()
     await synchronizer.waitForSync()
     return synchronizer
->>>>>>> 973630f4
 }
 
 /**
@@ -798,345 +157,8 @@
         unirepContract,
         userIdentity
     )
-<<<<<<< HEAD
-
-    const epochKeyProofFilter = unirepContract.filters.IndexedEpochKeyProof()
-    const epochKeyProofEvent = await unirepContract.queryFilter(
-        epochKeyProofFilter
-    )
-
-    const repProofFilter = unirepContract.filters.IndexedReputationProof()
-    const repProofEvent = await unirepContract.queryFilter(repProofFilter)
-
-    const signUpProofFilter = unirepContract.filters.IndexedUserSignedUpProof()
-    const signUpProofEvent = await unirepContract.queryFilter(signUpProofFilter)
-
-    // Reverse the events so pop() can start from the first event
-    userSignedUpEvents.reverse()
-    attestationSubmittedEvents.reverse()
-    epochEndedEvents.reverse()
-    userStateTransitionedEvents.reverse()
-
-    const proofIndexMap = {}
-    const isProofIndexValid = {}
-    const spentProofIndex = {}
-    isProofIndexValid[0] = true
-    const events = emptyArray.concat(
-        transitionEvents,
-        startTransitionEvents,
-        processAttestationsEvents,
-        epochKeyProofEvent,
-        repProofEvent,
-        signUpProofEvent
-    )
-    for (const event of events) {
-        const proofIndex = Number(event?.args?.proofIndex)
-        proofIndexMap[proofIndex] = event
-    }
-
-    for (let i = 0; i < sequencerEvents.length; i++) {
-        // console.log('Generating User State progress: ', i, '/', sequencerEvents.length)
-        const sequencerEvent = sequencerEvents[i]
-        const blockNumber = sequencerEvent.blockNumber
-        if (blockNumber < startBlock) continue
-        const occurredEvent = sequencerEvent.args?.userEvent
-        if (occurredEvent === Event.UserSignedUp) {
-            const signUpEvent = userSignedUpEvents.pop()
-            if (signUpEvent === undefined) {
-                console.log(
-                    `Event sequence mismatch: missing UserSignedUp event`
-                )
-                continue
-            }
-            const args = signUpEvent?.args
-            const epoch = Number(args?.epoch)
-            const commitment = args?.identityCommitment.toBigInt()
-            const attesterId = Number(args?.attesterId)
-            const airdrop = Number(args?.airdropAmount)
-
-            await userState.signUp(
-                epoch,
-                commitment,
-                attesterId,
-                airdrop,
-                blockNumber
-            )
-        } else if (occurredEvent === Event.AttestationSubmitted) {
-            const attestationSubmittedEvent = attestationSubmittedEvents.pop()
-            if (attestationSubmittedEvent === undefined) {
-                console.log(
-                    `Event sequence mismatch: missing AttestationSubmitted event`
-                )
-                continue
-            }
-            const args = attestationSubmittedEvent?.args
-            const epoch = Number(args?.epoch)
-            const toProofIndex = Number(args?.toProofIndex)
-            const fromProofIndex = Number(args?.fromProofIndex)
-            const attestation_ = args?.attestation
-            const event = proofIndexMap[toProofIndex]
-            const { publicSignals, proof } = event.args
-            const formatProof = formatProofForSnarkjsVerification(proof)
-            let results
-            if (event.event === 'IndexedEpochKeyProof') {
-                results = new EpochKeyProof(publicSignals, formatProof)
-            } else if (event.event === 'IndexedReputationProof') {
-                results = new ReputationProof(publicSignals, formatProof)
-            } else if (event.event === 'IndexedUserSignedUpProof') {
-                results = new SignUpProof(publicSignals, formatProof)
-            } else {
-                console.log('Cannot find the attestation event')
-                continue
-            }
-
-            if (isProofIndexValid[toProofIndex] === undefined) {
-                // verify the proof of the given proof index
-                const isValid = results.verify()
-                if (!isValid) {
-                    console.log(
-                        'Proof is invalid: ',
-                        event.event,
-                        ' , transaction hash: ',
-                        event.transactionHash
-                    )
-                    isProofIndexValid[toProofIndex] = false
-                    continue
-                }
-
-                // verify GSTRoot of the proof
-                const isGSTRootExisted = userState.GSTRootExists(
-                    results?.globalStateTree,
-                    epoch
-                )
-                if (!isGSTRootExisted) {
-                    console.log('Global state tree root does not exist')
-                    isProofIndexValid[toProofIndex] = false
-                    continue
-                }
-
-                // if it is SpendRepuation event, check the reputation nullifiers
-                if (
-                    args?.attestationEvent === AttestationEvent.SpendReputation
-                ) {
-                    let validNullifier = true
-                    const nullifiers = results?.repNullifiers.map((n) =>
-                        BigInt(n)
-                    )
-                    const nullifiersAmount = Number(
-                        results?.proveReputationAmount
-                    )
-                    for (let j = 0; j < nullifiersAmount; j++) {
-                        if (userState.nullifierExist(nullifiers[j])) {
-                            console.log(
-                                'duplicated nullifier',
-                                BigInt(nullifiers[j]).toString()
-                            )
-                            validNullifier = false
-                            break
-                        }
-                    }
-
-                    if (validNullifier) {
-                        for (let j = 0; j < nullifiersAmount; j++) {
-                            userState.addReputationNullifiers(
-                                nullifiers[j],
-                                blockNumber
-                            )
-                        }
-                    } else {
-                        isProofIndexValid[toProofIndex] = false
-                        continue
-                    }
-                }
-                isProofIndexValid[toProofIndex] = true
-            }
-            if (fromProofIndex && isProofIndexValid[fromProofIndex]) {
-                const fromEvent = proofIndexMap[fromProofIndex]
-                if (fromEvent?.event !== 'IndexedReputationProof') {
-                    console.log(
-                        `The proof index ${fromProofIndex} is not a reputation proof`
-                    )
-                    continue
-                }
-
-                const proveReputationAmount = Number(
-                    fromEvent?.args?.proof?.proveReputationAmount
-                )
-                const repInAttestation =
-                    Number(attestation_.posRep) + Number(attestation_.negRep)
-                if (proveReputationAmount < repInAttestation) {
-                    console.log(
-                        `The attestation requires ${repInAttestation} reputation`
-                    )
-                    continue
-                }
-            }
-            if (fromProofIndex && spentProofIndex[fromProofIndex]) {
-                console.log(
-                    `The reputation proof index ${fromProofIndex} has been spent in other attestation`
-                )
-                continue
-            }
-            if (
-                isProofIndexValid[toProofIndex] &&
-                isProofIndexValid[fromProofIndex]
-            ) {
-                // update attestation
-                const attestation = new Attestation(
-                    attestation_.attesterId.toBigInt(),
-                    attestation_.posRep.toBigInt(),
-                    attestation_.negRep.toBigInt(),
-                    attestation_.graffiti.toBigInt(),
-                    attestation_.signUp.toBigInt()
-                )
-                const epochKey = args?.epochKey
-                if (epochKey.eq(BigNumber.from(results?.epochKey))) {
-                    userState.addAttestation(
-                        epochKey.toString(),
-                        attestation,
-                        blockNumber
-                    )
-                }
-                if (fromProofIndex !== 0) spentProofIndex[fromProofIndex] = true
-            }
-        } else if (occurredEvent === Event.EpochEnded) {
-            const epochEndedEvent = epochEndedEvents.pop()
-            if (epochEndedEvent === undefined) {
-                console.log(`Event sequence mismatch: missing epochEndedEvent`)
-                continue
-            }
-            const epoch = epochEndedEvent.args?.epoch.toNumber()
-
-            await userState.epochTransition(epoch, blockNumber)
-        } else if (occurredEvent === Event.UserStateTransitioned) {
-            const userStateTransitionedEvent = userStateTransitionedEvents.pop()
-            if (userStateTransitionedEvent === undefined) {
-                console.log(
-                    `Event sequence mismatch: missing userStateTransitionedEvent`
-                )
-                continue
-            }
-            const args = userStateTransitionedEvent?.args
-            const epoch = Number(args?.epoch)
-            const newLeaf = args?.hashedLeaf.toBigInt()
-            const proofIndex = Number(args?.proofIndex)
-            const event = proofIndexMap[proofIndex]
-            const { publicSignals, proof } = event?.args
-            const proofArgs = new UserTransitionProof(
-                publicSignals,
-                formatProofForSnarkjsVerification(proof)
-            )
-            const fromEpoch = Number(proofArgs.transitionFromEpoch)
-
-            if (isProofIndexValid[proofIndex] === undefined) {
-                let isValid = false
-                if (event.event !== 'IndexedUserStateTransitionProof') {
-                    isProofIndexValid[proofIndex] = false
-                    continue
-                }
-
-                const proofIndexes = event?.args?.proofIndexRecords.map((n) =>
-                    Number(n)
-                )
-                const startTransitionEvent = proofIndexMap[proofIndexes[0]]
-                if (
-                    startTransitionEvent === undefined ||
-                    startTransitionEvent?.event !==
-                        'IndexedStartedTransitionProof'
-                ) {
-                    isProofIndexValid[proofIndex] = false
-                    continue
-                }
-
-                const processAttestationEvents: ethers.Event[] = []
-                for (let j = 1; j < proofIndexes.length; j++) {
-                    if (proofIndexes[j] === 0) isValid = false
-                    const processAttestationEvent =
-                        proofIndexMap[proofIndexes[j]]
-                    if (
-                        processAttestationEvent === undefined ||
-                        processAttestationEvent?.event !==
-                            'IndexedProcessedAttestationsProof'
-                    ) {
-                        isProofIndexValid[proofIndex] = false
-                        continue
-                    }
-                    processAttestationEvents.push(processAttestationEvent)
-                }
-                isValid = await verifyUSTEvents(
-                    event,
-                    startTransitionEvent,
-                    processAttestationEvents
-                )
-                if (!isValid) {
-                    console.log(
-                        'Proof is invalid: ',
-                        event.event,
-                        ' , transaction hash: ',
-                        event.transactionHash
-                    )
-                    isProofIndexValid[proofIndex] = false
-                    continue
-                }
-
-                const GSTRoot = proofArgs.fromGlobalStateTree.toString()
-                // check if GST root matches
-                const isGSTRootExisted = userState.GSTRootExists(
-                    GSTRoot,
-                    fromEpoch
-                )
-                if (!isGSTRootExisted) {
-                    console.log('Global state tree root does not exist')
-                    isProofIndexValid[proofIndex] = false
-                    continue
-                }
-
-                // Check if epoch tree root matches
-                const epochTreeRoot = proofArgs.fromEpochTree.toString()
-                const isEpochTreeExisted = userState.epochTreeRootExists(
-                    epochTreeRoot,
-                    fromEpoch
-                )
-                if (!isEpochTreeExisted) {
-                    console.log('Epoch tree root mismatches')
-                    isProofIndexValid[proofIndex] = false
-                    continue
-                }
-                isProofIndexValid[proofIndex] = true
-            }
-
-            if (isProofIndexValid[proofIndex]) {
-                const epkNullifiersInEvent = proofArgs.epkNullifiers?.map((n) =>
-                    BigInt(n.toString())
-                )
-                let exist = false
-                for (let nullifier of epkNullifiersInEvent) {
-                    if (userState.nullifierExist(nullifier)) {
-                        console.log(
-                            'duplicated nullifier',
-                            nullifier.toString()
-                        )
-                        exist = true
-                        break
-                    }
-                }
-                if (!exist) {
-                    await userState.userStateTransition(
-                        fromEpoch,
-                        newLeaf,
-                        epkNullifiersInEvent,
-                        blockNumber
-                    )
-                }
-            }
-        } else {
-            console.log('unexpected event', occurredEvent)
-        }
-    }
-=======
     await userState.start()
     await userState.waitForSync()
->>>>>>> 973630f4
     return userState
 }
 
