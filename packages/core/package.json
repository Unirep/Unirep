--- conflicted
+++ resolved
@@ -9,15 +9,9 @@
         "build": "tsc",
         "test-cli": "./scripts/testCLI.sh",
         "test": "yarn UnirepStateTests && yarn UserStateTests && yarn integrationTest",
-<<<<<<< HEAD
-        "integrationTest": "NODE_OPTIONS=--max-old-space-size=4096 npx hardhat test --parallel --no-compile $(find test/integration -name '*.test.ts')",
-        "UnirepStateTests": "NODE_OPTIONS=--max-old-space-size=4096 npx hardhat test --parallel --no-compile $(find test/UnirepState -name '*.test.ts')",
-        "UserStateTests": "NODE_OPTIONS=--max-old-space-size=4096 npx hardhat test --parallel --no-compile $(find test/UserState -name '*.test.ts')",
-=======
         "integrationTest": "NODE_OPTIONS=--max-old-space-size=4096 npx hardhat test --no-compile --parallel $(find test/integration -name '*.test.ts')",
         "UnirepStateTests": "NODE_OPTIONS=--max-old-space-size=4096 npx hardhat test --no-compile --parallel $(find test/UnirepState -name '*.test.ts')",
         "UserStateTests": "NODE_OPTIONS=--max-old-space-size=4096 npx hardhat test --no-compile --parallel $(find test/UserState -name '*.test.ts')",
->>>>>>> b2d4c29a
         "lint": "prettier --write ."
     },
     "repository": "https://github.com/unirep/unirep",
