--- conflicted
+++ resolved
@@ -4,11 +4,7 @@
 import { ZkIdentity } from '@unirep/crypto'
 import { deployUnirep } from '@unirep/contracts/deploy'
 
-<<<<<<< HEAD
 import { genUserState } from './utils'
-=======
-import { genUserState, genUnirepState } from './utils'
->>>>>>> 43f67ad8
 
 const EPOCH_LENGTH = 1000
 
@@ -60,13 +56,8 @@
         const newGraffiti = 1294194
         // now submit the attestation from the attester
         await unirepContract
-<<<<<<< HEAD
-            .connect(attester)
-            .submitAttestation(epoch, epk, newPosRep, newNegRep, {})
-=======
             .connect(accounts[1])
             .submitAttestation(epoch, epk, newPosRep, newNegRep, newGraffiti)
->>>>>>> 43f67ad8
             .then((t) => t.wait())
         await userState.waitForSync()
         // now commit the attetstations
