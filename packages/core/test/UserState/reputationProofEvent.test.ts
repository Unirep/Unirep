--- conflicted
+++ resolved
@@ -37,7 +37,7 @@
         0,
         attesterId.toBigInt()
     )
-    const { formattedProof } = await userState.genProveReputationProof(
+    const formattedProof = await userState.genProveReputationProof(
         attesterId.toBigInt(),
         epkNonce,
         undefined,
@@ -49,14 +49,22 @@
     expect(isValid).to.be.true
     const tx = await unirepContract
         .connect(attester)
-        .spendReputation(formattedProof, { value: attestingFee })
+        .spendReputation(formattedProof.publicSignals, formattedProof.proof, {
+            value: attestingFee,
+        })
     const receipt = await tx.wait()
     expect(receipt.status).to.equal(1)
 
     await expect(
-        unirepContract.connect(attester).spendReputation(formattedProof, {
-            value: attestingFee,
-        })
+        unirepContract
+            .connect(attester)
+            .spendReputation(
+                formattedProof.publicSignals,
+                formattedProof.proof,
+                {
+                    value: attestingFee,
+                }
+            )
     ).to.be.revertedWithCustomError(unirepContract, 'NullifierAlreadyUsed')
     const epochKey = formattedProof.epochKey
     await userState.waitForSync()
@@ -128,32 +136,6 @@
             const userState = await genUserState(
                 hardhatEthers.provider,
                 unirepContract.address,
-<<<<<<< HEAD
-                userIds[userIdx]
-            )
-            const { proof, publicSignals } =
-                await userState.genProveReputationProof(
-                    BigInt(attesterId),
-                    epkNonce,
-                    undefined,
-                    undefined,
-                    undefined,
-                    nonceList
-                )
-            const repProofInput = new ReputationProof(publicSignals, proof)
-            const isValid = await repProofInput.verify()
-            expect(isValid).to.be.true
-
-            const tx = await unirepContract
-                .connect(attester['acct'])
-                .spendReputation(
-                    repProofInput.publicSignals,
-                    repProofInput.proof,
-                    { value: attestingFee }
-                )
-            const receipt = await tx.wait()
-            expect(receipt.status).to.equal(1)
-=======
                 id
             )
 
@@ -174,30 +156,14 @@
             // )
             await userState.stop()
         })
->>>>>>> 973630f4
 
         it('sign up users with no airdrop', async () => {
             const id = new ZkIdentity()
             const commitment = id.genIdentityCommitment()
 
-<<<<<<< HEAD
-            await expect(
-                unirepContract
-                    .connect(attester['acct'])
-                    .spendReputation(
-                        repProofInput.publicSignals,
-                        repProofInput.proof,
-                        {
-                            value: attestingFee,
-                        }
-                    )
-            ).to.be.revertedWith('NullilierAlreadyUsed')
-        })
-=======
             const tx = await unirepContract.userSignUp(commitment)
             const receipt = await tx.wait()
             expect(receipt.status, 'User sign up failed').to.equal(1)
->>>>>>> 973630f4
 
             const userState = await genUserState(
                 hardhatEthers.provider,
@@ -255,47 +221,7 @@
                 unirepContract,
                 attester
             )
-<<<<<<< HEAD
-            const { proof, publicSignals } =
-                await userState.genProveReputationProof(
-                    BigInt(attesterId),
-                    epkNonce,
-                    undefined,
-                    undefined,
-                    undefined,
-                    nonceList
-                )
-            const repProofInput = new ReputationProof(publicSignals, proof)
-            const isValid = await repProofInput.verify()
-            expect(isValid).to.be.true
-
-            const tx = await unirepContract
-                .connect(attester['acct'])
-                .spendReputation(
-                    repProofInput.publicSignals,
-                    repProofInput.proof,
-                    { value: attestingFee }
-                )
-            const receipt = await tx.wait()
-            expect(receipt.status).to.equal(1)
-
-            epochKey = repProofInput.epochKey
-        })
-
-        it('duplicated nullifier should not update User state', async () => {
-            const userState = await genUserState(
-                hardhatEthers.provider,
-                unirepContract.address,
-                userIds[userIdx]
-            )
-            const attestations = userState.getAttestations(epochKey)
-            expect(attestations.length).equal(0)
-        })
-
-        it('submit attestations to the epoch key should not update User state', async () => {
-=======
-            const attesterId = await unirepContract.attesters(attester.address)
->>>>>>> 973630f4
+            const attesterId = await unirepContract.attesters(attester.address)
             const attestation = genRandomAttestation()
             attestation.attesterId = attesterId
             const epochKey = '0x01010101'
@@ -328,24 +254,18 @@
             )
             const attesterId = await unirepContract.attesters(attester.address)
             const epkNonce = 0
-            const { formattedProof } = await userState.genVerifyEpochKeyProof(
+            const formattedProof = await userState.genVerifyEpochKeyProof(
                 epkNonce
             )
             const isValid = await formattedProof.verify()
             expect(isValid).to.be.true
 
-<<<<<<< HEAD
-            let tx = await unirepContract.submitEpochKeyProof(
-                epkProofInput.publicSignals,
-                epkProofInput.proof
-            )
-            let receipt = await tx.wait()
-            expect(receipt.status).to.equal(1)
-=======
             await unirepContract
-                .submitEpochKeyProof(formattedProof)
+                .submitEpochKeyProof(
+                    formattedProof.publicSignals,
+                    formattedProof.proof
+                )
                 .then((t) => t.wait())
->>>>>>> 973630f4
 
             const toProofIndex = Number(
                 await unirepContract.getProofIndex(formattedProof.hash())
@@ -394,7 +314,7 @@
             const spendReputation = Math.ceil(
                 Math.random() * userState.settings.maxReputationBudget
             )
-            const { formattedProof } = await userState.genProveReputationProof(
+            const formattedProof = await userState.genProveReputationProof(
                 attesterId.toBigInt(),
                 epkNonce,
                 undefined,
@@ -403,23 +323,18 @@
                 spendReputation
             )
             ;(formattedProof as any).publicSignals[
-                userState.settings.maxReputationBudget + 2
+                formattedProof.idx.globalStateTree
             ] = genRandomSalt()
             const isValid = await formattedProof.verify()
             expect(isValid).to.be.false
 
             const tx = await unirepContract
-<<<<<<< HEAD
-                .connect(attester['acct'])
+                .connect(attester)
                 .spendReputation(
-                    repProofInput.publicSignals,
-                    repProofInput.proof,
+                    formattedProof.publicSignals,
+                    formattedProof.proof,
                     { value: attestingFee }
                 )
-=======
-                .connect(attester)
-                .spendReputation(formattedProof, { value: attestingFee })
->>>>>>> 973630f4
             const receipt = await tx.wait()
             expect(receipt.status).to.equal(1)
             const attestations = await userState.getAttestations(
@@ -462,23 +377,19 @@
                 id
             )
             const epkNonce = 0
-            const { formattedProof, epochKey } =
-                await userState.genVerifyEpochKeyProof(epkNonce)
-
-<<<<<<< HEAD
+            const formattedProof = await userState.genVerifyEpochKeyProof(
+                epkNonce
+            )
+
             let tx = await unirepContract.submitEpochKeyProof(
-                epkProofInput.publicSignals,
-                epkProofInput.proof
-            )
-=======
-            let tx = await unirepContract.submitEpochKeyProof(formattedProof)
->>>>>>> 973630f4
+                formattedProof.publicSignals,
+                formattedProof.proof
+            )
             let receipt = await tx.wait()
             expect(receipt.status).to.equal(1)
 
-            const hash = await unirepContract.hashEpochKeyProof(formattedProof)
             const toProofIndex = Number(
-                await unirepContract.getProofIndex(hash)
+                await unirepContract.getProofIndex(formattedProof.hash())
             )
 
             const attesterId = await unirepContract.attesters(attester.address)
@@ -486,13 +397,21 @@
             attestation.attesterId = attesterId
             tx = await unirepContract
                 .connect(attester)
-                .submitAttestation(attestation, epochKey, toProofIndex, 9, {
-                    value: attestingFee,
-                })
+                .submitAttestation(
+                    attestation,
+                    formattedProof.epochKey,
+                    toProofIndex,
+                    9,
+                    {
+                        value: attestingFee,
+                    }
+                )
             receipt = await tx.wait()
             expect(receipt.status).to.equal(1)
 
-            const attestations = await userState.getAttestations(epochKey)
+            const attestations = await userState.getAttestations(
+                formattedProof.epochKey.toString()
+            )
             expect(attestations.length).equal(0)
         })
 
@@ -523,7 +442,7 @@
             // now generate a valid proof from a bad gst
             const attesterId = await unirepContract.attesters(attester.address)
             const epkNonce = 1
-            const { formattedProof } = await userState.genProveReputationProof(
+            const formattedProof = await userState.genProveReputationProof(
                 attesterId.toBigInt(),
                 epkNonce,
                 undefined,
@@ -534,28 +453,7 @@
             const isValid = await formattedProof.verify()
             expect(isValid).to.be.true
 
-<<<<<<< HEAD
-            const tx = await unirepContract
-                .connect(attester['acct'])
-                .spendReputation(
-                    repProofInput.publicSignals,
-                    repProofInput.proof,
-                    { value: attestingFee }
-                )
-            const receipt = await tx.wait()
-            expect(receipt.status).to.equal(1)
-
-            epochKey = repProofInput.epochKey
-            proofIndex = Number(
-                await unirepContract.getProofIndex(repProofInput.hash())
-            )
-        })
-
-        it('spendReputation event should not update Unirep state', async () => {
-            const userState = await genUserState(
-=======
             const userState2 = await genUserState(
->>>>>>> 973630f4
                 hardhatEthers.provider,
                 unirepContract.address,
                 new ZkIdentity()
@@ -563,7 +461,11 @@
             {
                 const tx = await unirepContract
                     .connect(attester)
-                    .spendReputation(formattedProof, { value: attestingFee })
+                    .spendReputation(
+                        formattedProof.publicSignals,
+                        formattedProof.proof,
+                        { value: attestingFee }
+                    )
                 await userState2.waitForSync()
                 const receipt = await tx.wait()
                 expect(receipt.status).to.equal(1)
@@ -608,7 +510,7 @@
             // now generate a valid proof from a bad gst
             const attesterId = await unirepContract.attesters(attester.address)
             const epkNonce = 0
-            const { formattedProof } = await userState.genProveReputationProof(
+            const formattedProof = await userState.genProveReputationProof(
                 attesterId.toBigInt(),
                 epkNonce,
                 undefined,
@@ -626,24 +528,16 @@
             await unirepContract.beginEpochTransition().then((t) => t.wait())
             await expect(
                 unirepContract
-<<<<<<< HEAD
-                    .connect(attester['acct'])
+                    .connect(attester)
                     .spendReputation(
-                        repProofInput.publicSignals,
-                        repProofInput.proof,
+                        formattedProof.publicSignals,
+                        formattedProof.proof,
                         {
                             value: attestingFee,
                         }
                     )
-            ).to.be.revertedWith('EpochNotMatch()')
-=======
-                    .connect(attester)
-                    .spendReputation(formattedProof, {
-                        value: attestingFee,
-                    })
             ).to.be.revertedWithCustomError(unirepContract, 'EpochNotMatch')
             await userState.stop()
->>>>>>> 973630f4
         })
     })
 })