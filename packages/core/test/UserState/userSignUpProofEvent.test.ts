--- conflicted
+++ resolved
@@ -5,19 +5,8 @@
 import { ZkIdentity, hashLeftRight } from '@unirep/crypto'
 import { deployUnirep, Unirep } from '@unirep/contracts'
 
-<<<<<<< HEAD
-import { Reputation } from '../../src'
-import {
-    compareAttestations,
-    genNewUserStateTree,
-    genProveSignUpCircuitInput,
-    genRandomAttestation,
-    genUserState,
-} from '../utils'
-=======
 import { Reputation, computeInitUserStateRoot } from '../../src'
 import { genUserState, genUnirepState, genNewGST } from '../utils'
->>>>>>> ce94d4eb
 
 describe('User sign up proof (Airdrop proof) events in Unirep User State', function () {
     this.timeout(30 * 60 * 1000)
@@ -156,165 +145,9 @@
                 await userState.stop()
             }
         })
-<<<<<<< HEAD
-    })
-
-    describe('Airdrop proof event', async () => {
-        let epochKey
-        let proofIndex
-        let epoch
-        const userIdx = 3
-        it('submit airdrop proof event', async () => {
-            epoch = Number(await unirepContract.currentEpoch())
-            const userState = await genUserState(
-                hardhatEthers.provider,
-                unirepContract.address,
-                userIds[userIdx]
-            )
-
-            const formattedProof = await userState.genUserSignUpProof(
-                BigInt(attesterId)
-            )
-            const isValid = await formattedProof.verify()
-            expect(isValid).to.be.true
-
-            const tx = await unirepContract
-                .connect(attester)
-                .airdropEpochKey(
-                    formattedProof.publicSignals,
-                    formattedProof.proof,
-                    { value: attestingFee }
-                )
-            const receipt = await tx.wait()
-            expect(receipt.status).to.equal(1)
-
-            epochKey = formattedProof.epochKey
-            proofIndex = Number(
-                await unirepContract.getProofIndex(formattedProof.hash())
-            )
-
-            await expect(
-                unirepContract
-                    .connect(attester)
-                    .airdropEpochKey(
-                        formattedProof.publicSignals,
-                        formattedProof.proof,
-                        {
-                            value: attestingFee,
-                        }
-                    )
-            ).to.be.revertedWithCustomError(
-                unirepContract,
-                'NullifierAlreadyUsed'
-            )
-            await userState.stop()
-        })
-
-        it('airdropEpochKey event should update Unirep state', async () => {
-            const userState = await genUserState(
-                hardhatEthers.provider,
-                unirepContract.address,
-                userIds[userIdx]
-            )
-            const currentEpoch = await userState.getUnirepStateCurrentEpoch()
-            const [epochKey] = await userState.getEpochKeys(currentEpoch)
-            const attestations = await userState.getAttestations(
-                epochKey.toString()
-            )
-            expect(attestations.length).equal(1)
-            await userState.stop()
-        })
-
-        it('submit attestations to the epoch key should update Unirep state', async () => {
-            const attestation = genRandomAttestation()
-            attestation.attesterId = attesterId
-            const tx = await unirepContract
-                .connect(attester)
-                .submitAttestation(
-                    attestation,
-                    epochKey,
-                    proofIndex,
-                    fromProofIndex,
-                    { value: attestingFee }
-                )
-            const receipt = await tx.wait()
-            expect(receipt.status).to.equal(1)
-
-            const userState = await genUserState(
-                hardhatEthers.provider,
-                unirepContract.address,
-                userIds[0]
-            )
-            const attestations = await userState.getAttestations(epochKey)
-            expect(attestations.length).equal(2)
-            compareAttestations(attestations[1], attestation)
-            await userState.stop()
-        })
-
-        it('submit invalid airdrop proof event', async () => {
-            const userState = await genUserState(
-                hardhatEthers.provider,
-                unirepContract.address,
-                userIds[userIdx]
-            )
-
-            const airdropProofInput = await userState.genUserSignUpProof(
-                BigInt(attesterId)
-            )
-            airdropProofInput.publicSignals[1] = genRandomSalt().toString()
-            const isValid = await airdropProofInput.verify()
-            expect(isValid).to.be.false
-
-            await expect(
-                unirepContract
-                    .connect(attester)
-                    .airdropEpochKey(
-                        airdropProofInput.publicSignals,
-                        airdropProofInput.proof,
-                        { value: attestingFee }
-                    )
-            ).to.be.revertedWithCustomError(unirepContract, 'InvalidProof')
-
-            epochKey = airdropProofInput.epochKey
-            proofIndex = Number(
-                await unirepContract.getProofIndex(airdropProofInput.hash())
-            )
-            expect(proofIndex).equal(0)
-            await userState.stop()
-        })
-
-        it('airdropEpochKey event should not update User state', async () => {
-            const userState = await genUserState(
-                hardhatEthers.provider,
-                unirepContract.address,
-                userIds[0]
-            )
-            const attestations = await userState.getAttestations(epochKey)
-            expect(attestations.length).equal(2)
-            await userState.stop()
-        })
-
-        it('submit attestations to the epoch key should update User state', async () => {
-            const attestation = genRandomAttestation()
-            attestation.attesterId = attesterId
-            await expect(
-                unirepContract
-                    .connect(attester)
-                    .submitAttestation(
-                        attestation,
-                        epochKey,
-                        proofIndex,
-                        fromProofIndex,
-                        { value: attestingFee }
-                    )
-            ).to.be.revertedWithCustomError(unirepContract, 'InvalidProofIndex')
-
-            const userState = await genUserState(
-=======
 
         it('Check GST roots match Unirep state', async () => {
             const unirepState = await genUnirepState(
->>>>>>> ce94d4eb
                 hardhatEthers.provider,
                 unirepContract.address
             )
