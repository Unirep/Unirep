// @ts-ignore
import { ethers as hardhatEthers } from 'hardhat'
import { ethers } from 'ethers'
import { expect } from 'chai'
import { ZkIdentity, hashLeftRight } from '@unirep/crypto'
import { deployUnirep, Unirep } from '@unirep/contracts'

import { Reputation, computeInitUserStateRoot } from '../../src'
import { genUserState, genUnirepState, genNewGST } from '../utils'

describe('User sign up proof (Airdrop proof) events in Unirep User State', function () {
    this.timeout(30 * 60 * 1000)

    let userIds: ZkIdentity[] = []
    let userCommitments: BigInt[] = []
    let signUpAirdrops: Reputation[] = []

    let unirepContract: Unirep

    let accounts: any[]
    let attester
    let attesterId
    const maxUsers = 100
    const attestingFee = ethers.utils.parseEther('0.1')
    const fromProofIndex = 0
    const rootHistories = [] as any
    let GSTree

    before(async () => {
        accounts = await hardhatEthers.getSigners()
        attester = accounts[2]

        unirepContract = await deployUnirep(<ethers.Wallet>accounts[0], {
            maxUsers,
            attestingFee,
        })
        const config = await unirepContract.config()
        GSTree = genNewGST(
            config.globalStateTreeDepth,
            config.userStateTreeDepth
        )
    })

    describe('Attester sign up and set airdrop', async () => {
        it('attester sign up', async () => {
            let tx = await unirepContract.connect(attester).attesterSignUp()
            let receipt = await tx.wait()
            expect(receipt.status, 'Attester signs up failed').to.equal(1)
            attesterId = await unirepContract.attesters(attester.address)
        })
    })

    describe('User Sign Up event', async () => {
        it('sign up users through attester who sets airdrop', async () => {
            for (let i = 0; i < 5; i++) {
                const id = new ZkIdentity()
                const commitment = id.genIdentityCommitment()
                userIds.push(id)
                userCommitments.push(commitment)

                const airdropAmount = 100

                const tx = await unirepContract
                    .connect(attester)
                    ['userSignUp(uint256,uint256)'](commitment, airdropAmount)
                const receipt = await tx.wait()
                expect(receipt.status, 'User sign up failed').to.equal(1)

                await expect(
                    unirepContract
                        .connect(attester)
                        ['userSignUp(uint256,uint256)'](
                            commitment,
                            airdropAmount
                        )
                ).to.be.revertedWithCustomError(
                    unirepContract,
                    `UserAlreadySignedUp`
                )

                const userState = await genUserState(
                    hardhatEthers.provider,
                    unirepContract.address,
                    id
                )

                const contractEpoch = await unirepContract.currentEpoch()
                const unirepEpoch = await userState.getUnirepStateCurrentEpoch()
                expect(unirepEpoch).equal(Number(contractEpoch))

                const newUSTRoot = computeInitUserStateRoot(
                    userState.settings.userStateTreeDepth,
                    Number(attesterId),
                    Number(airdropAmount)
                )
                const newGSTLeaf = hashLeftRight(commitment, newUSTRoot)
                GSTree.insert(newGSTLeaf)
                rootHistories.push(GSTree.root)

                signUpAirdrops.push(
                    new Reputation(
                        BigInt(airdropAmount),
                        BigInt(0),
                        BigInt(0),
                        BigInt(1)
                    )
                )
                await userState.stop()
            }
        })

        it('sign up users with no airdrop', async () => {
            for (let i = 0; i < 5; i++) {
                const id = new ZkIdentity()
                const commitment = id.genIdentityCommitment()
                userIds.push(id)
                userCommitments.push(commitment)

                const tx = await unirepContract
                    .connect(attester)
                    ['userSignUp(uint256)'](commitment)
                const receipt = await tx.wait()
                expect(receipt.status, 'User sign up failed').to.equal(1)

                const userState = await genUserState(
                    hardhatEthers.provider,
                    unirepContract.address,
                    id
                )

                const contractEpoch = await unirepContract.currentEpoch()
                const unirepEpoch = await userState.getUnirepStateCurrentEpoch()
                expect(unirepEpoch).equal(Number(contractEpoch))

                const newUSTRoot = computeInitUserStateRoot(
                    userState.settings.userStateTreeDepth,
                    Number(attesterId),
                    Number(0)
                )
                const newGSTLeaf = hashLeftRight(commitment, newUSTRoot)
                GSTree.insert(newGSTLeaf)
                rootHistories.push(GSTree.root)

                signUpAirdrops.push(Reputation.default())
                await userState.stop()
            }
        })
<<<<<<< HEAD
    })

    describe('Airdrop proof event', async () => {
        let epochKey
        let proofIndex
        let epoch
        const userIdx = 3
        it('submit airdrop proof event', async () => {
            epoch = Number(await unirepContract.currentEpoch())
            const userState = await genUserState(
                hardhatEthers.provider,
                unirepContract.address,
                userIds[userIdx]
            )

            const formattedProof = await userState.genUserSignUpProof(
                BigInt(attesterId)
            )
            const isValid = await formattedProof.verify()
            expect(isValid).to.be.true

            const tx = await unirepContract
                .connect(attester)
                .airdropEpochKey(
                    formattedProof.publicSignals,
                    formattedProof.proof,
                    { value: attestingFee }
                )
            const receipt = await tx.wait()
            expect(receipt.status).to.equal(1)

            epochKey = formattedProof.epochKey
            proofIndex = Number(
                await unirepContract.getProofIndex(formattedProof.hash())
            )

            await expect(
                unirepContract
                    .connect(attester)
                    .airdropEpochKey(
                        formattedProof.publicSignals,
                        formattedProof.proof,
                        {
                            value: attestingFee,
                        }
                    )
            ).to.be.revertedWithCustomError(unirepContract, 'ProofAlreadyUsed')
            await userState.stop()
        })

        it('airdropEpochKey event should update Unirep state', async () => {
            const userState = await genUserState(
                hardhatEthers.provider,
                unirepContract.address,
                userIds[userIdx]
            )
            const currentEpoch = await userState.getUnirepStateCurrentEpoch()
            const [epochKey] = await userState.getEpochKeys(currentEpoch)
            const attestations = await userState.getAttestations(
                epochKey.toString()
            )
            expect(attestations.length).equal(1)
            await userState.stop()
        })

        it('submit attestations to the epoch key should update Unirep state', async () => {
            const attestation = genRandomAttestation()
            attestation.attesterId = attesterId
            const tx = await unirepContract
                .connect(attester)
                .submitAttestation(
                    attestation,
                    epochKey,
                    proofIndex,
                    fromProofIndex,
                    { value: attestingFee }
                )
            const receipt = await tx.wait()
            expect(receipt.status).to.equal(1)

            const userState = await genUserState(
                hardhatEthers.provider,
                unirepContract.address,
                userIds[0]
            )
            const attestations = await userState.getAttestations(epochKey)
            expect(attestations.length).equal(2)
            compareAttestations(attestations[1], attestation)
            await userState.stop()
        })

        it('submit invalid airdrop proof event', async () => {
            const userState = await genUserState(
                hardhatEthers.provider,
                unirepContract.address,
                userIds[userIdx]
            )

            const airdropProofInput = await userState.genUserSignUpProof(
                BigInt(attesterId)
            )
            airdropProofInput.publicSignals[1] = genRandomSalt().toString()
            const isValid = await airdropProofInput.verify()
            expect(isValid).to.be.false

            const tx = await unirepContract
                .connect(attester)
                .airdropEpochKey(
                    airdropProofInput.publicSignals,
                    airdropProofInput.proof,
                    { value: attestingFee }
                )
            const receipt = await tx.wait()
            expect(receipt.status).to.equal(1)

            epochKey = airdropProofInput.epochKey
            proofIndex = Number(
                await unirepContract.getProofIndex(airdropProofInput.hash())
            )
            await userState.stop()
        })

        it('airdropEpochKey event should not update User state', async () => {
            const userState = await genUserState(
                hardhatEthers.provider,
                unirepContract.address,
                userIds[0]
            )
            const attestations = await userState.getAttestations(epochKey)
            expect(attestations.length).equal(2)
            await userState.stop()
        })
=======
>>>>>>> ce94d4eb

        it('Check GST roots match Unirep state', async () => {
            const unirepState = await genUnirepState(
                hardhatEthers.provider,
                unirepContract.address
            )
            for (let root of rootHistories) {
                const exist = await unirepState.GSTRootExists(
                    root,
                    (
                        await unirepState.loadCurrentEpoch()
                    ).number
                )
                expect(exist).to.be.true
            }
            await unirepState.stop()
        })
    })
})<|MERGE_RESOLUTION|>--- conflicted
+++ resolved
@@ -22,7 +22,6 @@
     let attesterId
     const maxUsers = 100
     const attestingFee = ethers.utils.parseEther('0.1')
-    const fromProofIndex = 0
     const rootHistories = [] as any
     let GSTree
 
@@ -145,141 +144,6 @@
                 await userState.stop()
             }
         })
-<<<<<<< HEAD
-    })
-
-    describe('Airdrop proof event', async () => {
-        let epochKey
-        let proofIndex
-        let epoch
-        const userIdx = 3
-        it('submit airdrop proof event', async () => {
-            epoch = Number(await unirepContract.currentEpoch())
-            const userState = await genUserState(
-                hardhatEthers.provider,
-                unirepContract.address,
-                userIds[userIdx]
-            )
-
-            const formattedProof = await userState.genUserSignUpProof(
-                BigInt(attesterId)
-            )
-            const isValid = await formattedProof.verify()
-            expect(isValid).to.be.true
-
-            const tx = await unirepContract
-                .connect(attester)
-                .airdropEpochKey(
-                    formattedProof.publicSignals,
-                    formattedProof.proof,
-                    { value: attestingFee }
-                )
-            const receipt = await tx.wait()
-            expect(receipt.status).to.equal(1)
-
-            epochKey = formattedProof.epochKey
-            proofIndex = Number(
-                await unirepContract.getProofIndex(formattedProof.hash())
-            )
-
-            await expect(
-                unirepContract
-                    .connect(attester)
-                    .airdropEpochKey(
-                        formattedProof.publicSignals,
-                        formattedProof.proof,
-                        {
-                            value: attestingFee,
-                        }
-                    )
-            ).to.be.revertedWithCustomError(unirepContract, 'ProofAlreadyUsed')
-            await userState.stop()
-        })
-
-        it('airdropEpochKey event should update Unirep state', async () => {
-            const userState = await genUserState(
-                hardhatEthers.provider,
-                unirepContract.address,
-                userIds[userIdx]
-            )
-            const currentEpoch = await userState.getUnirepStateCurrentEpoch()
-            const [epochKey] = await userState.getEpochKeys(currentEpoch)
-            const attestations = await userState.getAttestations(
-                epochKey.toString()
-            )
-            expect(attestations.length).equal(1)
-            await userState.stop()
-        })
-
-        it('submit attestations to the epoch key should update Unirep state', async () => {
-            const attestation = genRandomAttestation()
-            attestation.attesterId = attesterId
-            const tx = await unirepContract
-                .connect(attester)
-                .submitAttestation(
-                    attestation,
-                    epochKey,
-                    proofIndex,
-                    fromProofIndex,
-                    { value: attestingFee }
-                )
-            const receipt = await tx.wait()
-            expect(receipt.status).to.equal(1)
-
-            const userState = await genUserState(
-                hardhatEthers.provider,
-                unirepContract.address,
-                userIds[0]
-            )
-            const attestations = await userState.getAttestations(epochKey)
-            expect(attestations.length).equal(2)
-            compareAttestations(attestations[1], attestation)
-            await userState.stop()
-        })
-
-        it('submit invalid airdrop proof event', async () => {
-            const userState = await genUserState(
-                hardhatEthers.provider,
-                unirepContract.address,
-                userIds[userIdx]
-            )
-
-            const airdropProofInput = await userState.genUserSignUpProof(
-                BigInt(attesterId)
-            )
-            airdropProofInput.publicSignals[1] = genRandomSalt().toString()
-            const isValid = await airdropProofInput.verify()
-            expect(isValid).to.be.false
-
-            const tx = await unirepContract
-                .connect(attester)
-                .airdropEpochKey(
-                    airdropProofInput.publicSignals,
-                    airdropProofInput.proof,
-                    { value: attestingFee }
-                )
-            const receipt = await tx.wait()
-            expect(receipt.status).to.equal(1)
-
-            epochKey = airdropProofInput.epochKey
-            proofIndex = Number(
-                await unirepContract.getProofIndex(airdropProofInput.hash())
-            )
-            await userState.stop()
-        })
-
-        it('airdropEpochKey event should not update User state', async () => {
-            const userState = await genUserState(
-                hardhatEthers.provider,
-                unirepContract.address,
-                userIds[0]
-            )
-            const attestations = await userState.getAttestations(epochKey)
-            expect(attestations.length).equal(2)
-            await userState.stop()
-        })
-=======
->>>>>>> ce94d4eb
 
         it('Check GST roots match Unirep state', async () => {
             const unirepState = await genUnirepState(
