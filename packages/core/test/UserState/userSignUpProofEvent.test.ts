// @ts-ignore
import { ethers as hardhatEthers } from 'hardhat'
import { ethers } from 'ethers'
import { expect } from 'chai'
import {
    ZkIdentity,
    genRandomSalt,
    hashLeftRight,
    IncrementalMerkleTree,
} from '@unirep/crypto'
import { Circuit, defaultProver } from '@unirep/circuits'
import { deployUnirep, SignUpProof, Unirep } from '@unirep/contracts'

import { genUnirepState, genUserState, Reputation } from '../../src'
import {
    compareAttestations,
    genNewUserStateTree,
    genProveSignUpCircuitInput,
    genRandomAttestation,
} from '../utils'

describe('User sign up proof (Airdrop proof) events in Unirep User State', function () {
    this.timeout(30 * 60 * 1000)

    let userIds: ZkIdentity[] = []
    let userCommitments: BigInt[] = []
    let signUpAirdrops: Reputation[] = []

    let unirepContract: Unirep

    let treeDepths

    let accounts: ethers.Signer[]
    const attester = new Object()
    let attesterId
    const maxUsers = 100
    const attestingFee = ethers.utils.parseEther('0.1')
    const fromProofIndex = 0

    before(async () => {
        accounts = await hardhatEthers.getSigners()

        unirepContract = await deployUnirep(<ethers.Wallet>accounts[0], {
            maxUsers,
            attestingFee,
        })

        treeDepths = await unirepContract.treeDepths()
    })

    describe('Attester sign up and set airdrop', async () => {
        it('attester sign up', async () => {
            attester['acct'] = accounts[2]
            attester['addr'] = await attester['acct'].getAddress()

            let tx = await unirepContract
                .connect(attester['acct'])
                .attesterSignUp()
            let receipt = await tx.wait()
            expect(receipt.status, 'Attester signs up failed').to.equal(1)
            attesterId = await unirepContract.attesters(attester['addr'])
        })

        it('attester set airdrop amount', async () => {
            const airdropPosRep = 10
            const tx = await unirepContract
                .connect(attester['acct'])
                .setAirdropAmount(airdropPosRep)
            const receipt = await tx.wait()
            expect(receipt.status).equal(1)
            const airdroppedAmount = await unirepContract.airdropAmount(
                attester['addr']
            )
            expect(airdroppedAmount.toNumber()).equal(airdropPosRep)
        })
    })

    describe('User Sign Up event', async () => {
        it('sign up users through attester who sets airdrop', async () => {
            for (let i = 0; i < 5; i++) {
                const id = new ZkIdentity()
                const commitment = id.genIdentityCommitment()
                userIds.push(id)
                userCommitments.push(commitment)

                const tx = await unirepContract
                    .connect(attester['acct'])
                    .userSignUp(commitment)
                const receipt = await tx.wait()
                expect(receipt.status, 'User sign up failed').to.equal(1)

                await expect(
                    unirepContract
                        .connect(attester['acct'])
                        .userSignUp(commitment)
                ).to.be.revertedWithCustomError(
                    unirepContract,
                    `UserAlreadySignedUp`
                )

                const userState = await genUserState(
                    hardhatEthers.provider,
                    unirepContract.address,
                    id
                )

                const contractEpoch = await unirepContract.currentEpoch()
                const unirepEpoch = await userState.getUnirepStateCurrentEpoch()
                expect(unirepEpoch).equal(Number(contractEpoch))

                const airdroppedAmount = await unirepContract.airdropAmount(
                    attester['addr']
                )
                signUpAirdrops.push(
                    new Reputation(
                        airdroppedAmount.toBigInt(),
                        BigInt(0),
                        BigInt(0),
                        BigInt(1)
                    )
                )
                await userState.stop()
            }
        })

        it('sign up users with no airdrop', async () => {
            for (let i = 0; i < 5; i++) {
                const id = new ZkIdentity()
                const commitment = id.genIdentityCommitment()
                userIds.push(id)
                userCommitments.push(commitment)

                const tx = await unirepContract
                    .connect(attester['acct'])
                    .userSignUp(commitment)
                const receipt = await tx.wait()
                expect(receipt.status, 'User sign up failed').to.equal(1)

                const userState = await genUserState(
                    hardhatEthers.provider,
                    unirepContract.address,
                    id
                )

                const contractEpoch = await unirepContract.currentEpoch()
                const unirepEpoch = await userState.getUnirepStateCurrentEpoch()
                expect(unirepEpoch).equal(Number(contractEpoch))

                signUpAirdrops.push(Reputation.default())
                await userState.stop()
            }
        })
    })

    describe('Airdrop proof event', async () => {
        let epochKey
        let proofIndex
        let epoch
        const userIdx = 3
        it('submit airdrop proof event', async () => {
            epoch = Number(await unirepContract.currentEpoch())
            const userState = await genUserState(
                hardhatEthers.provider,
                unirepContract.address,
                userIds[userIdx]
            )

            const { formattedProof } = await userState.genUserSignUpProof(
                BigInt(attesterId)
            )
            const isValid = await formattedProof.verify()
            expect(isValid).to.be.true

            const tx = await unirepContract
                .connect(attester['acct'])
<<<<<<< HEAD
                .airdropEpochKey(
                    airdropProofInput.publicSignals,
                    airdropProofInput.proof,
                    { value: attestingFee }
                )
=======
                .airdropEpochKey(formattedProof, { value: attestingFee })
>>>>>>> 973630f4
            const receipt = await tx.wait()
            expect(receipt.status).to.equal(1)

            epochKey = formattedProof.epochKey
            proofIndex = Number(
                await unirepContract.getProofIndex(formattedProof.hash())
            )

            await expect(
                unirepContract
                    .connect(attester['acct'])
<<<<<<< HEAD
                    .airdropEpochKey(
                        airdropProofInput.publicSignals,
                        airdropProofInput.proof,
                        {
                            value: attestingFee,
                        }
                    )
            ).to.be.revertedWith('NullilierAlreadyUsed')
=======
                    .airdropEpochKey(formattedProof, {
                        value: attestingFee,
                    })
            ).to.be.revertedWithCustomError(
                unirepContract,
                'NullifierAlreadyUsed'
            )
            await userState.stop()
>>>>>>> 973630f4
        })

        it('airdropEpochKey event should update Unirep state', async () => {
            const userState = await genUserState(
                hardhatEthers.provider,
                unirepContract.address,
                userIds[userIdx]
            )
            const currentEpoch = await userState.getUnirepStateCurrentEpoch()
            const [epochKey] = await userState.getEpochKeys(currentEpoch)
            const attestations = await userState.getAttestations(
                epochKey.toString()
            )
            expect(attestations.length).equal(1)
            await userState.stop()
        })

        it('submit attestations to the epoch key should update Unirep state', async () => {
            const attestation = genRandomAttestation()
            attestation.attesterId = attesterId
            const tx = await unirepContract
                .connect(attester['acct'])
                .submitAttestation(
                    attestation,
                    epochKey,
                    proofIndex,
                    fromProofIndex,
                    { value: attestingFee }
                )
            const receipt = await tx.wait()
            expect(receipt.status).to.equal(1)

            const userState = await genUserState(
                hardhatEthers.provider,
                unirepContract.address,
                userIds[0]
            )
            const attestations = await userState.getAttestations(epochKey)
            expect(attestations.length).equal(2)
            compareAttestations(attestations[1], attestation)
            await userState.stop()
        })

        it('submit invalid airdrop proof event', async () => {
            const userState = await genUserState(
                hardhatEthers.provider,
                unirepContract.address,
                userIds[userIdx]
            )

            const { proof, publicSignals } = await userState.genUserSignUpProof(
                BigInt(attesterId)
            )
            publicSignals[2] = genRandomSalt().toString()
            const airdropProofInput = new SignUpProof(
                publicSignals,
                proof,
                defaultProver
            )
            const isValid = await airdropProofInput.verify()
            expect(isValid).to.be.false

            const tx = await unirepContract
                .connect(attester['acct'])
                .airdropEpochKey(
                    airdropProofInput.publicSignals,
                    airdropProofInput.proof,
                    { value: attestingFee }
                )
            const receipt = await tx.wait()
            expect(receipt.status).to.equal(1)

            epochKey = airdropProofInput.epochKey
            proofIndex = Number(
                await unirepContract.getProofIndex(airdropProofInput.hash())
            )
            await userState.stop()
        })

        it('airdropEpochKey event should not update User state', async () => {
            const userState = await genUserState(
                hardhatEthers.provider,
                unirepContract.address,
                userIds[0]
            )
            const attestations = await userState.getAttestations(epochKey)
            expect(attestations.length).equal(2)
            await userState.stop()
        })

        it('submit attestations to the epoch key should update User state', async () => {
            const attestation = genRandomAttestation()
            attestation.attesterId = attesterId
            const tx = await unirepContract
                .connect(attester['acct'])
                .submitAttestation(
                    attestation,
                    epochKey,
                    proofIndex,
                    fromProofIndex,
                    { value: attestingFee }
                )
            const receipt = await tx.wait()
            expect(receipt.status).to.equal(1)

            const userState = await genUserState(
                hardhatEthers.provider,
                unirepContract.address,
                userIds[0]
            )
            const attestations = await userState.getAttestations(epochKey)
            expect(attestations.length).equal(2)
            await userState.stop()
        })

        it('submit valid sign up proof with wrong GST root event', async () => {
            const reputationRecords = {}
            reputationRecords[attesterId.toString()] = signUpAirdrops[userIdx]
            const userStateTree = genNewUserStateTree()
            for (const attester of Object.keys(reputationRecords)) {
                userStateTree.update(
                    BigInt(attester),
                    reputationRecords[attester].hash()
                )
            }
            const GSTree = new IncrementalMerkleTree(
                treeDepths.globalStateTreeDepth
            )
            const id = new ZkIdentity()
            const commitment = id.genIdentityCommitment()
            const stateRoot = userStateTree.root
            const leafIndex = 0
            const hashedStateLeaf = hashLeftRight(commitment, stateRoot)
            GSTree.insert(BigInt(hashedStateLeaf.toString()))

            const circuitInputs = genProveSignUpCircuitInput(
                id,
                epoch,
                GSTree,
                leafIndex,
                reputationRecords,
                BigInt(attesterId)
            )
            const { publicSignals, proof } =
                await defaultProver.genProofAndPublicSignals(
                    Circuit.proveUserSignUp,
                    circuitInputs
                )
            const formattedProof = new SignUpProof(
                publicSignals,
                proof,
                defaultProver
            )
            const isValid = await formattedProof.verify()
            expect(isValid).to.be.true

            const tx = await unirepContract
                .connect(attester['acct'])
<<<<<<< HEAD
                .airdropEpochKey(
                    airdropProofInput.publicSignals,
                    airdropProofInput.proof,
                    { value: attestingFee }
                )
=======
                .airdropEpochKey(formattedProof, { value: attestingFee })
>>>>>>> 973630f4
            const receipt = await tx.wait()
            expect(receipt.status).to.equal(1)

            epochKey = formattedProof.epochKey
            proofIndex = Number(
                await unirepContract.getProofIndex(formattedProof.hash())
            )
        })

        it('airdropEpochKey event should not update User state', async () => {
            const userState = await genUserState(
                hardhatEthers.provider,
                unirepContract.address,
                userIds[0]
            )
            const attestations = await userState.getAttestations(epochKey)
            expect(attestations.length).equal(0)
            await userState.stop()
        })

        it('submit attestations to the epoch key should update User state', async () => {
            const attestation = genRandomAttestation()
            attestation.attesterId = attesterId
            const tx = await unirepContract
                .connect(attester['acct'])
                .submitAttestation(
                    attestation,
                    epochKey,
                    proofIndex,
                    fromProofIndex,
                    { value: attestingFee }
                )
            const receipt = await tx.wait()
            expect(receipt.status).to.equal(1)

            const userState = await genUserState(
                hardhatEthers.provider,
                unirepContract.address,
                userIds[0]
            )
            const attestations = await userState.getAttestations(epochKey)
            expect(attestations.length).equal(0)
            await userState.stop()
        })

        it('submit valid sign up proof event in wrong epoch should fail', async () => {
            const _id = new ZkIdentity()
            await unirepContract
                .connect(attester['acct'])
                .userSignUp(_id.genIdentityCommitment())
                .then((t) => t.wait())
            const userState = await genUserState(
                hardhatEthers.provider,
                unirepContract.address,
                _id
            )

            const { formattedProof } = await userState.genUserSignUpProof(
                BigInt(attesterId)
            )
            const isValid = await formattedProof.verify()
            expect(isValid).to.be.true
            const epochLength = await unirepContract.epochLength()
            await hardhatEthers.provider.send('evm_increaseTime', [
                epochLength.toNumber(),
            ])
            await unirepContract.beginEpochTransition().then((t) => t.wait())

            await expect(
                unirepContract
                    .connect(attester['acct'])
<<<<<<< HEAD
                    .airdropEpochKey(
                        airdropProofInput.publicSignals,
                        airdropProofInput.proof,
                        {
                            value: attestingFee,
                        }
                    )
            ).to.be.revertedWith('EpochNotMatch()')
=======
                    .airdropEpochKey(formattedProof, {
                        value: attestingFee,
                    })
            ).to.be.revertedWithCustomError(unirepContract, 'EpochNotMatch')
            await userState.stop()
>>>>>>> 973630f4
        })
    })
})<|MERGE_RESOLUTION|>--- conflicted
+++ resolved
@@ -11,7 +11,7 @@
 import { Circuit, defaultProver } from '@unirep/circuits'
 import { deployUnirep, SignUpProof, Unirep } from '@unirep/contracts'
 
-import { genUnirepState, genUserState, Reputation } from '../../src'
+import { genUserState, Reputation } from '../../src'
 import {
     compareAttestations,
     genNewUserStateTree,
@@ -31,7 +31,7 @@
     let treeDepths
 
     let accounts: ethers.Signer[]
-    const attester = new Object()
+    let attester
     let attesterId
     const maxUsers = 100
     const attestingFee = ethers.utils.parseEther('0.1')
@@ -39,6 +39,7 @@
 
     before(async () => {
         accounts = await hardhatEthers.getSigners()
+        attester = accounts[2]
 
         unirepContract = await deployUnirep(<ethers.Wallet>accounts[0], {
             maxUsers,
@@ -50,26 +51,23 @@
 
     describe('Attester sign up and set airdrop', async () => {
         it('attester sign up', async () => {
-            attester['acct'] = accounts[2]
-            attester['addr'] = await attester['acct'].getAddress()
-
-            let tx = await unirepContract
-                .connect(attester['acct'])
-                .attesterSignUp()
+            let tx = await unirepContract.connect(attester).attesterSignUp()
             let receipt = await tx.wait()
             expect(receipt.status, 'Attester signs up failed').to.equal(1)
-            attesterId = await unirepContract.attesters(attester['addr'])
+            attesterId = await unirepContract.attesters(
+                await attester.getAddress()
+            )
         })
 
         it('attester set airdrop amount', async () => {
             const airdropPosRep = 10
             const tx = await unirepContract
-                .connect(attester['acct'])
+                .connect(attester)
                 .setAirdropAmount(airdropPosRep)
             const receipt = await tx.wait()
             expect(receipt.status).equal(1)
             const airdroppedAmount = await unirepContract.airdropAmount(
-                attester['addr']
+                await attester.getAddress()
             )
             expect(airdroppedAmount.toNumber()).equal(airdropPosRep)
         })
@@ -84,15 +82,13 @@
                 userCommitments.push(commitment)
 
                 const tx = await unirepContract
-                    .connect(attester['acct'])
+                    .connect(attester)
                     .userSignUp(commitment)
                 const receipt = await tx.wait()
                 expect(receipt.status, 'User sign up failed').to.equal(1)
 
                 await expect(
-                    unirepContract
-                        .connect(attester['acct'])
-                        .userSignUp(commitment)
+                    unirepContract.connect(attester).userSignUp(commitment)
                 ).to.be.revertedWithCustomError(
                     unirepContract,
                     `UserAlreadySignedUp`
@@ -109,7 +105,7 @@
                 expect(unirepEpoch).equal(Number(contractEpoch))
 
                 const airdroppedAmount = await unirepContract.airdropAmount(
-                    attester['addr']
+                    await attester.getAddress()
                 )
                 signUpAirdrops.push(
                     new Reputation(
@@ -131,7 +127,7 @@
                 userCommitments.push(commitment)
 
                 const tx = await unirepContract
-                    .connect(attester['acct'])
+                    .connect(attester)
                     .userSignUp(commitment)
                 const receipt = await tx.wait()
                 expect(receipt.status, 'User sign up failed').to.equal(1)
@@ -165,23 +161,19 @@
                 userIds[userIdx]
             )
 
-            const { formattedProof } = await userState.genUserSignUpProof(
+            const formattedProof = await userState.genUserSignUpProof(
                 BigInt(attesterId)
             )
             const isValid = await formattedProof.verify()
             expect(isValid).to.be.true
 
             const tx = await unirepContract
-                .connect(attester['acct'])
-<<<<<<< HEAD
+                .connect(attester)
                 .airdropEpochKey(
-                    airdropProofInput.publicSignals,
-                    airdropProofInput.proof,
-                    { value: attestingFee }
-                )
-=======
-                .airdropEpochKey(formattedProof, { value: attestingFee })
->>>>>>> 973630f4
+                    formattedProof.publicSignals,
+                    formattedProof.proof,
+                    { value: attestingFee }
+                )
             const receipt = await tx.wait()
             expect(receipt.status).to.equal(1)
 
@@ -192,26 +184,19 @@
 
             await expect(
                 unirepContract
-                    .connect(attester['acct'])
-<<<<<<< HEAD
+                    .connect(attester)
                     .airdropEpochKey(
-                        airdropProofInput.publicSignals,
-                        airdropProofInput.proof,
+                        formattedProof.publicSignals,
+                        formattedProof.proof,
                         {
                             value: attestingFee,
                         }
                     )
-            ).to.be.revertedWith('NullilierAlreadyUsed')
-=======
-                    .airdropEpochKey(formattedProof, {
-                        value: attestingFee,
-                    })
             ).to.be.revertedWithCustomError(
                 unirepContract,
                 'NullifierAlreadyUsed'
             )
             await userState.stop()
->>>>>>> 973630f4
         })
 
         it('airdropEpochKey event should update Unirep state', async () => {
@@ -233,7 +218,7 @@
             const attestation = genRandomAttestation()
             attestation.attesterId = attesterId
             const tx = await unirepContract
-                .connect(attester['acct'])
+                .connect(attester)
                 .submitAttestation(
                     attestation,
                     epochKey,
@@ -262,20 +247,15 @@
                 userIds[userIdx]
             )
 
-            const { proof, publicSignals } = await userState.genUserSignUpProof(
+            const airdropProofInput = await userState.genUserSignUpProof(
                 BigInt(attesterId)
             )
-            publicSignals[2] = genRandomSalt().toString()
-            const airdropProofInput = new SignUpProof(
-                publicSignals,
-                proof,
-                defaultProver
-            )
+            airdropProofInput.publicSignals[2] = genRandomSalt().toString()
             const isValid = await airdropProofInput.verify()
             expect(isValid).to.be.false
 
             const tx = await unirepContract
-                .connect(attester['acct'])
+                .connect(attester)
                 .airdropEpochKey(
                     airdropProofInput.publicSignals,
                     airdropProofInput.proof,
@@ -306,7 +286,7 @@
             const attestation = genRandomAttestation()
             attestation.attesterId = attesterId
             const tx = await unirepContract
-                .connect(attester['acct'])
+                .connect(attester)
                 .submitAttestation(
                     attestation,
                     epochKey,
@@ -369,16 +349,12 @@
             expect(isValid).to.be.true
 
             const tx = await unirepContract
-                .connect(attester['acct'])
-<<<<<<< HEAD
+                .connect(attester)
                 .airdropEpochKey(
-                    airdropProofInput.publicSignals,
-                    airdropProofInput.proof,
-                    { value: attestingFee }
-                )
-=======
-                .airdropEpochKey(formattedProof, { value: attestingFee })
->>>>>>> 973630f4
+                    formattedProof.publicSignals,
+                    formattedProof.proof,
+                    { value: attestingFee }
+                )
             const receipt = await tx.wait()
             expect(receipt.status).to.equal(1)
 
@@ -403,7 +379,7 @@
             const attestation = genRandomAttestation()
             attestation.attesterId = attesterId
             const tx = await unirepContract
-                .connect(attester['acct'])
+                .connect(attester)
                 .submitAttestation(
                     attestation,
                     epochKey,
@@ -427,7 +403,7 @@
         it('submit valid sign up proof event in wrong epoch should fail', async () => {
             const _id = new ZkIdentity()
             await unirepContract
-                .connect(attester['acct'])
+                .connect(attester)
                 .userSignUp(_id.genIdentityCommitment())
                 .then((t) => t.wait())
             const userState = await genUserState(
@@ -436,7 +412,7 @@
                 _id
             )
 
-            const { formattedProof } = await userState.genUserSignUpProof(
+            const formattedProof = await userState.genUserSignUpProof(
                 BigInt(attesterId)
             )
             const isValid = await formattedProof.verify()
@@ -449,23 +425,16 @@
 
             await expect(
                 unirepContract
-                    .connect(attester['acct'])
-<<<<<<< HEAD
+                    .connect(attester)
                     .airdropEpochKey(
-                        airdropProofInput.publicSignals,
-                        airdropProofInput.proof,
+                        formattedProof.publicSignals,
+                        formattedProof.proof,
                         {
                             value: attestingFee,
                         }
                     )
-            ).to.be.revertedWith('EpochNotMatch()')
-=======
-                    .airdropEpochKey(formattedProof, {
-                        value: attestingFee,
-                    })
             ).to.be.revertedWithCustomError(unirepContract, 'EpochNotMatch')
             await userState.stop()
->>>>>>> 973630f4
         })
     })
 })