--- conflicted
+++ resolved
@@ -30,11 +30,6 @@
     let unirepContract: Unirep
     let unirepContractCalledByAttester: Unirep
     let treeDepths
-<<<<<<< HEAD
-    let GSTree: IncrementalMerkleTree
-    const rootHistories: bigint[] = []
-=======
->>>>>>> c2a0829c
 
     let accounts: ethers.Signer[]
     const attester = new Object()
@@ -268,16 +263,7 @@
         })
 
         it('submit valid epoch key proof with wrong GST root event', async () => {
-<<<<<<< HEAD
-            const GSTree = new IncrementalMerkleTree(GLOBAL_STATE_TREE_DEPTH)
-=======
-            const ZERO_VALUE = 0
-            const GSTree = new IncrementalMerkleTree(
-                treeDepths.globalStateTreeDepth,
-                ZERO_VALUE,
-                2
-            )
->>>>>>> c2a0829c
+            const GSTree = new IncrementalMerkleTree(treeDepths.globalStateTreeDepth)
             const id = new ZkIdentity()
             const commitment = id.genIdentityCommitment()
             const stateRoot = genRandomNumber()
