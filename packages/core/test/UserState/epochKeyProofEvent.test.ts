--- conflicted
+++ resolved
@@ -11,12 +11,7 @@
 import { Circuit, defaultProver } from '@unirep/circuits'
 import { deployUnirep, EpochKeyProof, Unirep } from '@unirep/contracts'
 
-import {
-    computeInitUserStateRoot,
-    genUnirepState,
-    genUserState,
-    Reputation,
-} from '../../src'
+import { computeInitUserStateRoot, genUserState, Reputation } from '../../src'
 import {
     compareAttestations,
     genEpochKeyCircuitInput,
@@ -181,20 +176,16 @@
             )
             epoch = Number(await unirepContract.currentEpoch())
             const epkNonce = 0
-            const { formattedProof } = await userState.genVerifyEpochKeyProof(
+            const formattedProof = await userState.genVerifyEpochKeyProof(
                 epkNonce
             )
             const isValid = await formattedProof.verify()
             expect(isValid).to.be.true
 
-<<<<<<< HEAD
             const tx = await unirepContract.submitEpochKeyProof(
-                epkProofInput.publicSignals,
-                epkProofInput.proof
-            )
-=======
-            const tx = await unirepContract.submitEpochKeyProof(formattedProof)
->>>>>>> 973630f4
+                formattedProof.publicSignals,
+                formattedProof.proof
+            )
             const receipt = await tx.wait()
             expect(receipt.status).to.equal(1)
 
@@ -205,19 +196,14 @@
 
             // submit the same proof twice should fail
             await expect(
-<<<<<<< HEAD
                 unirepContract.submitEpochKeyProof(
-                    epkProofInput.publicSignals,
-                    epkProofInput.proof
-                )
-            ).to.be.revertedWith('NullilierAlreadyUsed')
-=======
-                unirepContract.submitEpochKeyProof(formattedProof)
+                    formattedProof.publicSignals,
+                    formattedProof.proof
+                )
             ).to.be.revertedWithCustomError(
                 unirepContract,
                 'NullifierAlreadyUsed'
             )
->>>>>>> 973630f4
         })
 
         it('submit attestations to the epoch key should update Unirep state', async () => {
@@ -254,22 +240,18 @@
             )
             epoch = Number(await unirepContract.currentEpoch())
             const epkNonce = 1
-            const { formattedProof } = await userState.genVerifyEpochKeyProof(
+            const formattedProof = await userState.genVerifyEpochKeyProof(
                 epkNonce
             )
-            formattedProof.publicSignals[0] = formattedProof.globalStateTree =
+            formattedProof.publicSignals[formattedProof.idx.globalStateTree] =
                 genRandomSalt().toString()
             const isValid = await formattedProof.verify()
             expect(isValid).to.be.false
 
-<<<<<<< HEAD
             const tx = await unirepContract.submitEpochKeyProof(
-                epkProofInput.publicSignals,
-                epkProofInput.proof
-            )
-=======
-            const tx = await unirepContract.submitEpochKeyProof(formattedProof)
->>>>>>> 973630f4
+                formattedProof.publicSignals,
+                formattedProof.proof
+            )
             const receipt = await tx.wait()
             expect(receipt.status).to.equal(1)
 
@@ -340,14 +322,10 @@
             const isValid = await formattedProof.verify()
             expect(isValid).to.be.true
 
-<<<<<<< HEAD
             const tx = await unirepContract.submitEpochKeyProof(
-                epkProofInput.publicSignals,
-                epkProofInput.proof
-            )
-=======
-            const tx = await unirepContract.submitEpochKeyProof(formattedProof)
->>>>>>> 973630f4
+                formattedProof.publicSignals,
+                formattedProof.proof
+            )
             const receipt = await tx.wait()
             expect(receipt.status).to.equal(1)
 
@@ -414,16 +392,11 @@
             expect(isValid).to.be.true
 
             await expect(
-<<<<<<< HEAD
                 unirepContract.submitEpochKeyProof(
-                    epkProofInput.publicSignals,
-                    epkProofInput.proof
-                )
-            ).to.be.revertedWith('EpochNotMatch()')
-=======
-                unirepContract.submitEpochKeyProof(formattedProof)
+                    formattedProof.publicSignals,
+                    formattedProof.proof
+                )
             ).to.be.revertedWithCustomError(unirepContract, 'EpochNotMatch')
->>>>>>> 973630f4
         })
     })
 })