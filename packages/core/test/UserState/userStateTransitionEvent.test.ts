--- conflicted
+++ resolved
@@ -2,16 +2,7 @@
 import { ethers as hardhatEthers } from 'hardhat'
 import { BigNumber, BigNumberish, ethers } from 'ethers'
 import { expect } from 'chai'
-<<<<<<< HEAD
-import {
-    ZkIdentity,
-    genRandomNumber,
-    hashLeftRight,
-    IncrementalMerkleTree,
-} from '@unirep/crypto'
-=======
-import { ZkIdentity, genRandomSalt } from '@unirep/crypto'
->>>>>>> c2a0829c
+import { ZkIdentity, genRandomNumber } from '@unirep/crypto'
 import {
     deployUnirep,
     EpochKeyProof,
@@ -35,25 +26,15 @@
     this.timeout(0)
 
     let userIds: ZkIdentity[] = []
-<<<<<<< HEAD
     let userCommitments: bigint[] = []
-    let userStateTreeRoots: bigint[] = []
-=======
-    let userCommitments: BigInt[] = []
->>>>>>> c2a0829c
     let signUpAirdrops: Reputation[] = []
     let attestations: Reputation[] = []
 
     let unirepContract: Unirep
     let unirepContractCalledByAttester: Unirep
     let treeDepths
-<<<<<<< HEAD
-    let GSTree: IncrementalMerkleTree
-    const rootHistories: bigint[] = []
-=======
     let numEpochKeyNoncePerEpoch
     let maxReputationBudget
->>>>>>> c2a0829c
 
     let accounts: ethers.Signer[]
     const attester = new Object()
