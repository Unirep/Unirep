--- conflicted
+++ resolved
@@ -2,11 +2,7 @@
 import { ethers as hardhatEthers } from 'hardhat'
 import { BigNumber, BigNumberish, ethers } from 'ethers'
 import { expect } from 'chai'
-<<<<<<< HEAD
-import { ZkIdentity, genRandomNumber, hashLeftRight } from '@unirep/crypto'
-=======
-import { ZkIdentity, genRandomSalt } from '@unirep/crypto'
->>>>>>> c2a0829c
+import { ZkIdentity, genRandomNumber } from '@unirep/crypto'
 import {
     Attestation,
     deployUnirep,
@@ -37,12 +33,7 @@
     this.timeout(0)
 
     let userIds: ZkIdentity[] = []
-<<<<<<< HEAD
     let userCommitments: bigint[] = []
-    let userStateTreeRoots: bigint[] = []
-=======
-    let userCommitments: BigInt[] = []
->>>>>>> c2a0829c
     let signUpAirdrops: Reputation[] = []
     let attestations: Reputation[] = []
 
@@ -105,15 +96,6 @@
     })
 
     describe('User Sign Up event', async () => {
-<<<<<<< HEAD
-        const GSTree = genNewGST(
-            treeDepths.globalStateTreeDepth,
-            treeDepths.userStateTreeDepth
-        )
-        const rootHistories: bigint[] = []
-
-=======
->>>>>>> c2a0829c
         it('sign up users through attester who sets airdrop', async () => {
             for (let i = 0; i < userNum; i++) {
                 const id = new ZkIdentity()
