// @ts-ignore
import { ethers as hardhatEthers } from 'hardhat'
import { BigNumber, BigNumberish, ethers } from 'ethers'
import { expect } from 'chai'
import { ZkIdentity, genRandomSalt } from '@unirep/crypto'
import {
    Attestation,
    deployUnirep,
    EpochKeyProof,
    computeStartTransitionProofHash,
    computeProcessAttestationsProofHash,
    Unirep,
} from '@unirep/contracts'
import { Circuit, genProofAndPublicSignals } from '@unirep/circuits'
import { EPOCH_LENGTH } from '@unirep/circuits/config'

import {
    computeInitUserStateRoot,
    genUnirepState,
    ISettings,
    Reputation,
    UnirepState,
    UserState,
} from '../../src'
import {
    genEpochKeyCircuitInput,
    genRandomAttestation,
    genRandomList,
    submitUSTProofs,
} from '../utils'

describe('User state transition events in Unirep State', async function () {
    this.timeout(0)

    let userIds: ZkIdentity[] = []
    let userCommitments: BigInt[] = []
    let signUpAirdrops: Reputation[] = []
    let attestations: Reputation[] = []

    let unirepContract: Unirep
    let unirepContractCalledByAttester: Unirep
    let treeDepths
    let numEpochKeyNoncePerEpoch
    let maxReputationBudget

    let accounts: ethers.Signer[]
    const attester = new Object()
    let attesterId
    const maxUsers = 10
    const userNum = Math.ceil(Math.random() * maxUsers)
    const attestingFee = ethers.utils.parseEther('0.1')
    const transitionedUsers: number[] = []
    const fromProofIndex = 0

    before(async () => {
        accounts = await hardhatEthers.getSigners()

        unirepContract = await deployUnirep(<ethers.Wallet>accounts[0], {
            maxUsers,
            attestingFee,
        })

        treeDepths = await unirepContract.treeDepths()
        numEpochKeyNoncePerEpoch =
            await unirepContract.numEpochKeyNoncePerEpoch()
        maxReputationBudget = await unirepContract.maxReputationBudget()
    })

    describe('Attester sign up and set airdrop', async () => {
        it('attester sign up', async () => {
            attester['acct'] = accounts[2]
            attester['addr'] = await attester['acct'].getAddress()
            unirepContractCalledByAttester = unirepContract.connect(
                attester['acct']
            )
            let tx = await unirepContractCalledByAttester.attesterSignUp()
            let receipt = await tx.wait()
            expect(receipt.status, 'Attester signs up failed').to.equal(1)
            attesterId = (
                await unirepContract.attesters(attester['addr'])
            ).toBigInt()
        })

        it('attester set airdrop amount', async () => {
            const airdropPosRep = 10
            const tx = await unirepContractCalledByAttester.setAirdropAmount(
                airdropPosRep
            )
            const receipt = await tx.wait()
            expect(receipt.status).equal(1)
            const airdroppedAmount = await unirepContract.airdropAmount(
                attester['addr']
            )
            expect(airdroppedAmount.toNumber()).equal(airdropPosRep)
        })
    })

    describe('User Sign Up event', async () => {
        it('sign up users through attester who sets airdrop', async () => {
            for (let i = 0; i < userNum; i++) {
                const id = new ZkIdentity()
                const commitment = id.genIdentityCommitment()
                userIds.push(id)
                userCommitments.push(commitment)

                const tx = await unirepContractCalledByAttester.userSignUp(
                    commitment
                )
                const receipt = await tx.wait()
                expect(receipt.status, 'User sign up failed').to.equal(1)

                await expect(
                    unirepContractCalledByAttester.userSignUp(commitment)
                ).to.be.revertedWith(`UserAlreadySignedUp(${commitment})`)

                const unirepState = await genUnirepState(
                    hardhatEthers.provider,
                    unirepContract.address
                )

                const contractEpoch = await unirepContract.currentEpoch()
                const unirepEpoch = unirepState.currentEpoch
                expect(unirepEpoch).equal(Number(contractEpoch))

                const unirepGSTLeaves = unirepState.getNumGSTLeaves(unirepEpoch)
                expect(unirepGSTLeaves).equal(i + 1)

                const airdroppedAmount = await unirepContract.airdropAmount(
                    attester['addr']
                )
                signUpAirdrops.push(
                    new Reputation(
                        airdroppedAmount.toBigInt(),
                        BigInt(0),
                        BigInt(0),
                        BigInt(1)
                    )
                )
                attestations.push(Reputation.default())
            }
        })

        it('sign up users with no airdrop', async () => {
            for (let i = 0; i < maxUsers - userNum; i++) {
                const id = new ZkIdentity()
                const commitment = id.genIdentityCommitment()
                userIds.push(id)
                userCommitments.push(commitment)

                const tx = await unirepContract.userSignUp(commitment)
                const receipt = await tx.wait()
                expect(receipt.status, 'User sign up failed').to.equal(1)

                const unirepState = await genUnirepState(
                    hardhatEthers.provider,
                    unirepContract.address
                )

                const contractEpoch = await unirepContract.currentEpoch()
                const unirepEpoch = unirepState.currentEpoch
                expect(unirepEpoch).equal(Number(contractEpoch))

                const unirepGSTLeaves = unirepState.getNumGSTLeaves(unirepEpoch)
                expect(unirepGSTLeaves).equal(userNum + i + 1)

                signUpAirdrops.push(Reputation.default())
                attestations.push(Reputation.default())
<<<<<<< HEAD
                GSTree.insert(newGSTLeaf)
                rootHistories.push(GSTree.root)
            }
        })

        it('Sign up users more than contract capacity will not affect Unirep state', async () => {
            const unirepStateBefore = await genUnirepState(
                hardhatEthers.provider,
                unirepContract.address
            )
            const unirepEpoch = unirepStateBefore.currentEpoch
            const unirepGSTLeavesBefore =
                unirepStateBefore.getNumGSTLeaves(unirepEpoch)

            const id = new ZkIdentity()
            const commitment = id.genIdentityCommitment()
            await expect(
                unirepContract.userSignUp(commitment)
            ).to.be.revertedWith(
                'ReachedMaximumNumberUserSignedUp()'
            )

            const unirepState = await genUnirepState(
                hardhatEthers.provider,
                unirepContract.address
            )
            const unirepGSTLeaves = unirepState.getNumGSTLeaves(unirepEpoch)
            expect(unirepGSTLeaves).equal(unirepGSTLeavesBefore)
        })

        it('Check GST roots match Unirep state', async () => {
            const unirepState = await genUnirepState(
                hardhatEthers.provider,
                unirepContract.address
            )
            for (let root of rootHistories) {
                const exist = unirepState.GSTRootExists(
                    root,
                    unirepState.currentEpoch
                )
                expect(exist).to.be.true
=======
>>>>>>> c2a0829c
            }
        })
    })

    describe('Epoch transition event with no attestation', async () => {
<<<<<<< HEAD
        it('premature epoch transition should fail', async () => {
            await expect(
                unirepContract.beginEpochTransition()
            ).to.be.revertedWith('EpochNotEndYet()')
        })

=======
>>>>>>> c2a0829c
        it('epoch transition should succeed', async () => {
            // Record data before epoch transition so as to compare them with data after epoch transition
            let epoch = await unirepContract.currentEpoch()

            // Fast-forward epochLength of seconds
            await hardhatEthers.provider.send('evm_increaseTime', [
                EPOCH_LENGTH,
            ])
            // Begin epoch transition
            let tx = await unirepContractCalledByAttester.beginEpochTransition()
            let receipt = await tx.wait()
            expect(receipt.status).equal(1)
            console.log(
                'Gas cost of epoch transition:',
                receipt.gasUsed.toString()
            )

            // Complete epoch transition
            expect(await unirepContract.currentEpoch()).to.be.equal(
                epoch.add(1)
            )
            let epoch_ = await unirepContract.currentEpoch()
            expect(epoch_).equal(epoch.add(1))
        })
    })

    describe('User state transition events with no attestation', async () => {
        let storedUnirepState
        let invalidProofIndexes: number[] = []
        const notTransitionUsers: number[] = []
        const setting: ISettings = {
            globalStateTreeDepth: treeDepths.globalStateTreeDepth,
            userStateTreeDepth: treeDepths.userStateTreeDepth,
            epochTreeDepth: treeDepths.epochTreeDepth,
            attestingFee: attestingFee,
            epochLength: EPOCH_LENGTH,
            numEpochKeyNoncePerEpoch,
            maxReputationBudget,
        }
        it('Users should successfully perform user state transition', async () => {
            // add user state manually
            const UserSignedUpFilter = unirepContract.filters.UserSignedUp()
            const userSignedUpEvents = await unirepContract.queryFilter(
                UserSignedUpFilter
            )

            for (let i = 0; i < userIds.length; i++) {
                console.log(`process user: ${i + 1}`)
                const randomUST = Math.round(Math.random())
                if (randomUST === 0) {
                    notTransitionUsers.push(i)
                    continue
                }
                const unirepState = new UnirepState(setting)
                const userState = new UserState(unirepState, userIds[i])

                for (let signUpEvent of userSignedUpEvents) {
                    const args = signUpEvent?.args
                    const epoch = Number(args?.epoch)
                    const commitment = args?.identityCommitment.toBigInt()
                    const attesterId = Number(args?.attesterId)
                    const airdrop = Number(args?.airdropAmount)

                    await userState.signUp(
                        epoch,
                        commitment,
                        attesterId,
                        airdrop
                    )
                }

                await userState.epochTransition(1)

<<<<<<< HEAD
                const {
                    startTransitionProof,
                    processAttestationProofs,
                    finalTransitionProof,
                } = await userState.genUserStateTransitionProofs()
                const proofIndexes: number[] = []

                let isValid = await verifyStartTransitionProof(
                    startTransitionProof
                )
                expect(isValid).to.be.true

                // submit proofs
                let tx = await unirepContract.startUserStateTransition(
                    startTransitionProof.blindedUserState,
                    startTransitionProof.blindedHashChain,
                    startTransitionProof.globalStateTreeRoot,
                    formatProofForVerifierContract(startTransitionProof.proof)
                )
                let receipt = await tx.wait()
                expect(receipt.status).to.equal(1)

                // submit twice should fail
                await expect(
                    unirepContract.startUserStateTransition(
                        startTransitionProof.blindedUserState,
                        startTransitionProof.blindedHashChain,
                        startTransitionProof.globalStateTreeRoot,
                        formatProofForVerifierContract(
                            startTransitionProof.proof
                        )
                    )
                ).to.be.revertedWith('NullilierAlreadyUsed')

                let hashedProof = computeStartTransitionProofHash(
                    startTransitionProof.blindedUserState,
                    startTransitionProof.blindedHashChain,
                    startTransitionProof.globalStateTreeRoot,
                    formatProofForVerifierContract(startTransitionProof.proof)
                )
                proofIndexes.push(
                    Number(await unirepContract.getProofIndex(hashedProof))
                )

                for (let i = 0; i < processAttestationProofs.length; i++) {
                    isValid = await verifyProcessAttestationsProof(
                        processAttestationProofs[i]
                    )
                    expect(isValid).to.be.true

                    tx = await unirepContract.processAttestations(
                        processAttestationProofs[i].outputBlindedUserState,
                        processAttestationProofs[i].outputBlindedHashChain,
                        processAttestationProofs[i].inputBlindedUserState,
                        formatProofForVerifierContract(
                            processAttestationProofs[i].proof
                        )
                    )
                    receipt = await tx.wait()
                    expect(receipt.status).to.equal(1)

                    // submit twice should fail
                    await expect(
                        unirepContract.processAttestations(
                            processAttestationProofs[i].outputBlindedUserState,
                            processAttestationProofs[i].outputBlindedHashChain,
                            processAttestationProofs[i].inputBlindedUserState,
                            formatProofForVerifierContract(
                                processAttestationProofs[i].proof
                            )
                        )
                    ).to.be.revertedWith('NullilierAlreadyUsed')

                    let hashedProof = computeProcessAttestationsProofHash(
                        processAttestationProofs[i].outputBlindedUserState,
                        processAttestationProofs[i].outputBlindedHashChain,
                        processAttestationProofs[i].inputBlindedUserState,
                        formatProofForVerifierContract(
                            processAttestationProofs[i].proof
                        )
                    )
                    proofIndexes.push(
                        Number(await unirepContract.getProofIndex(hashedProof))
                    )
                }
                const USTInput = new UserTransitionProof(
                    finalTransitionProof.publicSignals,
                    finalTransitionProof.proof
                )
                isValid = await USTInput.verify()
                expect(isValid).to.be.true
                tx = await unirepContract.updateUserStateRoot(
                    USTInput,
                    proofIndexes
                )
                receipt = await tx.wait()
                expect(receipt.status).to.equal(1)

                // submit twice should fail
                await expect(
                    unirepContract.updateUserStateRoot(USTInput, proofIndexes)
                ).to.be.revertedWith('NullilierAlreadyUsed')
=======
                const proofs = await userState.genUserStateTransitionProofs()
                await submitUSTProofs(unirepContract, proofs)

>>>>>>> c2a0829c
                transitionedUsers.push(i)
            }
        })

        it('Users state transition matches current Unirep state', async () => {
            const unirepState = await genUnirepState(
                hardhatEthers.provider,
                unirepContract.address
            )
            storedUnirepState = unirepState.toJSON()
            const unirepObj = unirepState.toJSON()
            const currentEpoch = Number(await unirepContract.currentEpoch())
            expect(unirepObj.currentEpoch).equal(currentEpoch)
            expect(unirepObj.GSTLeaves[currentEpoch].length).equal(
                transitionedUsers.length
            )
            expect(unirepObj.epochTreeLeaves[currentEpoch - 1].length).equal(0)
            expect(unirepObj.nullifiers.length).equal(
                transitionedUsers.length * 3
            )
        })

        it('User generate two UST proofs should not affect Unirep state', async () => {
            // add user state manually
            const UserSignedUpFilter = unirepContract.filters.UserSignedUp()
            const userSignedUpEvents = await unirepContract.queryFilter(
                UserSignedUpFilter
            )

            if (transitionedUsers.length === 0) return
            const n = transitionedUsers[0]
            const unirepState = new UnirepState(setting)
            const userState = new UserState(unirepState, userIds[n])

            for (let signUpEvent of userSignedUpEvents) {
                const args = signUpEvent?.args
                const epoch = Number(args?.epoch)
                const commitment = args?.identityCommitment.toBigInt()
                const attesterId = Number(args?.attesterId)
                const airdrop = Number(args?.airdropAmount)

                await userState.signUp(epoch, commitment, attesterId, airdrop)
            }

            await userState.epochTransition(1)

            const proofs = await userState.genUserStateTransitionProofs()
            await submitUSTProofs(unirepContract, proofs)

            const unirepStateAfterUST = await genUnirepState(
                hardhatEthers.provider,
                unirepContract.address
            )
            expect(unirepStateAfterUST.toJSON()).equal(storedUnirepState)
        })

        it('Submit invalid start tranistion proof should not affect Unirep State', async () => {
            const randomProof: BigNumberish[] = genRandomList(8)
            const randomBlindedUserState = BigNumber.from(genRandomSalt())
            const randomBlindedHashChain = BigNumber.from(genRandomSalt())
            const randomGSTRoot = BigNumber.from(genRandomSalt())
            const tx = await unirepContract.startUserStateTransition(
                randomBlindedUserState,
                randomBlindedHashChain,
                randomGSTRoot,
                randomProof
            )
            let receipt = await tx.wait()
            expect(receipt.status).to.equal(1)

            const unirepState = await genUnirepState(
                hardhatEthers.provider,
                unirepContract.address
            )
            expect(unirepState.toJSON()).equal(storedUnirepState)

            let hashedProof = computeStartTransitionProofHash(
                BigNumber.from(randomBlindedUserState),
                BigNumber.from(randomBlindedHashChain),
                BigNumber.from(randomGSTRoot),
                randomProof.map((p) => BigNumber.from(p))
            )
            invalidProofIndexes.push(
                Number(await unirepContract.getProofIndex(hashedProof))
            )
        })

        it('Submit invalid process attestation proof should not affect Unirep State', async () => {
            const randomProof: BigNumberish[] = genRandomList(8)
            const randomOutputBlindedUserState = BigNumber.from(genRandomSalt())
            const randomOutputBlindedHashChain = BigNumber.from(genRandomSalt())
            const randomInputBlindedUserState = BigNumber.from(genRandomSalt())
            const tx = await unirepContract.processAttestations(
                randomOutputBlindedUserState,
                randomOutputBlindedHashChain,
                randomInputBlindedUserState,
                randomProof
            )
            let receipt = await tx.wait()
            expect(receipt.status).to.equal(1)

            const unirepState = await genUnirepState(
                hardhatEthers.provider,
                unirepContract.address
            )
            expect(unirepState.toJSON()).equal(storedUnirepState)

            let hashedProof = computeProcessAttestationsProofHash(
                BigNumber.from(randomOutputBlindedUserState),
                BigNumber.from(randomOutputBlindedHashChain),
                BigNumber.from(randomInputBlindedUserState),
                randomProof.map((p) => BigNumber.from(p))
            )
            invalidProofIndexes.push(
                Number(await unirepContract.getProofIndex(hashedProof))
            )
        })

        it('Submit invalid user state transition proof should not affect Unirep State', async () => {
            const randomProof: BigNumberish[] = genRandomList(8)
            const randomNullifiers: BigNumberish[] = genRandomList(
                numEpochKeyNoncePerEpoch
            )
            const randomBlindedStates: BigNumberish[] = genRandomList(2)
            const randomBlindedChains: BigNumberish[] = genRandomList(
                numEpochKeyNoncePerEpoch
            )

            const randomUSTInput = {
                newGlobalStateTreeLeaf: BigNumber.from(genRandomSalt()),
                epkNullifiers: randomNullifiers,
                transitionFromEpoch: 1,
                blindedUserStates: randomBlindedStates,
                fromGlobalStateTree: BigNumber.from(genRandomSalt()),
                blindedHashChains: randomBlindedChains,
                fromEpochTree: BigNumber.from(genRandomSalt()),
                proof: randomProof,
            }
            const tx = await unirepContract.updateUserStateRoot(
                randomUSTInput,
                invalidProofIndexes
            )
            let receipt = await tx.wait()
            expect(receipt.status).to.equal(1)

            const unirepState = await genUnirepState(
                hardhatEthers.provider,
                unirepContract.address
            )
            expect(unirepState.toJSON()).equal(storedUnirepState)
        })

        it('submit valid proof with wrong GST will not affect Unirep state', async () => {
            const unirepState = new UnirepState(setting)
            const userState = new UserState(unirepState, userIds[0])

            const epoch = 1
            const commitment = userIds[0].genIdentityCommitment()
            const attesterId = 0
            const airdrop = 0
            await userState.signUp(epoch, commitment, attesterId, airdrop)
            await userState.epochTransition(1)

            const proofs = await userState.genUserStateTransitionProofs()
            await submitUSTProofs(unirepContract, proofs)

            const unirepStateAfterUST = await genUnirepState(
                hardhatEthers.provider,
                unirepContract.address
            )
            expect(unirepStateAfterUST.toJSON()).equal(storedUnirepState)
        })

        it('mismatch proof indexes will not affect Unirep state', async () => {
            const UserSignedUpFilter = unirepContract.filters.UserSignedUp()
            const userSignedUpEvents = await unirepContract.queryFilter(
                UserSignedUpFilter
            )
            if (notTransitionUsers.length < 2) return

            const unirepState1 = new UnirepState(setting)
            const unirepState2 = new UnirepState(setting)
            const userState1 = new UserState(
                unirepState1,
                userIds[notTransitionUsers[0]]
            )
            const userState2 = new UserState(
                unirepState2,
                userIds[notTransitionUsers[1]]
            )

            for (let signUpEvent of userSignedUpEvents) {
                const args = signUpEvent?.args
                const epoch = Number(args?.epoch)
                const commitment = args?.identityCommitment.toBigInt()
                const attesterId = Number(args?.attesterId)
                const airdrop = Number(args?.airdropAmount)

                await userState1.signUp(epoch, commitment, attesterId, airdrop)
                await userState2.signUp(epoch, commitment, attesterId, airdrop)
            }

            await userState1.epochTransition(1)
            await userState2.epochTransition(1)

            const { startTransitionProof, processAttestationProofs } =
                await userState1.genUserStateTransitionProofs()
            const { finalTransitionProof } =
                await userState2.genUserStateTransitionProofs()
            await submitUSTProofs(unirepContract, {
                startTransitionProof,
                processAttestationProofs,
                finalTransitionProof,
            })
            const unirepStateAfterUST = await genUnirepState(
                hardhatEthers.provider,
                unirepContract.address
            )
            expect(unirepStateAfterUST.toJSON()).equal(storedUnirepState)
        })

        it('Submit attestations to transitioned users', async () => {
            // generate user state manually
            const unirepState = await genUnirepState(
                hardhatEthers.provider,
                unirepContract.address
            )
            const currentEpoch = unirepState.currentEpoch
            const GST = unirepState.genGSTree(currentEpoch)
            const epkNonce = 0

            for (let i = 0; i < transitionedUsers.length; i++) {
                const userIdx = transitionedUsers[i]
                const UST = await computeInitUserStateRoot(
                    unirepState.settings.userStateTreeDepth,
                    Number(attesterId),
                    Number(signUpAirdrops[userIdx].posRep)
                )

                const circuitInputs = genEpochKeyCircuitInput(
                    userIds[userIdx],
                    GST,
                    i,
                    UST,
                    currentEpoch,
                    epkNonce
                )

                const { proof, publicSignals } = await genProofAndPublicSignals(
                    Circuit.verifyEpochKey,
                    circuitInputs
                )
                const epkProofInput = new EpochKeyProof(publicSignals, proof)
                const isValid = await epkProofInput.verify()
                expect(isValid).to.be.true

                let tx = await unirepContract.submitEpochKeyProof(epkProofInput)
                let receipt = await tx.wait()
                expect(receipt.status).to.equal(1)

                const epochKey = epkProofInput.epochKey
                const hashedProof = await unirepContract.hashEpochKeyProof(
                    epkProofInput
                )
                const proofIndex = Number(
                    await unirepContract.getProofIndex(hashedProof)
                )

                const attestation = genRandomAttestation()
                attestation.attesterId = attesterId
                tx = await unirepContractCalledByAttester.submitAttestation(
                    attestation,
                    epochKey,
                    proofIndex,
                    fromProofIndex,
                    { value: attestingFee }
                )
                receipt = await tx.wait()
                expect(receipt.status).to.equal(1)
                attestations[userIdx].update(
                    attestation.posRep,
                    attestation.negRep,
                    attestation.graffiti,
                    attestation.signUp
                )
            }
        })

        it('Unirep state should store the attestations ', async () => {
            const unirepState = await genUnirepState(
                hardhatEthers.provider,
                unirepContract.address
            )
            const unirepObj = unirepState.toJSON()
            expect(
                Object.keys(unirepObj.latestEpochKeyToAttestationsMap).length
            ).equal(transitionedUsers.length)
        })
    })

    describe('Epoch transition event with attestations', async () => {
        it('epoch transition should succeed', async () => {
            // Record data before epoch transition so as to compare them with data after epoch transition
            let epoch = await unirepContract.currentEpoch()

            // Fast-forward epochLength of seconds
            await hardhatEthers.provider.send('evm_increaseTime', [
                EPOCH_LENGTH,
            ])
            // Begin epoch transition
            let tx = await unirepContractCalledByAttester.beginEpochTransition()
            let receipt = await tx.wait()
            expect(receipt.status).equal(1)
            console.log(
                'Gas cost of epoch transition:',
                receipt.gasUsed.toString()
            )

            // Complete epoch transition
            expect(await unirepContract.currentEpoch()).to.be.equal(
                epoch.add(1)
            )
            let epoch_ = await unirepContract.currentEpoch()
            expect(epoch_).equal(epoch.add(1))
        })
    })

    describe('User state transition events with attestations', async () => {
        let USTNum = 0
        const setting: ISettings = {
            globalStateTreeDepth: treeDepths.globalStateTreeDepth,
            userStateTreeDepth: treeDepths.userStateTreeDepth,
            epochTreeDepth: treeDepths.epochTreeDepth,
            attestingFee: attestingFee,
            epochLength: EPOCH_LENGTH,
            numEpochKeyNoncePerEpoch,
            maxReputationBudget,
        }
        it('Users should successfully perform user state transition', async () => {
            // add user state manually
            const UserSignedUpFilter = unirepContract.filters.UserSignedUp()
            const userSignedUpEvents = await unirepContract.queryFilter(
                UserSignedUpFilter
            )

            const USTProofFilter =
                unirepContract.filters.IndexedUserStateTransitionProof()
            const USTProofEvents = await unirepContract.queryFilter(
                USTProofFilter
            )

            const attestationSubmittedFilter =
                unirepContract.filters.AttestationSubmitted()
            const attestationSubmittedEvents = await unirepContract.queryFilter(
                attestationSubmittedFilter
            )

            const unirepStateBefore = await genUnirepState(
                hardhatEthers.provider,
                unirepContract.address
            )
            const epoch = 2
            const GSTRoot = unirepStateBefore.genGSTree(epoch).root

            for (let i = 0; i < userIds.length; i++) {
                // console.log(`process user: ${i+1}`)
                const randomUST = Math.round(Math.random())
                if (randomUST === 0) continue
                console.log('transition user', i)
                const unirepState = new UnirepState(setting)
                const userState = new UserState(unirepState, userIds[i])

                for (let signUpEvent of userSignedUpEvents) {
                    const args = signUpEvent?.args
                    const epoch = Number(args?.epoch)
                    const commitment = args?.identityCommitment.toBigInt()
                    const attesterId = Number(args?.attesterId)
                    const airdrop = Number(args?.airdropAmount)

                    await userState.signUp(
                        epoch,
                        commitment,
                        attesterId,
                        airdrop
                    )
                }

                await userState.epochTransition(1)
                for (let USTEvent of USTProofEvents) {
                    const args = USTEvent?.args?.proof
                    const fromEpoch = Number(args?.transitionFromEpoch)
                    const newGSTLeaf = args?.newGlobalStateTreeLeaf.toBigInt()
                    const nullifiers = args?.epkNullifiers.map((n) =>
                        n.toBigInt()
                    )
                    if (
                        !userState.nullifierExist(nullifiers[0]) &&
                        unirepStateBefore.nullifierExist(nullifiers[0])
                    ) {
                        await userState.userStateTransition(
                            fromEpoch,
                            newGSTLeaf,
                            nullifiers
                        )
                    }
                }

                for (let attestaionEvent of attestationSubmittedEvents) {
                    const args = attestaionEvent?.args
                    const epochKey = (args?.epochKey).toString()
                    const attestation_ = args?.attestation
                    const attestation = new Attestation(
                        attestation_.attesterId,
                        attestation_.posRep,
                        attestation_.negRep,
                        attestation_.graffiti,
                        attestation_.signUp
                    )
                    userState.addAttestation(epochKey, attestation)
                }

                expect(userState.getUnirepStateGSTree(epoch).root).equal(
                    GSTRoot
                )

                await userState.epochTransition(2)

                const proofs = await userState.genUserStateTransitionProofs()
                await submitUSTProofs(unirepContract, proofs)

                USTNum++
            }
        })

        it('Users state transition matches current Unirep state', async () => {
            const unirepState = await genUnirepState(
                hardhatEthers.provider,
                unirepContract.address
            )
            const unirepObj = unirepState.toJSON()
            const currentEpoch = Number(await unirepContract.currentEpoch())
            expect(unirepObj.currentEpoch).equal(currentEpoch)
            expect(unirepObj.GSTLeaves[currentEpoch].length).equal(USTNum)
            // All transitioned users received attestaions
            expect(unirepObj.epochTreeLeaves[currentEpoch - 1].length).equal(
                transitionedUsers.length
            )
        })
    })
})<|MERGE_RESOLUTION|>--- conflicted
+++ resolved
@@ -165,64 +165,11 @@
 
                 signUpAirdrops.push(Reputation.default())
                 attestations.push(Reputation.default())
-<<<<<<< HEAD
-                GSTree.insert(newGSTLeaf)
-                rootHistories.push(GSTree.root)
-            }
-        })
-
-        it('Sign up users more than contract capacity will not affect Unirep state', async () => {
-            const unirepStateBefore = await genUnirepState(
-                hardhatEthers.provider,
-                unirepContract.address
-            )
-            const unirepEpoch = unirepStateBefore.currentEpoch
-            const unirepGSTLeavesBefore =
-                unirepStateBefore.getNumGSTLeaves(unirepEpoch)
-
-            const id = new ZkIdentity()
-            const commitment = id.genIdentityCommitment()
-            await expect(
-                unirepContract.userSignUp(commitment)
-            ).to.be.revertedWith(
-                'ReachedMaximumNumberUserSignedUp()'
-            )
-
-            const unirepState = await genUnirepState(
-                hardhatEthers.provider,
-                unirepContract.address
-            )
-            const unirepGSTLeaves = unirepState.getNumGSTLeaves(unirepEpoch)
-            expect(unirepGSTLeaves).equal(unirepGSTLeavesBefore)
-        })
-
-        it('Check GST roots match Unirep state', async () => {
-            const unirepState = await genUnirepState(
-                hardhatEthers.provider,
-                unirepContract.address
-            )
-            for (let root of rootHistories) {
-                const exist = unirepState.GSTRootExists(
-                    root,
-                    unirepState.currentEpoch
-                )
-                expect(exist).to.be.true
-=======
->>>>>>> c2a0829c
             }
         })
     })
 
     describe('Epoch transition event with no attestation', async () => {
-<<<<<<< HEAD
-        it('premature epoch transition should fail', async () => {
-            await expect(
-                unirepContract.beginEpochTransition()
-            ).to.be.revertedWith('EpochNotEndYet()')
-        })
-
-=======
->>>>>>> c2a0829c
         it('epoch transition should succeed', async () => {
             // Record data before epoch transition so as to compare them with data after epoch transition
             let epoch = await unirepContract.currentEpoch()
@@ -296,114 +243,9 @@
 
                 await userState.epochTransition(1)
 
-<<<<<<< HEAD
-                const {
-                    startTransitionProof,
-                    processAttestationProofs,
-                    finalTransitionProof,
-                } = await userState.genUserStateTransitionProofs()
-                const proofIndexes: number[] = []
-
-                let isValid = await verifyStartTransitionProof(
-                    startTransitionProof
-                )
-                expect(isValid).to.be.true
-
-                // submit proofs
-                let tx = await unirepContract.startUserStateTransition(
-                    startTransitionProof.blindedUserState,
-                    startTransitionProof.blindedHashChain,
-                    startTransitionProof.globalStateTreeRoot,
-                    formatProofForVerifierContract(startTransitionProof.proof)
-                )
-                let receipt = await tx.wait()
-                expect(receipt.status).to.equal(1)
-
-                // submit twice should fail
-                await expect(
-                    unirepContract.startUserStateTransition(
-                        startTransitionProof.blindedUserState,
-                        startTransitionProof.blindedHashChain,
-                        startTransitionProof.globalStateTreeRoot,
-                        formatProofForVerifierContract(
-                            startTransitionProof.proof
-                        )
-                    )
-                ).to.be.revertedWith('NullilierAlreadyUsed')
-
-                let hashedProof = computeStartTransitionProofHash(
-                    startTransitionProof.blindedUserState,
-                    startTransitionProof.blindedHashChain,
-                    startTransitionProof.globalStateTreeRoot,
-                    formatProofForVerifierContract(startTransitionProof.proof)
-                )
-                proofIndexes.push(
-                    Number(await unirepContract.getProofIndex(hashedProof))
-                )
-
-                for (let i = 0; i < processAttestationProofs.length; i++) {
-                    isValid = await verifyProcessAttestationsProof(
-                        processAttestationProofs[i]
-                    )
-                    expect(isValid).to.be.true
-
-                    tx = await unirepContract.processAttestations(
-                        processAttestationProofs[i].outputBlindedUserState,
-                        processAttestationProofs[i].outputBlindedHashChain,
-                        processAttestationProofs[i].inputBlindedUserState,
-                        formatProofForVerifierContract(
-                            processAttestationProofs[i].proof
-                        )
-                    )
-                    receipt = await tx.wait()
-                    expect(receipt.status).to.equal(1)
-
-                    // submit twice should fail
-                    await expect(
-                        unirepContract.processAttestations(
-                            processAttestationProofs[i].outputBlindedUserState,
-                            processAttestationProofs[i].outputBlindedHashChain,
-                            processAttestationProofs[i].inputBlindedUserState,
-                            formatProofForVerifierContract(
-                                processAttestationProofs[i].proof
-                            )
-                        )
-                    ).to.be.revertedWith('NullilierAlreadyUsed')
-
-                    let hashedProof = computeProcessAttestationsProofHash(
-                        processAttestationProofs[i].outputBlindedUserState,
-                        processAttestationProofs[i].outputBlindedHashChain,
-                        processAttestationProofs[i].inputBlindedUserState,
-                        formatProofForVerifierContract(
-                            processAttestationProofs[i].proof
-                        )
-                    )
-                    proofIndexes.push(
-                        Number(await unirepContract.getProofIndex(hashedProof))
-                    )
-                }
-                const USTInput = new UserTransitionProof(
-                    finalTransitionProof.publicSignals,
-                    finalTransitionProof.proof
-                )
-                isValid = await USTInput.verify()
-                expect(isValid).to.be.true
-                tx = await unirepContract.updateUserStateRoot(
-                    USTInput,
-                    proofIndexes
-                )
-                receipt = await tx.wait()
-                expect(receipt.status).to.equal(1)
-
-                // submit twice should fail
-                await expect(
-                    unirepContract.updateUserStateRoot(USTInput, proofIndexes)
-                ).to.be.revertedWith('NullilierAlreadyUsed')
-=======
                 const proofs = await userState.genUserStateTransitionProofs()
                 await submitUSTProofs(unirepContract, proofs)
 
->>>>>>> c2a0829c
                 transitionedUsers.push(i)
             }
         })
