// @ts-ignore
import { ethers as hardhatEthers } from 'hardhat'
import { ethers } from 'ethers'
import { expect } from 'chai'
import {
    genRandomNumber,
    ZkIdentity,
    hashLeftRight,
    IncrementalMerkleTree,
} from '@unirep/crypto'
import { Circuit, genProofAndPublicSignals } from '@unirep/circuits'
import { deployUnirep, EpochKeyProof, Unirep } from '@unirep/contracts'
import {
    computeInitUserStateRoot,
    genUnirepState,
    Reputation,
    UserState,
} from '../../src'
import { genEpochKeyCircuitInput, genRandomAttestation } from '../utils'

describe('Epoch key proof events in Unirep State', function () {
    this.timeout(0)

    let users: UserState[] = new Array(2)
    let userIds: ZkIdentity[] = []
    let userCommitments: bigint[] = []
    let userStateTreeRoots: bigint[] = []
    let signUpAirdrops: Reputation[] = []

    let unirepContract: Unirep
    let unirepContractCalledByAttester: Unirep
    let treeDepths: any
<<<<<<< HEAD
    let GSTree: IncrementalMerkleTree
    const rootHistories: bigint[] = []
=======
    let numEpochKeyNoncePerEpoch
>>>>>>> c2a0829c

    let accounts: ethers.Signer[]
    const attester = new Object()
    let attesterId
    const maxUsers = 10
    const userNum = Math.ceil(Math.random() * maxUsers)
    const attestingFee = ethers.utils.parseEther('0.1')
    const fromProofIndex = 0

    before(async () => {
        accounts = await hardhatEthers.getSigners()

        unirepContract = await deployUnirep(<ethers.Wallet>accounts[0], {
            maxUsers,
            attestingFee,
        })
        treeDepths = await unirepContract.treeDepths()
        numEpochKeyNoncePerEpoch =
            await unirepContract.numEpochKeyNoncePerEpoch()
    })

    describe('Attester sign up and set airdrop', async () => {
        it('attester sign up', async () => {
            attester['acct'] = accounts[2]
            attester['addr'] = await attester['acct'].getAddress()
            unirepContractCalledByAttester = unirepContract.connect(
                attester['acct']
            )
            let tx = await unirepContractCalledByAttester.attesterSignUp()
            let receipt = await tx.wait()
            expect(receipt.status, 'Attester signs up failed').to.equal(1)
            attesterId = await unirepContract.attesters(attester['addr'])
        })

        it('attester set airdrop amount', async () => {
            const airdropPosRep = 10
            const tx = await unirepContractCalledByAttester.setAirdropAmount(
                airdropPosRep
            )
            const receipt = await tx.wait()
            expect(receipt.status).equal(1)
            const airdroppedAmount = await unirepContract.airdropAmount(
                attester['addr']
            )
            expect(airdroppedAmount.toNumber()).equal(airdropPosRep)
        })
    })

    describe('User Sign Up event', async () => {
        it('sign up users through attester who sets airdrop', async () => {
            for (let i = 0; i < userNum; i++) {
                const id = new ZkIdentity()
                const commitment = id.genIdentityCommitment()
                userIds.push(id)
                userCommitments.push(commitment)

                const tx = await unirepContractCalledByAttester.userSignUp(
                    commitment
                )
                const receipt = await tx.wait()
                expect(receipt.status, 'User sign up failed').to.equal(1)

                await expect(
                    unirepContractCalledByAttester.userSignUp(commitment)
                ).to.be.revertedWith('Unirep: the user has already signed up')

                const unirepState = await genUnirepState(
                    hardhatEthers.provider,
                    unirepContract.address
                )

                const contractEpoch = await unirepContract.currentEpoch()
                const unirepEpoch = unirepState.currentEpoch
                expect(unirepEpoch).equal(Number(contractEpoch))

                const unirepGSTLeaves = unirepState.getNumGSTLeaves(unirepEpoch)
                expect(unirepGSTLeaves).equal(i + 1)

                const airdroppedAmount = await unirepContract.airdropAmount(
                    attester['addr']
                )
                const newUSTRoot = await computeInitUserStateRoot(
                    treeDepths.userStateTreeDepth,
                    Number(attesterId),
                    Number(airdroppedAmount)
                )
                userStateTreeRoots.push(newUSTRoot)
                signUpAirdrops.push(
                    new Reputation(
                        airdroppedAmount.toBigInt(),
                        BigInt(0),
                        BigInt(0),
                        BigInt(1)
                    )
                )
            }
        })

        it('sign up users with no airdrop', async () => {
            for (let i = 0; i < maxUsers - userNum; i++) {
                const id = new ZkIdentity()
                const commitment = id.genIdentityCommitment()
                userIds.push(id)
                userCommitments.push(commitment)

                const tx = await unirepContract.userSignUp(commitment)
                const receipt = await tx.wait()
                expect(receipt.status, 'User sign up failed').to.equal(1)

                const unirepState = await genUnirepState(
                    hardhatEthers.provider,
                    unirepContract.address
                )

                const contractEpoch = await unirepContract.currentEpoch()
                const unirepEpoch = unirepState.currentEpoch
                expect(unirepEpoch).equal(Number(contractEpoch))

                const unirepGSTLeaves = unirepState.getNumGSTLeaves(unirepEpoch)
                expect(unirepGSTLeaves).equal(userNum + i + 1)

                const newUSTRoot = await computeInitUserStateRoot(
                    treeDepths.userStateTreeDepth
                )
                userStateTreeRoots.push(newUSTRoot)
                signUpAirdrops.push(Reputation.default())
            }
        })
    })

    describe('Epoch key proof event', async () => {
        let epochKey
        let proofIndex
        let epoch
        const userIdx = 1
        it('submit valid epoch key proof event', async () => {
            const unirepState = await genUnirepState(
                hardhatEthers.provider,
                unirepContract.address
            )
            epoch = Number(await unirepContract.currentEpoch())
            const epkNonce = 0
            const GSTree = unirepState.genGSTree(unirepState.currentEpoch)
            const circuitInputs = genEpochKeyCircuitInput(
                userIds[userIdx],
                GSTree,
                userIdx,
                userStateTreeRoots[userIdx],
                epoch,
                epkNonce
            )
            const { proof, publicSignals } = await genProofAndPublicSignals(
                Circuit.verifyEpochKey,
                circuitInputs
            )
            const epkProofInput = new EpochKeyProof(publicSignals, proof)
            const isValid = await epkProofInput.verify()
            expect(isValid).to.be.true

            const tx = await unirepContract.submitEpochKeyProof(epkProofInput)
            const receipt = await tx.wait()
            expect(receipt.status).to.equal(1)

            epochKey = epkProofInput.epochKey
            proofIndex = Number(
                await unirepContract.getProofIndex(epkProofInput.hash())
            )

            // submit the same proof twice should fail
            await expect(
                unirepContract.submitEpochKeyProof(epkProofInput)
            ).to.be.revertedWith('Unirep: the proof has been submitted before')
        })

        it('submit attestations to the epoch key should update Unirep state', async () => {
            const attestation = genRandomAttestation()
            attestation.attesterId = attesterId
            const tx = await unirepContractCalledByAttester.submitAttestation(
                attestation,
                epochKey,
                proofIndex,
                fromProofIndex,
                { value: attestingFee }
            )
            const receipt = await tx.wait()
            expect(receipt.status).to.equal(1)

            const unirepState = await genUnirepState(
                hardhatEthers.provider,
                unirepContract.address
            )
            const attestations = unirepState.getAttestations(epochKey)
            expect(attestations.length).equal(1)
            expect(JSON.stringify(attestations[0])).to.equal(
                JSON.stringify(attestation)
            )
        })

        it('submit invalid epoch key proof event', async () => {
            const userIdx = Math.floor(Math.random() * users.length)
            const unirepState = await genUnirepState(
                hardhatEthers.provider,
                unirepContract.address
            )
            const epkNonce = 1
            const GSTree = unirepState.genGSTree(unirepState.currentEpoch)
            const circuitInputs = genEpochKeyCircuitInput(
                userIds[userIdx],
                GSTree,
                userIdx,
                userStateTreeRoots[userIdx],
                epoch,
                epkNonce
            )
            circuitInputs.GST_root = genRandomNumber().toString()
            const { proof, publicSignals } = await genProofAndPublicSignals(
                Circuit.verifyEpochKey,
                circuitInputs
            )
            const epkProofInput = new EpochKeyProof(publicSignals, proof)
            const isValid = await epkProofInput.verify()
            expect(isValid).to.be.false

            const tx = await unirepContract.submitEpochKeyProof(epkProofInput)
            const receipt = await tx.wait()
            expect(receipt.status).to.equal(1)

            epochKey = epkProofInput.epochKey
            proofIndex = Number(
                await unirepContract.getProofIndex(epkProofInput.hash())
            )
        })

        it('submit attestations to the epoch key should not update Unirep state', async () => {
            const attestation = genRandomAttestation()
            attestation.attesterId = attesterId
            const tx = await unirepContractCalledByAttester.submitAttestation(
                attestation,
                epochKey,
                proofIndex,
                fromProofIndex,
                { value: attestingFee }
            )
            const receipt = await tx.wait()
            expect(receipt.status).to.equal(1)

            const unirepState = await genUnirepState(
                hardhatEthers.provider,
                unirepContract.address
            )
            const attestations = unirepState.getAttestations(epochKey)
            expect(attestations.length).equal(0)
        })

        it('submit valid epoch key proof with wrong GST root event', async () => {
            const GSTree = new IncrementalMerkleTree(
                treeDepths.globalStateTreeDepth
            )
            const id = new ZkIdentity()
            const commitment = id.genIdentityCommitment()
            const stateRoot = genRandomNumber()
            const leafIndex = 0

            const hashedStateLeaf = hashLeftRight(commitment, stateRoot)
            GSTree.insert(BigInt(hashedStateLeaf.toString()))
            const epkNonce = 0
            const epoch = 1

            const circuitInputs = genEpochKeyCircuitInput(
                id,
                GSTree,
                leafIndex,
                stateRoot,
                epoch,
                epkNonce
            )
            const { proof, publicSignals } = await genProofAndPublicSignals(
                Circuit.verifyEpochKey,
                circuitInputs
            )
            const epkProofInput = new EpochKeyProof(publicSignals, proof)
            const isValid = await epkProofInput.verify()
            expect(isValid).to.be.true

            const tx = await unirepContract.submitEpochKeyProof(epkProofInput)
            const receipt = await tx.wait()
            expect(receipt.status).to.equal(1)

            epochKey = epkProofInput.epochKey
            proofIndex = Number(
                await unirepContract.getProofIndex(epkProofInput.hash())
            )
        })

        it('submit attestations to the epoch key should not update Unirep state', async () => {
            const attestation = genRandomAttestation()
            attestation.attesterId = attesterId
            const tx = await unirepContractCalledByAttester.submitAttestation(
                attestation,
                epochKey,
                proofIndex,
                fromProofIndex,
                { value: attestingFee }
            )
            const receipt = await tx.wait()
            expect(receipt.status).to.equal(1)

            const unirepState = await genUnirepState(
                hardhatEthers.provider,
                unirepContract.address
            )
            const attestations = unirepState.getAttestations(epochKey)
            expect(attestations.length).equal(0)
        })

        it('submit valid epoch key proof event in wrong epoch', async () => {
            const userIdx = Math.floor(Math.random() * users.length)
            const unirepState = await genUnirepState(
                hardhatEthers.provider,
                unirepContract.address
            )
            const wrongEpoch = epoch + 1
            const epkNonce = Math.floor(
                Math.random() * numEpochKeyNoncePerEpoch
            )
            const GSTree = unirepState.genGSTree(unirepState.currentEpoch)
            const circuitInputs = genEpochKeyCircuitInput(
                userIds[userIdx],
                GSTree,
                userIdx,
                userStateTreeRoots[userIdx],
                wrongEpoch,
                epkNonce
            )
            const { proof, publicSignals } = await genProofAndPublicSignals(
                Circuit.verifyEpochKey,
                circuitInputs
            )
            const epkProofInput = new EpochKeyProof(publicSignals, proof)
            const isValid = await epkProofInput.verify()
            expect(isValid).to.be.true

            await expect(
                unirepContract.submitEpochKeyProof(epkProofInput)
            ).to.be.revertedWith(
                'Unirep: submit an epoch key proof with incorrect epoch'
            )
        })
    })
})<|MERGE_RESOLUTION|>--- conflicted
+++ resolved
@@ -30,12 +30,7 @@
     let unirepContract: Unirep
     let unirepContractCalledByAttester: Unirep
     let treeDepths: any
-<<<<<<< HEAD
-    let GSTree: IncrementalMerkleTree
-    const rootHistories: bigint[] = []
-=======
     let numEpochKeyNoncePerEpoch
->>>>>>> c2a0829c
 
     let accounts: ethers.Signer[]
     const attester = new Object()
