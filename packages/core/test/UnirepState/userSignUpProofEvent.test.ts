// @ts-ignore
import { ethers as hardhatEthers } from 'hardhat'
import { ethers } from 'ethers'
import { expect } from 'chai'
import {
    ZkIdentity,
    genRandomNumber,
    hashLeftRight,
    IncrementalMerkleTree,
} from '@unirep/crypto'
import { Circuit, genProofAndPublicSignals } from '@unirep/circuits'
import { deployUnirep, SignUpProof, Unirep } from '@unirep/contracts'

import { genUnirepState, Reputation } from '../../src'
import {
    genNewUserStateTree,
    genProveSignUpCircuitInput,
    genRandomAttestation,
} from '../utils'

describe('User sign up proof (Airdrop proof) events in Unirep State', function () {
    this.timeout(0)

    let userIds: ZkIdentity[] = []
<<<<<<< HEAD
    let userCommitments: bigint[] = []
    let userStateTreeRoots: bigint[] = []
=======
    let userCommitments: BigInt[] = []
>>>>>>> c2a0829c
    let signUpAirdrops: Reputation[] = []

    let unirepContract: Unirep
    let unirepContractCalledByAttester: Unirep
    let treeDepths
<<<<<<< HEAD
    let GSTree: IncrementalMerkleTree
    const rootHistories: bigint[] = []
=======
>>>>>>> c2a0829c

    let accounts: ethers.Signer[]
    const attester = new Object()
    let attesterId
    const maxUsers = 10
    const userNum = Math.ceil(Math.random() * maxUsers)
    const attestingFee = ethers.utils.parseEther('0.1')
    const fromProofIndex = 0

    before(async () => {
        accounts = await hardhatEthers.getSigners()

        unirepContract = await deployUnirep(<ethers.Wallet>accounts[0], {
            maxUsers,
            attestingFee,
        })
        treeDepths = await unirepContract.treeDepths()
    })

    describe('Attester sign up and set airdrop', async () => {
        it('attester sign up', async () => {
            attester['acct'] = accounts[2]
            attester['addr'] = await attester['acct'].getAddress()
            unirepContractCalledByAttester = unirepContract.connect(
                attester['acct']
            )
            let tx = await unirepContractCalledByAttester.attesterSignUp()
            let receipt = await tx.wait()
            expect(receipt.status, 'Attester signs up failed').to.equal(1)
            attesterId = await unirepContract.attesters(attester['addr'])
        })

        it('attester set airdrop amount', async () => {
            const airdropPosRep = 10
            const tx = await unirepContractCalledByAttester.setAirdropAmount(
                airdropPosRep
            )
            const receipt = await tx.wait()
            expect(receipt.status).equal(1)
            const airdroppedAmount = await unirepContract.airdropAmount(
                attester['addr']
            )
            expect(airdroppedAmount.toNumber()).equal(airdropPosRep)
        })
    })

    describe('User Sign Up event', async () => {
        it('sign up users through attester who sets airdrop', async () => {
            for (let i = 0; i < userNum; i++) {
                const id = new ZkIdentity()
                const commitment = id.genIdentityCommitment()
                userIds.push(id)
                userCommitments.push(commitment)

                const tx = await unirepContractCalledByAttester.userSignUp(
                    commitment
                )
                const receipt = await tx.wait()
                expect(receipt.status, 'User sign up failed').to.equal(1)

                await expect(
                    unirepContractCalledByAttester.userSignUp(commitment)
                ).to.be.revertedWith('Unirep: the user has already signed up')

                const unirepState = await genUnirepState(
                    hardhatEthers.provider,
                    unirepContract.address
                )

                const contractEpoch = await unirepContract.currentEpoch()
                const unirepEpoch = unirepState.currentEpoch
                expect(unirepEpoch).equal(Number(contractEpoch))

                const unirepGSTLeaves = unirepState.getNumGSTLeaves(unirepEpoch)
                expect(unirepGSTLeaves).equal(i + 1)

                const airdroppedAmount = await unirepContract.airdropAmount(
                    attester['addr']
                )
                signUpAirdrops.push(
                    new Reputation(
                        airdroppedAmount.toBigInt(),
                        BigInt(0),
                        BigInt(0),
                        BigInt(1)
                    )
                )
            }
        })

        it('sign up users with no airdrop', async () => {
            for (let i = 0; i < maxUsers - userNum; i++) {
                const id = new ZkIdentity()
                const commitment = id.genIdentityCommitment()
                userIds.push(id)
                userCommitments.push(commitment)

                const tx = await unirepContract.userSignUp(commitment)
                const receipt = await tx.wait()
                expect(receipt.status, 'User sign up failed').to.equal(1)

                const unirepState = await genUnirepState(
                    hardhatEthers.provider,
                    unirepContract.address
                )

                const contractEpoch = await unirepContract.currentEpoch()
                const unirepEpoch = unirepState.currentEpoch
                expect(unirepEpoch).equal(Number(contractEpoch))

                const unirepGSTLeaves = unirepState.getNumGSTLeaves(unirepEpoch)
                expect(unirepGSTLeaves).equal(userNum + i + 1)

                signUpAirdrops.push(Reputation.default())
            }
        })
    })

    describe('Airdrop proof event', async () => {
        let epochKey
        let proofIndex
        let epoch
        const userIdx = 3
        it('submit airdrop proof event', async () => {
            epoch = Number(await unirepContract.currentEpoch())
            const unirepState = await genUnirepState(
                hardhatEthers.provider,
                unirepContract.address
            )
            const GSTree = unirepState.genGSTree(unirepState.currentEpoch)
            const reputationRecords = {}
            reputationRecords[attesterId.toString()] = signUpAirdrops[userIdx]

            const circuitInputs = await genProveSignUpCircuitInput(
                userIds[userIdx],
                epoch,
                GSTree,
                userIdx,
                reputationRecords,
                BigInt(attesterId)
            )
            const { proof, publicSignals } = await genProofAndPublicSignals(
                Circuit.proveUserSignUp,
                circuitInputs
            )
            const airdropProofInput = new SignUpProof(publicSignals, proof)
            const isValid = await airdropProofInput.verify()
            expect(isValid).to.be.true

            const tx = await unirepContractCalledByAttester.airdropEpochKey(
                airdropProofInput,
                { value: attestingFee }
            )
            const receipt = await tx.wait()
            expect(receipt.status).to.equal(1)

            epochKey = airdropProofInput.epochKey
            proofIndex = Number(
                await unirepContract.getProofIndex(airdropProofInput.hash())
            )

            await expect(
                unirepContractCalledByAttester.airdropEpochKey(
                    airdropProofInput,
                    {
                        value: attestingFee,
                    }
                )
            ).to.be.revertedWith('Unirep: the proof has been submitted before')
        })

        it('airdropEpochKey event should update Unirep state', async () => {
            const unirepState = await genUnirepState(
                hardhatEthers.provider,
                unirepContract.address
            )
            const attestations = unirepState.getAttestations(epochKey)
            expect(attestations.length).equal(1)
        })

        it('submit attestations to the epoch key should update Unirep state', async () => {
            const attestation = genRandomAttestation()
            attestation.attesterId = attesterId
            const tx = await unirepContractCalledByAttester.submitAttestation(
                attestation,
                epochKey,
                proofIndex,
                fromProofIndex,
                { value: attestingFee }
            )
            const receipt = await tx.wait()
            expect(receipt.status).to.equal(1)

            const unirepState = await genUnirepState(
                hardhatEthers.provider,
                unirepContract.address
            )
            const attestations = unirepState.getAttestations(epochKey)
            expect(attestations.length).equal(2)
            expect(JSON.stringify(attestations[1])).to.equal(
                JSON.stringify(attestation)
            )
        })

        it('submit invalid airdrop proof event', async () => {
            epoch = Number(await unirepContract.currentEpoch())
            const unirepState = await genUnirepState(
                hardhatEthers.provider,
                unirepContract.address
            )
            const GSTree = unirepState.genGSTree(unirepState.currentEpoch)
            const reputationRecords = {}
            reputationRecords[attesterId.toString()] = signUpAirdrops[userIdx]

            const circuitInputs = await genProveSignUpCircuitInput(
                userIds[userIdx],
                epoch,
                GSTree,
                userIdx,
                reputationRecords,
                BigInt(attesterId)
            )
            circuitInputs.GST_root = genRandomNumber().toString()
            const { proof, publicSignals } = await genProofAndPublicSignals(
                Circuit.proveUserSignUp,
                circuitInputs
            )
            const airdropProofInput = new SignUpProof(publicSignals, proof)
            const isValid = await airdropProofInput.verify()
            expect(isValid).to.be.false

            const tx = await unirepContractCalledByAttester.airdropEpochKey(
                airdropProofInput,
                { value: attestingFee }
            )
            const receipt = await tx.wait()
            expect(receipt.status).to.equal(1)

            epochKey = airdropProofInput.epochKey
            proofIndex = Number(
                await unirepContract.getProofIndex(airdropProofInput.hash())
            )
        })

        it('airdropEpochKey event should not update Unirep state', async () => {
            const unirepState = await genUnirepState(
                hardhatEthers.provider,
                unirepContract.address
            )
            const attestations = unirepState.getAttestations(epochKey)
            expect(attestations.length).equal(2)
        })

        it('submit attestations to the epoch key should update Unirep state', async () => {
            const attestation = genRandomAttestation()
            attestation.attesterId = attesterId
            const tx = await unirepContractCalledByAttester.submitAttestation(
                attestation,
                epochKey,
                proofIndex,
                fromProofIndex,
                { value: attestingFee }
            )
            const receipt = await tx.wait()
            expect(receipt.status).to.equal(1)

            const unirepState = await genUnirepState(
                hardhatEthers.provider,
                unirepContract.address
            )
            const attestations = unirepState.getAttestations(epochKey)
            expect(attestations.length).equal(2)
        })

        it('submit valid sign up proof with wrong GST root event', async () => {
            const reputationRecords = {}
            reputationRecords[attesterId.toString()] = signUpAirdrops[userIdx]
            const userStateTree = genNewUserStateTree()
            for (const attester of Object.keys(reputationRecords)) {
                await userStateTree.update(
                    BigInt(attester),
                    reputationRecords[attester].hash()
                )
            }
<<<<<<< HEAD
            const GSTree = new IncrementalMerkleTree(GLOBAL_STATE_TREE_DEPTH)
=======
            const GSTree = new IncrementalMerkleTree(
                treeDepths.globalStateTreeDepth,
                ZERO_VALUE,
                2
            )
>>>>>>> c2a0829c
            const id = new ZkIdentity()
            const commitment = id.genIdentityCommitment()
            const stateRoot = userStateTree.root
            const leafIndex = 0
            const hashedStateLeaf = hashLeftRight(commitment, stateRoot)
            GSTree.insert(BigInt(hashedStateLeaf.toString()))

            const circuitInputs = await genProveSignUpCircuitInput(
                id,
                epoch,
                GSTree,
                leafIndex,
                reputationRecords,
                BigInt(attesterId)
            )
            const { proof, publicSignals } = await genProofAndPublicSignals(
                Circuit.proveUserSignUp,
                circuitInputs
            )
            const airdropProofInput = new SignUpProof(publicSignals, proof)
            const isValid = await airdropProofInput.verify()
            expect(isValid).to.be.true

            const tx = await unirepContractCalledByAttester.airdropEpochKey(
                airdropProofInput,
                { value: attestingFee }
            )
            const receipt = await tx.wait()
            expect(receipt.status).to.equal(1)

            epochKey = airdropProofInput.epochKey
            proofIndex = Number(
                await unirepContract.getProofIndex(airdropProofInput.hash())
            )
        })

        it('airdropEpochKey event should not update Unirep state', async () => {
            const unirepState = await genUnirepState(
                hardhatEthers.provider,
                unirepContract.address
            )
            const attestations = unirepState.getAttestations(epochKey)
            expect(attestations.length).equal(0)
        })

        it('submit attestations to the epoch key should update Unirep state', async () => {
            const attestation = genRandomAttestation()
            attestation.attesterId = attesterId
            const tx = await unirepContractCalledByAttester.submitAttestation(
                attestation,
                epochKey,
                proofIndex,
                fromProofIndex,
                { value: attestingFee }
            )
            const receipt = await tx.wait()
            expect(receipt.status).to.equal(1)

            const unirepState = await genUnirepState(
                hardhatEthers.provider,
                unirepContract.address
            )
            const attestations = unirepState.getAttestations(epochKey)
            expect(attestations.length).equal(0)
        })

        it('submit valid sign up proof event in wrong epoch should fail', async () => {
            const wrongEpoch = epoch + 1
            const unirepState = await genUnirepState(
                hardhatEthers.provider,
                unirepContract.address
            )
            const GSTree = unirepState.genGSTree(unirepState.currentEpoch)
            const reputationRecords = {}
            reputationRecords[attesterId.toString()] = signUpAirdrops[userIdx]

            const circuitInputs = await genProveSignUpCircuitInput(
                userIds[userIdx],
                wrongEpoch,
                GSTree,
                userIdx,
                reputationRecords,
                BigInt(attesterId)
            )
            const { proof, publicSignals } = await genProofAndPublicSignals(
                Circuit.proveUserSignUp,
                circuitInputs
            )
            const airdropProofInput = new SignUpProof(publicSignals, proof)
            const isValid = await airdropProofInput.verify()
            expect(isValid).to.be.true

            await expect(
                unirepContractCalledByAttester.airdropEpochKey(
                    airdropProofInput,
                    {
                        value: attestingFee,
                    }
                )
            ).to.be.revertedWith(
                'Unirep: submit an airdrop proof with incorrect epoch'
            )
        })
    })
})<|MERGE_RESOLUTION|>--- conflicted
+++ resolved
@@ -22,22 +22,12 @@
     this.timeout(0)
 
     let userIds: ZkIdentity[] = []
-<<<<<<< HEAD
-    let userCommitments: bigint[] = []
-    let userStateTreeRoots: bigint[] = []
-=======
     let userCommitments: BigInt[] = []
->>>>>>> c2a0829c
     let signUpAirdrops: Reputation[] = []
 
     let unirepContract: Unirep
     let unirepContractCalledByAttester: Unirep
     let treeDepths
-<<<<<<< HEAD
-    let GSTree: IncrementalMerkleTree
-    const rootHistories: bigint[] = []
-=======
->>>>>>> c2a0829c
 
     let accounts: ethers.Signer[]
     const attester = new Object()
@@ -322,15 +312,9 @@
                     reputationRecords[attester].hash()
                 )
             }
-<<<<<<< HEAD
-            const GSTree = new IncrementalMerkleTree(GLOBAL_STATE_TREE_DEPTH)
-=======
             const GSTree = new IncrementalMerkleTree(
                 treeDepths.globalStateTreeDepth,
-                ZERO_VALUE,
-                2
-            )
->>>>>>> c2a0829c
+            )
             const id = new ZkIdentity()
             const commitment = id.genIdentityCommitment()
             const stateRoot = userStateTree.root
