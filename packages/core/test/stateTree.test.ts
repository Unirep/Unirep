--- conflicted
+++ resolved
@@ -5,10 +5,6 @@
     ZkIdentity,
     genStateTreeLeaf,
     IncrementalMerkleTree,
-<<<<<<< HEAD
-=======
-    stringifyBigInts,
->>>>>>> e57749c1
 } from '@unirep/utils'
 import { deployUnirep } from '@unirep/contracts/deploy'
 
