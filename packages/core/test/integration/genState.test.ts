// @ts-ignore
import { ethers as hardhatEthers } from 'hardhat'
import { ethers } from 'ethers'
import { expect } from 'chai'
<<<<<<< HEAD
import { ZkIdentity } from '@unirep/crypto'
=======
import { genRandomSalt, ZkIdentity } from '@unirep/crypto'
import {
    Circuit,
    formatProofForVerifierContract,
    verifyProof,
    EPOCH_LENGTH,
} from '@unirep/circuits'
>>>>>>> f69b39c6
import {
    Attestation,
    deployUnirep,
    EpochKeyProof,
    ReputationProof,
    SignUpProof,
    Unirep,
} from '@unirep/contracts'

import { genUserState, IUserState, UserState } from '../../src'
import {
    compareEpochTrees,
    compareStates,
    genRandomAttestation,
    submitUSTProofs,
} from '../utils'

describe('Generate user state', function () {
    this.timeout(0)

    let users: UserState[] = new Array(2)
    const firstUser = 0
    const secondUser = 1
    let userIds: ZkIdentity[] = []
    let userCommitments: BigInt[] = []
    let savedUserState: IUserState
    let secondUserState: IUserState

    let unirepContract: Unirep

    let accounts: ethers.Signer[]
    const attester = new Object()
    let attesterId
    const attestingFee = ethers.utils.parseEther('0.1')

    before(async () => {
        accounts = await hardhatEthers.getSigners()

        unirepContract = await deployUnirep(<ethers.Wallet>accounts[0], {
            attestingFee,
        })
    })

    describe('Attester sign up and set airdrop', () => {
        it('attester sign up', async () => {
            attester['acct'] = accounts[2]
            attester['addr'] = await attester['acct'].getAddress()

            let tx = await unirepContract
                .connect(attester['acct'])
                .attesterSignUp()
            let receipt = await tx.wait()
            expect(receipt.status, 'Attester signs up failed').to.equal(1)
        })

        it('attester set airdrop amount', async () => {
            const airdropPosRep = 10
            const tx = await unirepContract
                .connect(attester['acct'])
                .setAirdropAmount(airdropPosRep)
            const receipt = await tx.wait()
            expect(receipt.status).equal(1)
            const airdroppedAmount = await unirepContract.airdropAmount(
                attester['addr']
            )
            expect(airdroppedAmount.toNumber()).equal(airdropPosRep)
        })
    })

    describe('User Sign Up event', () => {
        it('users sign up events', async () => {
            const id = new ZkIdentity()
            const commitment = id.genIdentityCommitment()
            userIds.push(id)
            userCommitments.push(commitment)

            const initUserState = await genUserState(
                hardhatEthers.provider,
                unirepContract.address,
                userIds[firstUser]
            )

            const tx = await unirepContract
                .connect(attester['acct'])
                .userSignUp(commitment)
            const receipt = await tx.wait()
            expect(receipt.status, 'User sign up failed').to.equal(1)

            const currentEpoch = initUserState.getUnirepStateCurrentEpoch()
            const latestTransitionedToEpoch = currentEpoch
            const UserSignedUpFilter =
                unirepContract.filters.UserSignedUp(currentEpoch)
            const userSignedUpEvents = await unirepContract.queryFilter(
                UserSignedUpFilter
            )

            expect(userSignedUpEvents.length).equal(1)
            const args = userSignedUpEvents[0]?.args
            const _commitment = (args?.identityCommitment).toBigInt()
            expect(_commitment).equal(userCommitments[firstUser])

            const currentUserState = await compareStates(
                hardhatEthers.provider,
                unirepContract.address,
                userIds[firstUser],
                initUserState.toJSON()
            )
            expect(currentUserState.latestTransitionedEpoch).equal(
                latestTransitionedToEpoch
            )

            savedUserState = currentUserState
        })

        it('users sign up events', async () => {
            const id = new ZkIdentity()
            const commitment = id.genIdentityCommitment()
            userIds.push(id)
            userCommitments.push(commitment)

            const tx = await unirepContract
                .connect(attester['acct'])
                .userSignUp(commitment)
            const receipt = await tx.wait()
            expect(receipt.status, 'User sign up failed').to.equal(1)
            users[secondUser] = await genUserState(
                hardhatEthers.provider,
                unirepContract.address,
                userIds[secondUser]
            )

            secondUserState = users[secondUser].toJSON()
        })
    })

    describe('Attestation submitted event', () => {
        it('epoch key proof event', async () => {
            const userState = UserState.fromJSON(
                userIds[secondUser],
                secondUserState
            )
            const epochKeyNonce = 2
            const { proof, publicSignals } =
                await userState.genVerifyEpochKeyProof(epochKeyNonce)
            const epochKeyProof = new EpochKeyProof(publicSignals, proof)
            const isValid = await epochKeyProof.verify()
            expect(isValid, 'Verify epk proof off-chain failed').to.be.true

            let tx = await unirepContract.submitEpochKeyProof(
                epochKeyProof.publicSignals,
                epochKeyProof.proof
            )
            let receipt = await tx.wait()
            expect(receipt.status).equal(1)

            const proofIndex = await unirepContract.getProofIndex(
                epochKeyProof.hash()
            )
            expect(proofIndex.toNumber()).not.equal(0)
            const fromProofIndex = 0

            attesterId = (
                await unirepContract.attesters(attester['addr'])
            ).toBigInt()
            const epochKey = epochKeyProof.epochKey.toString()
            const attestation: Attestation = genRandomAttestation()
            attestation.attesterId = attesterId
            tx = await unirepContract
                .connect(attester['acct'])
                .submitAttestation(
                    attestation,
                    epochKey,
                    proofIndex,
                    fromProofIndex,
                    { value: attestingFee }
                )
            receipt = await tx.wait()
            expect(receipt.status, 'Submit attestation failed').to.equal(1)
        })

        it('restored user state should match the user state after epoch key proof event', async () => {
            const currentUserState = await compareStates(
                hardhatEthers.provider,
                unirepContract.address,
                userIds[firstUser],
                savedUserState
            )

            savedUserState = currentUserState
        })

        it('reputation proof event', async () => {
            const userState = UserState.fromJSON(
                userIds[firstUser],
                savedUserState
            )
            const epochKeyNonce = 1
            const minRep = 0
            const proveGraffiti = BigInt(0)
            const graffitiPreimage = BigInt(0)
            const nonceList = [BigInt(0), BigInt(1)]
            const maxReputationBudget =
                await unirepContract.maxReputationBudget()
            for (let i = nonceList.length; i < maxReputationBudget; i++) {
                nonceList.push(BigInt(-1))
            }
            const { proof, publicSignals } =
                await userState.genProveReputationProof(
                    attesterId,
                    epochKeyNonce,
                    minRep,
                    proveGraffiti,
                    graffitiPreimage,
                    nonceList
                )
            const reputationProof = new ReputationProof(publicSignals, proof)
            const isValid = await reputationProof.verify()
            expect(isValid, 'Verify epk proof off-chain failed').to.be.true

            const tx = await unirepContract
                .connect(attester['acct'])
                .spendReputation(
                    reputationProof.publicSignals,
                    reputationProof.proof,
                    { value: attestingFee }
                )
            const receipt = await tx.wait()
            expect(
                receipt.status,
                'Submit reputation nullifiers failed'
            ).to.equal(1)

            const proofIndex = await unirepContract.getProofIndex(
                reputationProof.hash()
            )
            expect(proofIndex.toNumber()).not.equal(0)
        })

        it('restored user state should match the user state after reputation proof event', async () => {
            const currentUserState = await compareStates(
                hardhatEthers.provider,
                unirepContract.address,
                userIds[firstUser],
                savedUserState
            )

            savedUserState = currentUserState
        })

        it('airdrop proof event', async () => {
            const userState = UserState.fromJSON(
                userIds[firstUser],
                savedUserState
            )
            const { proof, publicSignals } = await userState.genUserSignUpProof(
                attesterId
            )
            const userSignUpProof = new SignUpProof(publicSignals, proof)
            const isValid = await userSignUpProof.verify()
            expect(isValid, 'Verify epk proof off-chain failed').to.be.true

            const tx = await unirepContract
                .connect(attester['acct'])
                .airdropEpochKey(
                    userSignUpProof.publicSignals,
                    userSignUpProof.proof,
                    {
                        value: attestingFee,
                        gasLimit: 1000000,
                    }
                )
            const receipt = await tx.wait()
            expect(receipt.status, 'Submit airdrop proof failed').to.equal(1)

            const proofIndex = await unirepContract.getProofIndex(
                userSignUpProof.hash()
            )
            expect(proofIndex.toNumber()).not.equal(0)
        })

        it('restored user state should match the user state after airdrop proof event', async () => {
            const currentUserState = await compareStates(
                hardhatEthers.provider,
                unirepContract.address,
                userIds[firstUser],
                savedUserState
            )

            savedUserState = currentUserState
        })
    })

    describe('Epoch transition event', () => {
        it('epoch transition', async () => {
            // Fast-forward epochLength of seconds
            await hardhatEthers.provider.send('evm_increaseTime', [
                EPOCH_LENGTH,
            ])
            // Begin epoch transition
            const tx = await unirepContract.beginEpochTransition()
            const receipt = await tx.wait()
            expect(receipt.status).equal(1)
        })

        it('restored user state should match the user state after epoch transition', async () => {
            const epoch = 1
            const currentUserState = await compareEpochTrees(
                hardhatEthers.provider,
                unirepContract.address,
                userIds[firstUser],
                savedUserState,
                epoch
            )

            savedUserState = currentUserState
        })

        it('user state transition', async () => {
            const userState = await genUserState(
                hardhatEthers.provider,
                unirepContract.address,
                userIds[firstUser]
            )
            const proofs = await userState.genUserStateTransitionProofs()
            await submitUSTProofs(unirepContract, proofs)
        })

        it('restored user state should match the user state after user state transition', async () => {
            const epoch = 1
            const currentUserState = await compareEpochTrees(
                hardhatEthers.provider,
                unirepContract.address,
                userIds[firstUser],
                savedUserState,
                epoch
            )

            savedUserState = currentUserState
        })

        it('epoch transition', async () => {
            // Fast-forward epochLength of seconds
            await hardhatEthers.provider.send('evm_increaseTime', [
                EPOCH_LENGTH,
            ])
            // Begin epoch transition
            const tx = await unirepContract.beginEpochTransition()
            const receipt = await tx.wait()
            expect(receipt.status).equal(1)
        })

        it('restored user state should match the user state after epoch transition', async () => {
            const epoch = 2
            const currentUserState = await compareEpochTrees(
                hardhatEthers.provider,
                unirepContract.address,
                userIds[secondUser],
                secondUserState,
                epoch
            )

            savedUserState = currentUserState
        })

        it('user state transition', async () => {
            const userState = await genUserState(
                hardhatEthers.provider,
                unirepContract.address,
                userIds[secondUser]
            )
            const proofs = await userState.genUserStateTransitionProofs()
            await submitUSTProofs(unirepContract, proofs)
        })

        it('restored user state should match the user state after user state transition', async () => {
            const epoch = 2
            await compareEpochTrees(
                hardhatEthers.provider,
                unirepContract.address,
                userIds[secondUser],
                secondUserState,
                epoch
            )
        })
    })
})<|MERGE_RESOLUTION|>--- conflicted
+++ resolved
@@ -2,17 +2,8 @@
 import { ethers as hardhatEthers } from 'hardhat'
 import { ethers } from 'ethers'
 import { expect } from 'chai'
-<<<<<<< HEAD
 import { ZkIdentity } from '@unirep/crypto'
-=======
-import { genRandomSalt, ZkIdentity } from '@unirep/crypto'
-import {
-    Circuit,
-    formatProofForVerifierContract,
-    verifyProof,
-    EPOCH_LENGTH,
-} from '@unirep/circuits'
->>>>>>> f69b39c6
+import { EPOCH_LENGTH } from '@unirep/circuits'
 import {
     Attestation,
     deployUnirep,
