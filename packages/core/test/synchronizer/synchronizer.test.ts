--- conflicted
+++ resolved
@@ -1,21 +1,9 @@
 import { ethers } from 'hardhat'
 import { BigNumber } from 'ethers'
 import { expect } from 'chai'
-<<<<<<< HEAD
-import { genRandomSalt, ZkIdentity } from '@unirep/crypto'
-import { EPOCH_LENGTH } from '@unirep/circuits'
-import {
-    deployUnirep,
-    EpochKeyProof,
-    ReputationProof,
-    SignUpProof,
-    UserTransitionProof,
-} from '@unirep/contracts'
-=======
 import { ZkIdentity, hashLeftRight } from '@unirep/crypto'
 import { EPOCH_LENGTH, defaultProver } from '@unirep/circuits'
 import { deployUnirep } from '@unirep/contracts'
->>>>>>> 973630f4
 
 const attestingFee = ethers.utils.parseEther('0.1')
 
@@ -28,10 +16,6 @@
 } from '../../src'
 import { genRandomAttestation, compareDB, submitUSTProofs } from '../utils'
 import { SQLiteConnector } from 'anondb/node'
-import {
-    ProcessAttestationsProof,
-    StartTransitionProof,
-} from '@unirep/contracts/src'
 
 let synchronizer: Synchronizer
 
@@ -173,21 +157,16 @@
         )
         const epoch = await synchronizer.unirepContract.currentEpoch()
         const epochKeyNonce = 2
-        const { formattedProof } = await userState.genVerifyEpochKeyProof(
+        const formattedProof = await userState.genVerifyEpochKeyProof(
             epochKeyNonce
         )
         const isValid = await formattedProof.verify()
         expect(isValid, 'Verify epk proof off-chain failed').to.be.true
-<<<<<<< HEAD
-        await synchronizer.unirepContract
+        const receipt = await synchronizer.unirepContract
             .submitEpochKeyProof(
-                epochKeyProof.publicSignals,
-                epochKeyProof.proof
-            )
-=======
-        const receipt = await synchronizer.unirepContract
-            .submitEpochKeyProof(formattedProof)
->>>>>>> 973630f4
+                formattedProof.publicSignals,
+                formattedProof.proof
+            )
             .then((t) => t.wait())
         await proofEvent
         await synchronizer.waitForSync()
@@ -325,7 +304,7 @@
         for (let i = nonceList.length; i < maxReputationBudget; i++) {
             nonceList.push(BigInt(-1))
         }
-        const { formattedProof } = await userState.genProveReputationProof(
+        const formattedProof = await userState.genProveReputationProof(
             (
                 await synchronizer.unirepContract.attesters(accounts[1].address)
             ).toBigInt(),
@@ -341,15 +320,11 @@
         const proofCount = await (synchronizer as any)._db.count('Proof', {})
         const receipt = await synchronizer.unirepContract
             .connect(accounts[1])
-<<<<<<< HEAD
             .spendReputation(
-                reputationProof.publicSignals,
-                reputationProof.proof,
+                formattedProof.publicSignals,
+                formattedProof.proof,
                 { value: attestingFee }
             )
-=======
-            .spendReputation(formattedProof, { value: attestingFee })
->>>>>>> 973630f4
             .then((t) => t.wait())
         await proofEvent
         await synchronizer.waitForSync()
@@ -425,7 +400,7 @@
             synchronizer.unirepContract.address,
             id
         )
-        const { formattedProof } = await userState.genUserSignUpProof(
+        const formattedProof = await userState.genUserSignUpProof(
             (
                 await synchronizer.unirepContract.attesters(accounts[1].address)
             ).toBigInt()
@@ -436,21 +411,14 @@
         const proofCount = await (synchronizer as any)._db.count('Proof', {})
         const receipt = await synchronizer.unirepContract
             .connect(accounts[1])
-<<<<<<< HEAD
             .airdropEpochKey(
-                userSignUpProof.publicSignals,
-                userSignUpProof.proof,
+                formattedProof.publicSignals,
+                formattedProof.proof,
                 {
                     value: attestingFee,
                     gasLimit: 1000000,
                 }
             )
-=======
-            .airdropEpochKey(formattedProof, {
-                value: attestingFee,
-                gasLimit: 1000000,
-            })
->>>>>>> 973630f4
             .then((t) => t.wait())
         const proofIndex = await synchronizer.unirepContract.getProofIndex(
             formattedProof.hash()
@@ -561,101 +529,6 @@
         await synchronizer.unirepContract
             .beginEpochTransition()
             .then((t) => t.wait())
-<<<<<<< HEAD
-        const {
-            startTransitionProof,
-            processAttestationProofs,
-            finalTransitionProof,
-        } = await userState.genUserStateTransitionProofs()
-
-        const proofIndexes: any[] = []
-
-        // start transition proofs
-        {
-            const input = new StartTransitionProof(
-                startTransitionProof.publicSignals,
-                startTransitionProof.proof
-            )
-            const isValid = await input.verify()
-            expect(isValid, 'Verify start transition circuit off-chain failed')
-                .to.be.true
-
-            const [IndexedStartedTransitionProof] =
-                synchronizer.unirepContract.filters.IndexedStartedTransitionProof()
-                    .topics as string[]
-            const _startTransitionProof = new Promise((rs, rj) =>
-                synchronizer.once(IndexedStartedTransitionProof, (event) =>
-                    rs(event)
-                )
-            )
-            await synchronizer.unirepContract
-                .startUserStateTransition(input.publicSignals, input.proof)
-                .then((t) => t.wait())
-            await _startTransitionProof
-
-            const proofNullifier = input.hash()
-            const proofIndex = await synchronizer.unirepContract.getProofIndex(
-                proofNullifier
-            )
-            proofIndexes.push(proofIndex)
-        }
-
-        for (let i = 0; i < processAttestationProofs.length; i++) {
-            const input = new ProcessAttestationsProof(
-                processAttestationProofs[i].publicSignals,
-                processAttestationProofs[i].proof
-            )
-            const isValid = await input.verify()
-            expect(
-                isValid,
-                'Verify process attestations circuit off-chain failed'
-            ).to.be.true
-
-            // submit random process attestations should success and not affect the results
-            const inputBlindedUserState = input.inputBlindedUserState
-            const falseInput = BigNumber.from(genRandomSalt())
-            input.inputBlindedUserState = falseInput
-            const [IndexedProcessedAttestationsProof] =
-                synchronizer.unirepContract.filters.IndexedProcessedAttestationsProof()
-                    .topics as string[]
-            const _processedAttestations = new Promise((rs, rj) =>
-                synchronizer.once(IndexedProcessedAttestationsProof, (event) =>
-                    rs(event)
-                )
-            )
-            await synchronizer.unirepContract
-                .processAttestations(input.publicSignals, input.proof)
-                .then((t) => t.wait())
-            await _processedAttestations
-
-            const __processedAttestations = new Promise((rs, rj) =>
-                synchronizer.once(IndexedProcessedAttestationsProof, (event) =>
-                    rs(event)
-                )
-            )
-            input.inputBlindedUserState = inputBlindedUserState
-            await synchronizer.unirepContract
-                .processAttestations(input.publicSignals, input.proof)
-                .then((t) => t.wait())
-            await __processedAttestations
-
-            const proofNullifier = input.hash()
-            const proofIndex = await synchronizer.unirepContract.getProofIndex(
-                proofNullifier
-            )
-            proofIndexes.push(proofIndex)
-        }
-
-        const transitionProof = new UserTransitionProof(
-            finalTransitionProof.publicSignals,
-            finalTransitionProof.proof
-        )
-
-        const isValid = await transitionProof.verify()
-        expect(isValid, 'Verify user state transition circuit off-chain failed')
-            .to.be.true
-
-=======
         await synchronizer.waitForSync()
         const proofs = await userState.genUserStateTransitionProofs()
 
@@ -676,25 +549,14 @@
                 rs(event)
             )
         )
->>>>>>> 973630f4
         const [UserStateTransitioned] =
             synchronizer.unirepContract.filters.UserStateTransitioned()
                 .topics as string[]
         const ust = new Promise((rs, rj) =>
             synchronizer.once(UserStateTransitioned, (event) => rs(event))
         )
-<<<<<<< HEAD
-        await synchronizer.unirepContract
-            .updateUserStateRoot(
-                transitionProof.publicSignals,
-                transitionProof.proof,
-                proofIndexes
-            )
-            .then((t) => t.wait())
-=======
         await submitUSTProofs(synchronizer.unirepContract, proofs)
         await synchronizer.waitForSync()
->>>>>>> 973630f4
         await ust
         await _processedAttestations
         await _processedAttestations
