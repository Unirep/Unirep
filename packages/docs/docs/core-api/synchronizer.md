---
title: Synchronizer
---

Used to retrieve and manage state information for a UniRep attester. Each instance is backed by an [anondb](https://github.com/vimwitch/anondb) instance.

```ts
import { Synchronizer, schema } from '@unirep/core'
import { defaultProver } from '@unirep/circuits/provers/defaultProver'

const state = new Synchronizer({
  prover: defaultProver, // a circuit prover
  unirepAddress: '0xaabbccaabbccaabbccaabbccaabbccaabbccaaaa',
  provider, // an ethers.js provider
})

// start the synchronizer deamon
await state.start()
await state.waitForSync()

// stop the synchronizer deamon
state.stop()
```

## constructor

```ts
constructor(config: {
    db?: DB
    attesterId?: bigint | bigint[]
    prover: Prover
    provider: ethers.providers.Provider
    unirepAddress: string
})
```

## attesterId

The default attester ID that is set when construction. 
If there is a list of attester IDs, then the first one will be the default attester ID. 
If no attester ID is given during construction, all attesters will be synchronized. And the default `attesterId` would be `BigInt(0)`.

:::caution
Should check which default attester Id is carefully while synchronizing more than one attester. The default attester ID could be changed through [setAttesterId](#setattesterid).
:::

```ts
synchronizer.attesterId: bigint
```

## setAttesterId

Change default [attesterId](#attesterid) to another attester ID. It will fail if an `attesterId` is not synchronized when construction.

```ts
synchronizer.setAttesterId(attesterId: string | bigint): void
```

## start

Start the synchronizer daemon.

```ts
synchronizer.start(): Promise<void>
```

## stop

Stop the synchronizer daemon.

```ts
synchronizer.stop(): void
```

## poll

Manually poll for new events. Returns a boolean indicating whether the synchronizer has synced to the head of the blockchain.

```ts
synchronizer.poll(): Promise<{ complete: boolean }>
```

## pollRate

How frequently the synchronizer will poll the blockchain for new events (specified in milliseconds). Default: `5000`

```ts
synchronizer.pollRate
```

## blockRate

How many blocks the synchronizer will query on each poll. Default: `100000`

```ts
synchronizer.blockRate
```

## waitForSync

Wait for the synchronizer to sync up to a certain block. By default this will wait until the current latest known block (according to the provider).

```ts
synchronizer.waitForSync(blockNumber?: number): Promise<void>
```

## calcCurrentEpoch

Calculate the current epoch determining the amount of time since the attester registration timestamp. This operation is synchronous and does not involve any database operations.

```ts
synchronizer.calcCurrentEpoch(attesterId?: bigint | string): number
```

## calcEpochRemainingTime

Calculate the amount of time remaining in the current epoch. This operation is synchronous and does not involve any database operations.

```ts
synchronizer.calcEpochRemainingTime(attesterId?: bigint | string): number
```

## readCurrentEpoch

Get the latest processed epoch from the database.

:::caution
This value may mismatch the onchain value depending on synchronization status.
:::

```ts
synchronizer.readCurrentEpoch(): Promise<{
  number: number,
  sealed: boolean
}>
```

## loadCurrentEpoch

Load the current epoch number from the blockchain.

:::tip
Use this function in test environments where the blockchain timestamp may not match the real timestamp (e.g. due to snapshot/revert patterns).
:::

```ts
synchronizer.loadCurrentEpoch(attesterId?: bigint | string): Promise<number>
```

## epochTreeRoot

Get the epoch tree root for a certain epoch.

```ts
synchronizer.epochTreeRoot(epoch: number, attesterId?: bigint | string): Promise<bigint>
```

## epochTreeProof

Build a merkle inclusion proof for the tree from a certain epoch.

```ts
synchronizer.epochTreeProof(epoch: number, leafIndex: bigint, attesterId?: bigint | string): Promise<bigint[]>
```

## nullifierExist

Determine if a nullifier exists. This can be a proof nullifier, user state transition nullifier, or any other kind of nullifier. All nullifiers are stored in a single mapping and expected to be globally unique.

```ts
synchronizer.nullifierExist(nullifier: any): Promise<boolean>
```

## genStateTree

Build the latest state tree for a certain epoch.

```ts
synchronizer.genStateTree(epoch: bigint, attesterId?: bigint | string): Promise<IncrementalMerkleTree>
```

## genEpochTree

Build the latest epoch tree for a certain epoch.

```ts
synchronizer.genEpochTree(epoch: bigint, attesterId?: bigint | string): Promise<IncrementalMerkleTree>
```

<<<<<<< HEAD
## genEpochTreePreimages

Get the pre-images for the leaves in an epoch tree.

```ts
synchronizer.genEpochTreePreimages(
  epoch: bigint | number,
  attesterId?: bigint | string
): Promise<bigint[][]>
```

## genSealedEpochProof
=======
## stateRootExists
>>>>>>> dd2689f9

Generate the sealed epoch proof. See [`sealEpoch`](../contracts-api/unirep-sol.md#sealepoch)

```ts
synchronizer.genSealedEpochProof(
  options: {
    epoch?: bigint
    attesterId?: bigint
    preimages?: bigint[]
  } = {}
): Promise<BuildOrderedTree>
```

:::tip
This proof is large and best made with `rapidsnark`. This function should only be used for small trees.
:::


## stateTreeRootExists

Determine if a state root exists in a certain epoch.

```ts
synchronizer.stateTreeRootExists(root: bigint, epoch: bigint, attesterId?: bigint | string): Promise<boolean>
```

## epochTreeRootExists

Determine if an epoch tree root exists for a certain epoch.

```ts
<<<<<<< HEAD
synchronizer.epochTreeRootExists(root: bigint, epoch: bigint, attesterId?: bigint | string): Promise<boolean>
```

## numStateTreeLeaves

Get the number of state tree leaves in a certain epoch.

```ts
synchronizer.numStateTreeLeaves(epoch: number, attesterId?: bigint | string): Promise<number>
=======
synchronizer.numStateTreeLeaves(epoch: number): Promise<number>
>>>>>>> dd2689f9
```<|MERGE_RESOLUTION|>--- conflicted
+++ resolved
@@ -129,7 +129,7 @@
 :::
 
 ```ts
-synchronizer.readCurrentEpoch(): Promise<{
+synchronizer.readCurrentEpoch(attesterId?: bigint | string): Promise<{
   number: number,
   sealed: boolean
 }>
@@ -187,40 +187,6 @@
 synchronizer.genEpochTree(epoch: bigint, attesterId?: bigint | string): Promise<IncrementalMerkleTree>
 ```
 
-<<<<<<< HEAD
-## genEpochTreePreimages
-
-Get the pre-images for the leaves in an epoch tree.
-
-```ts
-synchronizer.genEpochTreePreimages(
-  epoch: bigint | number,
-  attesterId?: bigint | string
-): Promise<bigint[][]>
-```
-
-## genSealedEpochProof
-=======
-## stateRootExists
->>>>>>> dd2689f9
-
-Generate the sealed epoch proof. See [`sealEpoch`](../contracts-api/unirep-sol.md#sealepoch)
-
-```ts
-synchronizer.genSealedEpochProof(
-  options: {
-    epoch?: bigint
-    attesterId?: bigint
-    preimages?: bigint[]
-  } = {}
-): Promise<BuildOrderedTree>
-```
-
-:::tip
-This proof is large and best made with `rapidsnark`. This function should only be used for small trees.
-:::
-
-
 ## stateTreeRootExists
 
 Determine if a state root exists in a certain epoch.
@@ -234,8 +200,7 @@
 Determine if an epoch tree root exists for a certain epoch.
 
 ```ts
-<<<<<<< HEAD
-synchronizer.epochTreeRootExists(root: bigint, epoch: bigint, attesterId?: bigint | string): Promise<boolean>
+synchronizer.epochTreeRootExists(root: bigint, epoch: bigint): Promise<boolean>
 ```
 
 ## numStateTreeLeaves
@@ -244,7 +209,4 @@
 
 ```ts
 synchronizer.numStateTreeLeaves(epoch: number, attesterId?: bigint | string): Promise<number>
-=======
-synchronizer.numStateTreeLeaves(epoch: number): Promise<number>
->>>>>>> dd2689f9
 ```