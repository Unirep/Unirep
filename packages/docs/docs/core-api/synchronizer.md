--- conflicted
+++ resolved
@@ -187,19 +187,15 @@
 synchronizer.genEpochTree(epoch: bigint, attesterId?: bigint | string): Promise<IncrementalMerkleTree>
 ```
 
-<<<<<<< HEAD
+## genHistoryTree
+
+Build the latest history tree for the current attester.
+
+```ts
+synchronizer.genHistoryTree(): Promise<IncrementalMerkleTree>
+```
+
 ## stateTreeRootExists
-=======
-## genHistoryTree
-
-Build the latest history tree for the current attester.
-
-```ts
-synchronizer.genHistoryTree(): Promise<IncrementalMerkleTree>
-```
-
-## stateRootExists
->>>>>>> 84f81490
 
 Determine if a state root exists in a certain epoch.
 
