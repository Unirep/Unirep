--- conflicted
+++ resolved
@@ -10,10 +10,7 @@
     MAX_REPUTATION_BUDGET,
     USER_STATE_TREE_DEPTH,
     EPOCH_TREE_DEPTH,
-<<<<<<< HEAD
-=======
     STATE_TREE_DEPTH,
->>>>>>> 43f67ad8
     NUM_EPOCH_KEY_NONCE_PER_EPOCH,
 } from '../config'
 
