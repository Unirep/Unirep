--- conflicted
+++ resolved
@@ -11,48 +11,6 @@
     numAttestationsPerProof: 5,
 } as CircuitConfig
 
-<<<<<<< HEAD
 export const inputCircuitPath = path.join(__dirname, '../circuits')
 export const ptau = path.join(__dirname, '../zksnarkBuild/powersOfTau28_hez_final_17.ptau')
-export const overrideCircuit = false
-=======
-const proveReputationCircuitPath = '../zksnarkBuild/proveReputation_main.circom'
-
-const proveUserSignUpCircuitPath = '../zksnarkBuild/proveUserSignUp_main.circom'
-
-const startTransitionCircuitPath = '../zksnarkBuild/startTransition_main.circom'
-
-const processAttestationsCircuitPath =
-    '../zksnarkBuild/processAttestations_main.circom'
-
-const userStateTransitionCircuitPath =
-    '../zksnarkBuild/userStateTransition_main.circom'
-
-export {
-    Circuit,
-    verifyEpochKeyCircuitPath,
-    proveReputationCircuitPath,
-    proveUserSignUpCircuitPath,
-    startTransitionCircuitPath,
-    processAttestationsCircuitPath,
-    userStateTransitionCircuitPath,
-}
-
-export const NUM_EPOCH_KEY_NONCE_PER_EPOCH = 3
-
-export const NUM_ATTESTATIONS_PER_PROOF = 5
-
-export const EPOCH_LENGTH = 30 // 30 seconds
-
-export const GLOBAL_STATE_TREE_DEPTH = 9
-
-export const USER_STATE_TREE_DEPTH = 9
-
-export const EPOCH_TREE_DEPTH = 32
-
-export const MAX_REPUTATION_BUDGET = 10
-
-export const MAX_USERS = 2 ** GLOBAL_STATE_TREE_DEPTH - 1
-
-export const MAX_ATTESTERS = 2 ** USER_STATE_TREE_DEPTH - 1
->>>>>>> 9cae02e9
+export const overrideCircuit = false