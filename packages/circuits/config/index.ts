--- conflicted
+++ resolved
@@ -10,10 +10,6 @@
 
 export const AGGREGATE_KEY_COUNT = 7
 
-<<<<<<< HEAD
-const defaultEpochTreeLeaf = hash2([0, 0])
+const defaultEpochTreeLeaf = hash4([0, 0, 0, 0])
 const smt = new SparseMerkleTree(EPOCH_TREE_DEPTH, defaultEpochTreeLeaf)
-=======
-const smt = new SparseMerkleTree(EPOCH_TREE_DEPTH, hash4([0, 0, 0, 0]))
->>>>>>> 43f67ad8
 export const EMPTY_EPOCH_TREE_ROOT = smt.root.toString()