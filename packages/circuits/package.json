--- conflicted
+++ resolved
@@ -28,13 +28,8 @@
         "buildProveUserSignUpSnark": "yarn buildSnarks userSignUpSnark",
         "buildTs": "tsc",
         "copyCircom": "rm -rf ./dist/zksnarkBuild && cp -rf ./zksnarkBuild ./dist/zksnarkBuild",
-<<<<<<< HEAD
-        "test": "mocha -r ts-node/register test/*.test.ts --exit"
-=======
-        "time": "ts-node scripts/time.ts",
         "test": "mocha -r ts-node/register test/*.test.ts --exit",
         "buildOverwrite": "find ./zksnarkBuild -type f -not -name '*.ptau' -delete && yarn build"
->>>>>>> e9738064
     },
     "dependencies": {
         "@unirep/utils": "2.0.0-beta-4",
