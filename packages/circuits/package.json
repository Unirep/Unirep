--- conflicted
+++ resolved
@@ -31,10 +31,6 @@
         "time": "ts-node scripts/time.ts",
         "test": "mocha -r ts-node/register test/*.test.ts --exit",
         "buildOverwrite": "find ./zksnarkBuild -type f -not -name '*.ptau' -delete && yarn build"
-<<<<<<< HEAD
-
-=======
->>>>>>> 5fcba9f2
     },
     "dependencies": {
         "@unirep/utils": "2.0.0-beta-4",
