import {
    formatProofForVerifierContract,
    formatProofForSnarkjsVerification,
<<<<<<< HEAD
    Prover,
} from './circuits'
import { Groth16Proof } from 'snarkjs'
=======
} from './utils'
import { SnarkProof } from '@unirep/utils'
import { Circuit, Prover } from './type'
>>>>>>> 8b3c5d2d

/**
 * The basic proof structure that is used in unirep protocol
 */
export class BaseProof {
    readonly _snarkProof: Groth16Proof
    protected circuit?: Circuit

    readonly publicSignals: bigint[]
    public proof: bigint[]
    public prover?: Prover

    /**
     * @param publicSignals The public signals of the proof that can be verified by the prover
     * @param proof The proof that can be verified by the prover
     * @param prover The prover that can verify the public signals and the proof
     */
    constructor(
        publicSignals: (bigint | string)[],
        proof: Groth16Proof | (bigint | string)[],
        prover?: Prover
    ) {
        if (Array.isArray(proof)) {
            // assume it's formatted for verifier contract
            this.proof = proof.map((v) => BigInt(v))
            this._snarkProof = formatProofForSnarkjsVerification(
                proof.map((p) => p.toString())
            )
        } else if (typeof proof === 'object') {
            // assume it's a SnarkProof
            const formattedProof: any[] = formatProofForVerifierContract(proof)
            this._snarkProof = proof as Groth16Proof
            this.proof = formattedProof
        } else {
            throw new Error('Invalid proof supplied')
        }
        this.publicSignals = publicSignals.map((v) => BigInt(v))
        this.prover = prover
    }

    /**
     * Call the `verifyProof` function in the prover that verifies the proof.
     * @returns True if the proof is valid, false otherwise
     */
    public async verify(): Promise<boolean> {
        if (!this.prover) {
            throw new Error('No prover set')
        }
        if (!this.circuit) {
            throw new Error('No circuit specified')
        }
        return this.prover.verifyProof(
            this.circuit,
            this.publicSignals.map((n) => BigInt(n.toString())),
            this._snarkProof
        )
    }
}<|MERGE_RESOLUTION|>--- conflicted
+++ resolved
@@ -1,15 +1,9 @@
 import {
     formatProofForVerifierContract,
     formatProofForSnarkjsVerification,
-<<<<<<< HEAD
-    Prover,
-} from './circuits'
+} from './utils'
 import { Groth16Proof } from 'snarkjs'
-=======
-} from './utils'
-import { SnarkProof } from '@unirep/utils'
 import { Circuit, Prover } from './type'
->>>>>>> 8b3c5d2d
 
 /**
  * The basic proof structure that is used in unirep protocol
