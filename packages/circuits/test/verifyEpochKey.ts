--- conflicted
+++ resolved
@@ -1,32 +1,42 @@
-<<<<<<< HEAD
-import { genIdentity, genIdentityCommitment, genRandomSalt, hashLeftRight, IncrementalQuinTree } from "@unirep/crypto";
+import * as path from "path";
 import { expect } from "chai";
-import * as path from 'path';
-=======
-import * as path from 'path'
-import { expect } from "chai"
-import { genRandomSalt, hashLeftRight, IncrementalMerkleTree, ZkIdentity } from "@unirep/crypto"
-import { Circuit, executeCircuit, formatProofForSnarkjsVerification, formatProofForVerifierContract, genProofAndPublicSignals, verifyProof } from "../circuits/utils"
-import { numEpochKeyNoncePerEpoch, circuitEpochTreeDepth, circuitGlobalStateTreeDepth, verifyEpochKeyCircuitPath } from "../config"
-import { compileAndLoadCircuit, genEpochKeyCircuitInput, throwError } from './utils'
->>>>>>> b82d591a
-
-import { Circuit, executeCircuit, formatProofForSnarkjsVerification, formatProofForVerifierContract, genProofAndPublicSignals, verifyProof } from "../circuits/utils";
-import { circuitEpochTreeDepth, circuitGlobalStateTreeDepth, numEpochKeyNoncePerEpoch, verifyEpochKeyCircuitPath } from "../config";
-import { compileAndLoadCircuit, genEpochKeyCircuitInput, throwError } from './utils';
+import {
+  genRandomSalt,
+  hashLeftRight,
+  IncrementalMerkleTree,
+  ZkIdentity,
+} from "@unirep/crypto";
+import {
+  Circuit,
+  executeCircuit,
+  formatProofForSnarkjsVerification,
+  formatProofForVerifierContract,
+  genProofAndPublicSignals,
+  verifyProof,
+} from "../circuits/utils";
+import {
+  numEpochKeyNoncePerEpoch,
+  circuitEpochTreeDepth,
+  circuitGlobalStateTreeDepth,
+  verifyEpochKeyCircuitPath,
+} from "../config";
+import {
+  compileAndLoadCircuit,
+  genEpochKeyCircuitInput,
+  throwError,
+} from "./utils";
 
 const circuitPath = path.join(__dirname, verifyEpochKeyCircuitPath);
 
-describe('Verify Epoch Key circuits', function () {
-<<<<<<< HEAD
+describe("Verify Epoch Key circuits", function () {
   this.timeout(300000);
 
   let circuit;
-  const ZERO_VALUE = 0;
+  let ZERO_VALUE = 0;
 
   const maxEPK = BigInt(2 ** circuitEpochTreeDepth);
 
-  let id, commitment, stateRoot;
+  let id: ZkIdentity, commitment, stateRoot;
   let tree, leafIndex;
   let nonce, currentEpoch;
   let circuitInputs;
@@ -37,12 +47,19 @@
     const endCompileTime = Math.floor(new Date().getTime() / 1000);
     console.log(`Compile time: ${endCompileTime - startCompileTime} seconds`);
 
-    tree = new IncrementalQuinTree(circuitGlobalStateTreeDepth, ZERO_VALUE, 2);
-    id = genIdentity();
-    commitment = genIdentityCommitment(id);
+    tree = new IncrementalMerkleTree(
+      circuitGlobalStateTreeDepth,
+      ZERO_VALUE,
+      2
+    );
+    id = new ZkIdentity();
+    commitment = id.genIdentityCommitment();
     stateRoot = genRandomSalt();
 
-    const hashedStateLeaf = hashLeftRight(commitment.toString(), stateRoot.toString());
+    const hashedStateLeaf = hashLeftRight(
+      commitment.toString(),
+      stateRoot.toString()
+    );
     tree.insert(BigInt(hashedStateLeaf.toString()));
 
     leafIndex = 0;
@@ -50,156 +67,140 @@
     currentEpoch = 1;
   });
 
-  it('Valid epoch key should pass check', async () => {
+  it("Valid epoch key should pass check", async () => {
     // Check if every valid nonce works
     for (let i = 0; i < numEpochKeyNoncePerEpoch; i++) {
       const n = i;
-      circuitInputs = genEpochKeyCircuitInput(id, tree, leafIndex, stateRoot, currentEpoch, n);
+      circuitInputs = genEpochKeyCircuitInput(
+        id,
+        tree,
+        leafIndex,
+        stateRoot,
+        currentEpoch,
+        n
+      );
 
       await executeCircuit(circuit, circuitInputs);
       const startTime = new Date().getTime();
-      const { proof, publicSignals } = await genProofAndPublicSignals(Circuit.verifyEpochKey, circuitInputs);
+      const { proof, publicSignals } = await genProofAndPublicSignals(
+        Circuit.verifyEpochKey,
+        circuitInputs
+      );
       const endTime = new Date().getTime();
-      console.log(`Gen Proof time: ${endTime - startTime} ms (${Math.floor((endTime - startTime) / 1000)} s)`);
-      let isValid = await verifyProof(Circuit.verifyEpochKey, proof, publicSignals);
+      console.log(
+        `Gen Proof time: ${endTime - startTime} ms (${Math.floor(
+          (endTime - startTime) / 1000
+        )} s)`
+      );
+      let isValid = await verifyProof(
+        Circuit.verifyEpochKey,
+        proof,
+        publicSignals
+      );
       expect(isValid).to.be.true;
 
       const formatProof = formatProofForVerifierContract(proof);
       const snarkjsProof = formatProofForSnarkjsVerification(formatProof);
-      isValid = await verifyProof(Circuit.verifyEpochKey, snarkjsProof, publicSignals);
+      isValid = await verifyProof(
+        Circuit.verifyEpochKey,
+        snarkjsProof,
+        publicSignals
+      );
       expect(isValid).to.be.true;
     }
   });
 
-  it('Invalid epoch key should not pass check', async () => {
+  it("Invalid epoch key should not pass check", async () => {
     // Validate against invalid epoch key
     const invalidEpochKey1 = maxEPK;
-    const invalidCircuitInputs = genEpochKeyCircuitInput(id, tree, leafIndex, stateRoot, currentEpoch, nonce);
+    const invalidCircuitInputs = genEpochKeyCircuitInput(
+      id,
+      tree,
+      leafIndex,
+      stateRoot,
+      currentEpoch,
+      nonce
+    );
     invalidCircuitInputs.epoch_key = invalidEpochKey1;
 
-    await throwError(circuit, invalidCircuitInputs, "Epoch key too large should throw error");
-  });
-
-  it('Wrong Id should not pass check', async () => {
-    const fakeId = genIdentity();
-    const invalidCircuitInputs = circuitInputs = genEpochKeyCircuitInput(fakeId, tree, leafIndex, stateRoot, currentEpoch, nonce);
-
-    await throwError(circuit, invalidCircuitInputs, "Wrong Id should throw error");
-  });
-
-  it('Mismatched GST tree root should not pass check', async () => {
+    await throwError(
+      circuit,
+      invalidCircuitInputs,
+      "Epoch key too large should throw error"
+    );
+  });
+
+  it("Wrong Id should not pass check", async () => {
+    const fakeId = new ZkIdentity();
+    const invalidCircuitInputs = (circuitInputs = genEpochKeyCircuitInput(
+      fakeId,
+      tree,
+      leafIndex,
+      stateRoot,
+      currentEpoch,
+      nonce
+    ));
+
+    await throwError(
+      circuit,
+      invalidCircuitInputs,
+      "Wrong Id should throw error"
+    );
+  });
+
+  it("Mismatched GST tree root should not pass check", async () => {
     const otherTreeRoot = genRandomSalt();
-    const invalidCircuitInputs = circuitInputs = genEpochKeyCircuitInput(id, tree, leafIndex, otherTreeRoot, currentEpoch, nonce);
-
-    await throwError(circuit, invalidCircuitInputs, "Wrong GST Root should throw error");
-  });
-
-  it('Invalid nonce should not pass check', async () => {
+    const invalidCircuitInputs = (circuitInputs = genEpochKeyCircuitInput(
+      id,
+      tree,
+      leafIndex,
+      otherTreeRoot,
+      currentEpoch,
+      nonce
+    ));
+
+    await throwError(
+      circuit,
+      invalidCircuitInputs,
+      "Wrong GST Root should throw error"
+    );
+  });
+
+  it("Invalid nonce should not pass check", async () => {
     const invalidNonce = numEpochKeyNoncePerEpoch;
-    const invalidCircuitInputs = circuitInputs = genEpochKeyCircuitInput(id, tree, leafIndex, stateRoot, currentEpoch, invalidNonce);
-
-    await throwError(circuit, invalidCircuitInputs, "Invalid nonce should throw error");
-  });
-
-  it('Invalid epoch should not pass check', async () => {
+    const invalidCircuitInputs = (circuitInputs = genEpochKeyCircuitInput(
+      id,
+      tree,
+      leafIndex,
+      stateRoot,
+      currentEpoch,
+      invalidNonce
+    ));
+
+    await throwError(
+      circuit,
+      invalidCircuitInputs,
+      "Invalid nonce should throw error"
+    );
+  });
+
+  it("Invalid epoch should not pass check", async () => {
     let invalidEpoch;
     invalidEpoch = currentEpoch + 1;
-    const invalidCircuitInputs = genEpochKeyCircuitInput(id, tree, leafIndex, stateRoot, currentEpoch, nonce);
+    const invalidCircuitInputs = genEpochKeyCircuitInput(
+      id,
+      tree,
+      leafIndex,
+      stateRoot,
+      currentEpoch,
+      nonce
+    );
     invalidCircuitInputs.epoch = invalidEpoch;
 
-    await throwError(circuit, invalidCircuitInputs, "Wrong epoch should throw error");
-  });
-});
-=======
-    this.timeout(300000)
-
-    let circuit
-    let ZERO_VALUE = 0
-
-    const maxEPK = BigInt(2 ** circuitEpochTreeDepth)
-
-    let id: ZkIdentity, commitment, stateRoot
-    let tree, leafIndex
-    let nonce, currentEpoch
-    let circuitInputs
-
-    before(async () => {
-        const startCompileTime = Math.floor(new Date().getTime() / 1000)
-        circuit = await compileAndLoadCircuit(circuitPath)
-        const endCompileTime = Math.floor(new Date().getTime() / 1000)
-        console.log(`Compile time: ${endCompileTime - startCompileTime} seconds`)
-
-        tree = new IncrementalMerkleTree(circuitGlobalStateTreeDepth, ZERO_VALUE, 2)
-        id = new ZkIdentity()
-        commitment = id.genIdentityCommitment()
-        stateRoot = genRandomSalt()
-
-        const hashedStateLeaf = hashLeftRight(commitment.toString(), stateRoot.toString())
-        tree.insert(BigInt(hashedStateLeaf.toString()))
-
-        leafIndex = 0
-        nonce = 0
-        currentEpoch = 1
-    })
-
-    it('Valid epoch key should pass check', async () => {
-        // Check if every valid nonce works
-        for (let i = 0; i < numEpochKeyNoncePerEpoch; i++) {
-            const n = i
-            circuitInputs = genEpochKeyCircuitInput(id, tree, leafIndex, stateRoot, currentEpoch, n)
-
-            await executeCircuit(circuit, circuitInputs)
-            const startTime = new Date().getTime()
-            const { proof, publicSignals } = await genProofAndPublicSignals(Circuit.verifyEpochKey, circuitInputs)
-            const endTime = new Date().getTime()
-            console.log(`Gen Proof time: ${endTime - startTime} ms (${Math.floor((endTime - startTime) / 1000)} s)`)
-            let isValid = await verifyProof(Circuit.verifyEpochKey, proof, publicSignals)
-            expect(isValid).to.be.true
-
-            const formatProof = formatProofForVerifierContract(proof)
-            const snarkjsProof = formatProofForSnarkjsVerification(formatProof)
-            isValid = await verifyProof(Circuit.verifyEpochKey, snarkjsProof, publicSignals)
-            expect(isValid).to.be.true
-        }
-    })
-
-    it('Invalid epoch key should not pass check', async () => {
-        // Validate against invalid epoch key
-        const invalidEpochKey1 = maxEPK
-        const invalidCircuitInputs = genEpochKeyCircuitInput(id, tree, leafIndex, stateRoot, currentEpoch, nonce)
-        invalidCircuitInputs.epoch_key = invalidEpochKey1
-
-        await throwError(circuit, invalidCircuitInputs, "Epoch key too large should throw error")
-    })
-
-    it('Wrong Id should not pass check', async () => {
-        const fakeId = new ZkIdentity()
-        const invalidCircuitInputs = circuitInputs = genEpochKeyCircuitInput(fakeId, tree, leafIndex, stateRoot, currentEpoch, nonce)
-        
-        await throwError(circuit, invalidCircuitInputs, "Wrong Id should throw error")
-    })
-
-    it('Mismatched GST tree root should not pass check', async () => {
-        const otherTreeRoot = genRandomSalt()
-        const invalidCircuitInputs = circuitInputs = genEpochKeyCircuitInput(id, tree, leafIndex, otherTreeRoot, currentEpoch, nonce)
-
-        await throwError(circuit, invalidCircuitInputs, "Wrong GST Root should throw error")
-    })
-
-    it('Invalid nonce should not pass check', async () => {
-        const invalidNonce = numEpochKeyNoncePerEpoch
-        const invalidCircuitInputs = circuitInputs = genEpochKeyCircuitInput(id, tree, leafIndex, stateRoot, currentEpoch, invalidNonce)
-
-        await throwError(circuit, invalidCircuitInputs, "Invalid nonce should throw error")
-    })
-
-    it('Invalid epoch should not pass check', async () => {
-        let invalidEpoch
-        invalidEpoch = currentEpoch + 1
-        const invalidCircuitInputs = genEpochKeyCircuitInput(id, tree, leafIndex, stateRoot, currentEpoch, nonce)
-        invalidCircuitInputs.epoch = invalidEpoch
-
-        await throwError(circuit, invalidCircuitInputs, "Wrong epoch should throw error")
-    })
-})
->>>>>>> b82d591a
+    await throwError(
+      circuit,
+      invalidCircuitInputs,
+      "Wrong epoch should throw error"
+    );
+  });
+});