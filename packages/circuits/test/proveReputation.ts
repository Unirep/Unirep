<<<<<<< HEAD
import { genIdentity, genRandomSalt, hashOne } from "@unirep/crypto";
import { expect } from "chai";
import * as path from 'path';
=======
import * as path from 'path'
import { expect } from "chai"
import { genRandomSalt, ZkIdentity, hashOne, } from "@unirep/crypto"
import { Circuit, executeCircuit, } from "../circuits/utils"
import { Reputation, compileAndLoadCircuit, genReputationCircuitInput, throwError, genProofAndVerify } from './utils'
import { circuitUserStateTreeDepth, maxReputationBudget, proveReputationCircuitPath } from "../config"
>>>>>>> b82d591a

import { Circuit, executeCircuit } from "../circuits/utils";
import { circuitUserStateTreeDepth, maxReputationBudget, proveReputationCircuitPath } from "../config";
import { compileAndLoadCircuit, genProofAndVerify, genReputationCircuitInput, Reputation, throwError } from './utils';

const circuitPath = path.join(__dirname, proveReputationCircuitPath);

describe('Prove reputation from attester circuit', function () {
<<<<<<< HEAD
  this.timeout(300000);

  let circuit;

  const epoch = 1;
  const nonce = 1;
  const user = genIdentity();
  const NUM_ATTESTERS = 10;
  const reputationRecords = {};
  const MIN_POS_REP = 20;
  const MAX_NEG_REP = 10;
  const repNullifiersAmount = 3;
  const nonceStarter = 0;
  const minRep = MIN_POS_REP - MAX_NEG_REP;
  const proveGraffiti = 1;
  const signUp = 1;

  before(async () => {
    const startCompileTime = Math.floor(new Date().getTime() / 1000);
    circuit = await compileAndLoadCircuit(circuitPath);
    const endCompileTime = Math.floor(new Date().getTime() / 1000);
    console.log(`Compile time: ${endCompileTime - startCompileTime} seconds`);

    // Bootstrap reputation
    for (let i = 0; i < NUM_ATTESTERS; i++) {
      let attesterId = Math.ceil(Math.random() * (2 ** circuitUserStateTreeDepth - 1));
      while (reputationRecords[attesterId] !== undefined) attesterId = Math.floor(Math.random() * (2 ** circuitUserStateTreeDepth));
      const graffitiPreImage = genRandomSalt();
      reputationRecords[attesterId] = new Reputation(
        BigInt(Math.floor(Math.random() * 100) + MIN_POS_REP),
        BigInt(Math.floor(Math.random() * MAX_NEG_REP)),
        hashOne(graffitiPreImage),
        BigInt(signUp)
      );
      reputationRecords[attesterId].addGraffitiPreImage(graffitiPreImage);
    }
  });

  it('successfully prove a random generated reputation', async () => {
    const attesterIds = Object.keys(reputationRecords);
    const attesterId = attesterIds[Math.floor(Math.random() * NUM_ATTESTERS)];
    const circuitInputs = await genReputationCircuitInput(user, epoch, nonce, reputationRecords, attesterId);

    await executeCircuit(circuit, circuitInputs);

    const isValid = await genProofAndVerify(Circuit.proveReputation, circuitInputs);
    expect(isValid).to.be.true;
  });

  it('successfully prove a reputation with equal positive and negative repuataion', async () => {
    const attesterIds = Object.keys(reputationRecords);
    const attesterId = attesterIds[Math.floor(Math.random() * NUM_ATTESTERS)];
    const minRep = reputationRecords[attesterId].posRep - reputationRecords[attesterId].negRep;

    const circuitInputs = await genReputationCircuitInput(user, epoch, nonce, reputationRecords, attesterId, undefined, minRep);

    await executeCircuit(circuit, circuitInputs);

    const isValid = await genProofAndVerify(Circuit.proveReputation, circuitInputs);
    expect(isValid).to.be.true;
  });

  it('successfully choose to prove only minimun positive reputation', async () => {
    const attesterIds = Object.keys(reputationRecords);
    const attesterId = attesterIds[Math.floor(Math.random() * NUM_ATTESTERS)];
    const zeroRepNullifiersAmount = 0;
    const graffitiPreImage = reputationRecords[attesterId].graffitiPreImage;
    const circuitInputs = await genReputationCircuitInput(user, epoch, nonce, reputationRecords, attesterId, zeroRepNullifiersAmount, minRep, proveGraffiti, graffitiPreImage);

    await executeCircuit(circuit, circuitInputs);

    const isValid = await genProofAndVerify(Circuit.proveReputation, circuitInputs);
    expect(isValid).to.be.true;
  });

  it('successfully choose to prove only reputation nullifiers', async () => {
    const attesterIds = Object.keys(reputationRecords);
    const attesterId = attesterIds[Math.floor(Math.random() * NUM_ATTESTERS)];
    const zeroMinRep = 0;
    const circuitInputs = await genReputationCircuitInput(user, epoch, nonce, reputationRecords, attesterId, undefined, zeroMinRep);

    await executeCircuit(circuit, circuitInputs);

    const isValid = await genProofAndVerify(Circuit.proveReputation, circuitInputs);
    expect(isValid).to.be.true;
  });

  it('successfully choose not to prove graffiti with wrong value', async () => {
    const attesterIds = Object.keys(reputationRecords);
    const attesterId = attesterIds[Math.floor(Math.random() * NUM_ATTESTERS)];
    const notProveGraffiti = 0;
    const wrongGraffitiPreImage = genRandomSalt();
    const circuitInputs = await genReputationCircuitInput(user, epoch, nonce, reputationRecords, attesterId, undefined, undefined, notProveGraffiti, wrongGraffitiPreImage);

    await executeCircuit(circuit, circuitInputs);

    const isValid = await genProofAndVerify(Circuit.proveReputation, circuitInputs);
    expect(isValid).to.be.true;
  });

  it('prove reputation with wrong attester Id should fail', async () => {
    const attesterIds = Object.keys(reputationRecords);
    const attesterId = Number(attesterIds[Math.floor(Math.random() * NUM_ATTESTERS)]);
    const circuitInputs = await genReputationCircuitInput(user, epoch, nonce, reputationRecords, attesterId);
    const wrongAttesterId = attesterId < (NUM_ATTESTERS - 1) ? attesterId + 1 : attesterId - 1;
    circuitInputs.attester_id = wrongAttesterId;

    await throwError(circuit, circuitInputs, "Root mismatch results from wrong attester Id should throw error");

    const isValid = await genProofAndVerify(Circuit.proveReputation, circuitInputs);
    expect(isValid).to.be.false;
  });

  it('prove reputation with not exist user state should fail', async () => {
    const attesterIds = Object.keys(reputationRecords);
    const attesterId = Number(attesterIds[Math.floor(Math.random() * NUM_ATTESTERS)]);
    const wrongUserStateRoot = genRandomSalt().toString();
    const circuitInputs = await genReputationCircuitInput(user, epoch, nonce, reputationRecords, attesterId);
    circuitInputs.user_tree_root = wrongUserStateRoot;

    await throwError(circuit, circuitInputs, "Root mismatch results from wrong user state should throw error");

    const isValid = await genProofAndVerify(Circuit.proveReputation, circuitInputs);
    expect(isValid).to.be.false;
  });

  it('prove reputation nullifiers with insufficient rep score', async () => {
    // Bootstrap user state
    let insufficientAttesterId = Math.ceil(Math.random() * (2 ** circuitUserStateTreeDepth - 1));
    while (reputationRecords[insufficientAttesterId] !== undefined) insufficientAttesterId = Math.floor(Math.random() * (2 ** circuitUserStateTreeDepth));
    const insufficientPosRep = 5;
    const insufficientNegRep = 10;
    const insufficientGraffitiPreImage = genRandomSalt();
    reputationRecords[insufficientAttesterId] = new Reputation(
      BigInt(insufficientPosRep),
      BigInt(insufficientNegRep),
      hashOne(insufficientGraffitiPreImage),
      BigInt(signUp)
    );

    const circuitInputs1 = await genReputationCircuitInput(user, epoch, nonce, reputationRecords, insufficientAttesterId, repNullifiersAmount, minRep, proveGraffiti, insufficientGraffitiPreImage);

    await throwError(circuit, circuitInputs1, "Prove nullifiers with insufficient rep score should throw error");

    let isValid = await genProofAndVerify(Circuit.proveReputation, circuitInputs1);
    expect(isValid).to.be.false;

    // only prove minRep should fail
    const zeroRepNullifiersAmount = 0;
    const zeroSelector: number[] = [];
    for (let i = 0; i < maxReputationBudget; i++) {
      zeroSelector.push(0);
    }
    const circuitInputs2 = await genReputationCircuitInput(user, epoch, nonce, reputationRecords, insufficientAttesterId, zeroRepNullifiersAmount, minRep, proveGraffiti, insufficientGraffitiPreImage);

    await throwError(circuit, circuitInputs2, "Prove min rep with insufficient rep score should throw error");

    isValid = await genProofAndVerify(Circuit.proveReputation, circuitInputs2);
    expect(isValid).to.be.false;

    // only prove graffiti should success
    const zeroMinRep = 0;
    const circuitInputs3 = await genReputationCircuitInput(user, epoch, nonce, reputationRecords, insufficientAttesterId, zeroRepNullifiersAmount, zeroMinRep, proveGraffiti, insufficientGraffitiPreImage);

    await executeCircuit(circuit, circuitInputs3);

    isValid = await genProofAndVerify(Circuit.proveReputation, circuitInputs3);
    expect(isValid).to.be.true;
  });

  it('prove reputation nullifiers with incorrect nonce should fail', async () => {
    const attesterIds = Object.keys(reputationRecords);
    const attesterId = Number(attesterIds[Math.floor(Math.random() * NUM_ATTESTERS)]);
    const graffitiPreImage = reputationRecords[attesterId].graffitiPreImage;
    const posRep = reputationRecords[attesterId].posRep;
    const negRep = reputationRecords[attesterId].negRep;
    const wrongNonceStarter = Number(posRep - negRep) + 1;
    const wrongNonceList: number[] = [];
    for (let i = 0; i < repNullifiersAmount; i++) {
      wrongNonceList.push(wrongNonceStarter + i);
    }
    for (let i = repNullifiersAmount; i < maxReputationBudget; i++) {
      wrongNonceList.push(0);
    }
    const circuitInputs = await genReputationCircuitInput(user, epoch, nonce, reputationRecords, attesterId, repNullifiersAmount, minRep, proveGraffiti, graffitiPreImage);
    circuitInputs.rep_nonce = wrongNonceList;

    await throwError(circuit, circuitInputs, "Invalid nonce should throw error");

    const isValid = await genProofAndVerify(Circuit.proveReputation, circuitInputs);
    expect(isValid).to.be.false;
  });

  it('mismatch nullifier amount and selectors should fail', async () => {
    const attesterIds = Object.keys(reputationRecords);
    const attesterId = Number(attesterIds[Math.floor(Math.random() * NUM_ATTESTERS)]);
    const wrongRepNullifiersAmount = repNullifiersAmount - 1;
    const wrongNonceList: number[] = [];
    for (let i = 0; i < repNullifiersAmount; i++) {
      wrongNonceList.push(nonceStarter + i);
    }
    for (let i = repNullifiersAmount; i < maxReputationBudget; i++) {
      wrongNonceList.push(0);
    }
    const circuitInputs = await genReputationCircuitInput(user, epoch, nonce, reputationRecords, attesterId, repNullifiersAmount, minRep);
    circuitInputs.rep_nullifiers_amount = wrongRepNullifiersAmount;

    await throwError(circuit, circuitInputs, "Mismatch nullifier amount record should throw error");

    const isValid = await genProofAndVerify(Circuit.proveReputation, circuitInputs);
    expect(isValid).to.be.false;
  });

  it('prove reputation with incorrect reputation should fail', async () => {
    const attesterIds = Object.keys(reputationRecords);
    const attesterId = Number(attesterIds[Math.floor(Math.random() * NUM_ATTESTERS)]);
    const posRep = reputationRecords[attesterId].posRep;
    const negRep = reputationRecords[attesterId].negRep;
    const wrongMinRep = Number(posRep - negRep) + 1;
    const circuitInputs = await genReputationCircuitInput(user, epoch, nonce, reputationRecords, attesterId, undefined, wrongMinRep);

    await throwError(circuit, circuitInputs, "Mismatch reputation record should throw error");

    const isValid = await genProofAndVerify(Circuit.proveReputation, circuitInputs);
    expect(isValid).to.be.false;
  });

  it('prove reputation with wrong graffiti pre image should fail', async () => {
    const attesterIds = Object.keys(reputationRecords);
    const attesterId = Number(attesterIds[Math.floor(Math.random() * NUM_ATTESTERS)]);
    const wrongGraffitiPreImage = genRandomSalt();
    const circuitInputs = await genReputationCircuitInput(user, epoch, nonce, reputationRecords, attesterId, undefined, undefined, proveGraffiti, wrongGraffitiPreImage);

    await throwError(circuit, circuitInputs, "Wrong graffiti pre-image should throw error");

    const isValid = await genProofAndVerify(Circuit.proveReputation, circuitInputs);
    expect(isValid).to.be.false;
  });
});
=======
    this.timeout(300000)

    let circuit

    const epoch = 1
    const nonce = 1
    const user = new ZkIdentity()
    const NUM_ATTESTERS = 10
    let reputationRecords = {}
    const MIN_POS_REP = 20
    const MAX_NEG_REP = 10
    const repNullifiersAmount = 3
    const nonceStarter = 0
    let minRep = MIN_POS_REP - MAX_NEG_REP
    const proveGraffiti = 1
    const signUp = 1

    before(async () => {
        const startCompileTime = Math.floor(new Date().getTime() / 1000)
        circuit = await compileAndLoadCircuit(circuitPath)
        const endCompileTime = Math.floor(new Date().getTime() / 1000)
        console.log(`Compile time: ${endCompileTime - startCompileTime} seconds`)

        // Bootstrap reputation
        for (let i = 0; i < NUM_ATTESTERS; i++) {
            let attesterId = Math.ceil(Math.random() * (2 ** circuitUserStateTreeDepth - 1))
            while (reputationRecords[attesterId] !== undefined) attesterId = Math.floor(Math.random() * (2 ** circuitUserStateTreeDepth))
            const graffitiPreImage = genRandomSalt()
            reputationRecords[attesterId] = new Reputation(
                BigInt(Math.floor(Math.random() * 100) + MIN_POS_REP),
                BigInt(Math.floor(Math.random() * MAX_NEG_REP)),
                hashOne(graffitiPreImage),
                BigInt(signUp)
            )
            reputationRecords[attesterId].addGraffitiPreImage(graffitiPreImage)
        }
    })

    it('successfully prove a random generated reputation', async () => {
        const attesterIds = Object.keys(reputationRecords)
        const attesterId = attesterIds[Math.floor(Math.random() * NUM_ATTESTERS)]
        const circuitInputs = await genReputationCircuitInput(user, epoch, nonce, reputationRecords, attesterId, )

        await executeCircuit(circuit, circuitInputs)
        
        const isValid = await genProofAndVerify(Circuit.proveReputation, circuitInputs)
        expect(isValid).to.be.true
    })

    it('successfully prove a reputation with equal positive and negative repuataion', async () => {
        const attesterIds = Object.keys(reputationRecords)
        const attesterId = attesterIds[Math.floor(Math.random() * NUM_ATTESTERS)]
        const minRep = reputationRecords[attesterId]['posRep'] - reputationRecords[attesterId]['negRep']

        const circuitInputs = await genReputationCircuitInput(user, epoch, nonce, reputationRecords, attesterId,  undefined, minRep)

        await executeCircuit(circuit, circuitInputs)

        const isValid = await genProofAndVerify(Circuit.proveReputation, circuitInputs)
        expect(isValid).to.be.true
    })

    it('successfully choose to prove only minimun positive reputation', async () => {
        const attesterIds = Object.keys(reputationRecords)
        const attesterId = attesterIds[Math.floor(Math.random() * NUM_ATTESTERS)]
        const zeroRepNullifiersAmount = 0
        const graffitiPreImage = reputationRecords[attesterId]['graffitiPreImage']
        const circuitInputs = await genReputationCircuitInput(user, epoch, nonce, reputationRecords, attesterId, zeroRepNullifiersAmount, minRep, proveGraffiti, graffitiPreImage)

        await executeCircuit(circuit, circuitInputs)

        const isValid = await genProofAndVerify(Circuit.proveReputation, circuitInputs)
        expect(isValid).to.be.true
    })

    it('successfully choose to prove only reputation nullifiers', async () => {
        const attesterIds = Object.keys(reputationRecords)
        const attesterId = attesterIds[Math.floor(Math.random() * NUM_ATTESTERS)]
        const zeroMinRep = 0
        const circuitInputs = await genReputationCircuitInput(user, epoch, nonce, reputationRecords, attesterId, undefined, zeroMinRep)

        await executeCircuit(circuit, circuitInputs)

        const isValid = await genProofAndVerify(Circuit.proveReputation, circuitInputs)
        expect(isValid).to.be.true
    })

    it('successfully choose not to prove graffiti with wrong value', async () => {
        const attesterIds = Object.keys(reputationRecords)
        const attesterId = attesterIds[Math.floor(Math.random() * NUM_ATTESTERS)]
        const notProveGraffiti = 0
        const wrongGraffitiPreImage = genRandomSalt()
        const circuitInputs = await genReputationCircuitInput(user, epoch, nonce, reputationRecords, attesterId, undefined, undefined, notProveGraffiti, wrongGraffitiPreImage)

        await executeCircuit(circuit, circuitInputs)
        
        const isValid = await genProofAndVerify(Circuit.proveReputation, circuitInputs)
        expect(isValid).to.be.true
    })

    it('prove reputation with wrong attester Id should fail', async () => {
        const attesterIds = Object.keys(reputationRecords)
        const attesterId = Number(attesterIds[Math.floor(Math.random() * NUM_ATTESTERS)])
        const circuitInputs = await genReputationCircuitInput(user, epoch, nonce, reputationRecords, attesterId,)
        const wrongAttesterId = attesterId < (NUM_ATTESTERS - 1) ? attesterId + 1 : attesterId - 1
        circuitInputs.attester_id = wrongAttesterId

        await throwError(circuit, circuitInputs, "Root mismatch results from wrong attester Id should throw error")

        const isValid = await genProofAndVerify(Circuit.proveReputation, circuitInputs)
        expect(isValid).to.be.false
    })

    it('prove reputation with not exist user state should fail', async () => {
        const attesterIds = Object.keys(reputationRecords)
        const attesterId = Number(attesterIds[Math.floor(Math.random() * NUM_ATTESTERS)])
        const wrongUserStateRoot = genRandomSalt().toString()
        const circuitInputs = await genReputationCircuitInput(user, epoch, nonce, reputationRecords, attesterId,)
        circuitInputs.user_tree_root = wrongUserStateRoot

        await throwError(circuit, circuitInputs, "Root mismatch results from wrong user state should throw error")

        const isValid = await genProofAndVerify(Circuit.proveReputation, circuitInputs)
        expect(isValid).to.be.false
    })

    it('prove reputation nullifiers with insufficient rep score', async () => {
        // Bootstrap user state
        let insufficientAttesterId = Math.ceil(Math.random() * (2 ** circuitUserStateTreeDepth - 1))
        while (reputationRecords[insufficientAttesterId] !== undefined) insufficientAttesterId = Math.floor(Math.random() * (2 ** circuitUserStateTreeDepth))
        const insufficientPosRep = 5
        const insufficientNegRep = 10
        const insufficientGraffitiPreImage = genRandomSalt()
        reputationRecords[insufficientAttesterId] = new Reputation(
            BigInt(insufficientPosRep),
            BigInt(insufficientNegRep),
            hashOne(insufficientGraffitiPreImage),
            BigInt(signUp)
        )

        const circuitInputs1 = await genReputationCircuitInput(user, epoch, nonce, reputationRecords, insufficientAttesterId, repNullifiersAmount, minRep, proveGraffiti, insufficientGraffitiPreImage)

        await throwError(circuit, circuitInputs1, "Prove nullifiers with insufficient rep score should throw error")

        let isValid = await genProofAndVerify(Circuit.proveReputation, circuitInputs1)
        expect(isValid).to.be.false

        // only prove minRep should fail
        const zeroRepNullifiersAmount = 0
        const zeroSelector: number[] = []
        for (let i = 0; i < maxReputationBudget; i++) {
            zeroSelector.push(0)
        }
        const circuitInputs2 = await genReputationCircuitInput(user, epoch, nonce, reputationRecords, insufficientAttesterId, zeroRepNullifiersAmount, minRep, proveGraffiti, insufficientGraffitiPreImage)
    
        await throwError(circuit, circuitInputs2, "Prove min rep with insufficient rep score should throw error")

        isValid = await genProofAndVerify(Circuit.proveReputation, circuitInputs2)
        expect(isValid).to.be.false

        // only prove graffiti should success
        const zeroMinRep = 0
        const circuitInputs3 = await genReputationCircuitInput(user, epoch, nonce, reputationRecords, insufficientAttesterId, zeroRepNullifiersAmount, zeroMinRep, proveGraffiti, insufficientGraffitiPreImage)

        await executeCircuit(circuit, circuitInputs3)

        isValid = await genProofAndVerify(Circuit.proveReputation, circuitInputs3)
        expect(isValid).to.be.true
    })

    it('prove reputation nullifiers with incorrect nonce should fail', async () => {
        const attesterIds = Object.keys(reputationRecords)
        const attesterId = Number(attesterIds[Math.floor(Math.random() * NUM_ATTESTERS)])
        const graffitiPreImage = reputationRecords[attesterId]['graffitiPreImage']
        const posRep = reputationRecords[attesterId]['posRep']
        const negRep = reputationRecords[attesterId]['negRep']
        const wrongNonceStarter = Number(posRep - negRep) + 1
        const wrongNonceList: number[] = []
        for (let i = 0; i < repNullifiersAmount; i++) {
            wrongNonceList.push(wrongNonceStarter + i)
        }
        for (let i = repNullifiersAmount; i < maxReputationBudget; i++) {
            wrongNonceList.push(0)
        }
        const circuitInputs = await genReputationCircuitInput(user, epoch, nonce, reputationRecords, attesterId, repNullifiersAmount, minRep, proveGraffiti, graffitiPreImage)
        circuitInputs.rep_nonce = wrongNonceList

        await throwError(circuit, circuitInputs, "Invalid nonce should throw error")

        const isValid = await genProofAndVerify(Circuit.proveReputation, circuitInputs)
        expect(isValid).to.be.false
    })

    it('mismatch nullifier amount and selectors should fail', async () => {
        const attesterIds = Object.keys(reputationRecords)
        const attesterId = Number(attesterIds[Math.floor(Math.random() * NUM_ATTESTERS)])
        const wrongRepNullifiersAmount = repNullifiersAmount - 1
        const wrongNonceList: number[] = []
        for (let i = 0; i < repNullifiersAmount; i++) {
            wrongNonceList.push(nonceStarter + i)
        }
        for (let i = repNullifiersAmount; i < maxReputationBudget; i++) {
            wrongNonceList.push(0)
        }
        const circuitInputs = await genReputationCircuitInput(user, epoch, nonce, reputationRecords, attesterId, repNullifiersAmount, minRep,)
        circuitInputs.rep_nullifiers_amount = wrongRepNullifiersAmount

        await throwError(circuit, circuitInputs, "Mismatch nullifier amount record should throw error")

        const isValid = await genProofAndVerify(Circuit.proveReputation, circuitInputs)
        expect(isValid).to.be.false
    })

    it('prove reputation with incorrect reputation should fail', async () => {
        const attesterIds = Object.keys(reputationRecords)
        const attesterId = Number(attesterIds[Math.floor(Math.random() * NUM_ATTESTERS)])
        const posRep = reputationRecords[attesterId]['posRep']
        const negRep = reputationRecords[attesterId]['negRep']
        const wrongMinRep = Number(posRep - negRep) + 1
        const circuitInputs = await genReputationCircuitInput(user, epoch, nonce, reputationRecords, attesterId, undefined, wrongMinRep)

        await throwError(circuit, circuitInputs, "Mismatch reputation record should throw error")

        const isValid = await genProofAndVerify(Circuit.proveReputation, circuitInputs)
        expect(isValid).to.be.false
    })

    it('prove reputation with wrong graffiti pre image should fail', async () => {
        const attesterIds = Object.keys(reputationRecords)
        const attesterId = Number(attesterIds[Math.floor(Math.random() * NUM_ATTESTERS)])
        const wrongGraffitiPreImage = genRandomSalt()
        const circuitInputs = await genReputationCircuitInput(user, epoch, nonce, reputationRecords, attesterId, undefined, undefined, proveGraffiti, wrongGraffitiPreImage)

        await throwError(circuit, circuitInputs, "Wrong graffiti pre-image should throw error")

        const isValid = await genProofAndVerify(Circuit.proveReputation, circuitInputs)
        expect(isValid).to.be.false
    })
})
>>>>>>> b82d591a
<|MERGE_RESOLUTION|>--- conflicted
+++ resolved
@@ -1,38 +1,37 @@
-<<<<<<< HEAD
-import { genIdentity, genRandomSalt, hashOne } from "@unirep/crypto";
+import * as path from "path";
 import { expect } from "chai";
-import * as path from 'path';
-=======
-import * as path from 'path'
-import { expect } from "chai"
-import { genRandomSalt, ZkIdentity, hashOne, } from "@unirep/crypto"
-import { Circuit, executeCircuit, } from "../circuits/utils"
-import { Reputation, compileAndLoadCircuit, genReputationCircuitInput, throwError, genProofAndVerify } from './utils'
-import { circuitUserStateTreeDepth, maxReputationBudget, proveReputationCircuitPath } from "../config"
->>>>>>> b82d591a
-
+import { genRandomSalt, ZkIdentity, hashOne } from "@unirep/crypto";
 import { Circuit, executeCircuit } from "../circuits/utils";
-import { circuitUserStateTreeDepth, maxReputationBudget, proveReputationCircuitPath } from "../config";
-import { compileAndLoadCircuit, genProofAndVerify, genReputationCircuitInput, Reputation, throwError } from './utils';
+import {
+  Reputation,
+  compileAndLoadCircuit,
+  genReputationCircuitInput,
+  throwError,
+  genProofAndVerify,
+} from "./utils";
+import {
+  circuitUserStateTreeDepth,
+  maxReputationBudget,
+  proveReputationCircuitPath,
+} from "../config";
 
 const circuitPath = path.join(__dirname, proveReputationCircuitPath);
 
-describe('Prove reputation from attester circuit', function () {
-<<<<<<< HEAD
+describe("Prove reputation from attester circuit", function () {
   this.timeout(300000);
 
   let circuit;
 
   const epoch = 1;
   const nonce = 1;
-  const user = genIdentity();
+  const user = new ZkIdentity();
   const NUM_ATTESTERS = 10;
-  const reputationRecords = {};
+  let reputationRecords = {};
   const MIN_POS_REP = 20;
   const MAX_NEG_REP = 10;
   const repNullifiersAmount = 3;
   const nonceStarter = 0;
-  const minRep = MIN_POS_REP - MAX_NEG_REP;
+  let minRep = MIN_POS_REP - MAX_NEG_REP;
   const proveGraffiti = 1;
   const signUp = 1;
 
@@ -44,8 +43,11 @@
 
     // Bootstrap reputation
     for (let i = 0; i < NUM_ATTESTERS; i++) {
-      let attesterId = Math.ceil(Math.random() * (2 ** circuitUserStateTreeDepth - 1));
-      while (reputationRecords[attesterId] !== undefined) attesterId = Math.floor(Math.random() * (2 ** circuitUserStateTreeDepth));
+      let attesterId = Math.ceil(
+        Math.random() * (2 ** circuitUserStateTreeDepth - 1)
+      );
+      while (reputationRecords[attesterId] !== undefined)
+        attesterId = Math.floor(Math.random() * 2 ** circuitUserStateTreeDepth);
       const graffitiPreImage = genRandomSalt();
       reputationRecords[attesterId] = new Reputation(
         BigInt(Math.floor(Math.random() * 100) + MIN_POS_REP),
@@ -57,98 +59,193 @@
     }
   });
 
-  it('successfully prove a random generated reputation', async () => {
+  it("successfully prove a random generated reputation", async () => {
     const attesterIds = Object.keys(reputationRecords);
     const attesterId = attesterIds[Math.floor(Math.random() * NUM_ATTESTERS)];
-    const circuitInputs = await genReputationCircuitInput(user, epoch, nonce, reputationRecords, attesterId);
+    const circuitInputs = await genReputationCircuitInput(
+      user,
+      epoch,
+      nonce,
+      reputationRecords,
+      attesterId
+    );
 
     await executeCircuit(circuit, circuitInputs);
 
-    const isValid = await genProofAndVerify(Circuit.proveReputation, circuitInputs);
-    expect(isValid).to.be.true;
-  });
-
-  it('successfully prove a reputation with equal positive and negative repuataion', async () => {
+    const isValid = await genProofAndVerify(
+      Circuit.proveReputation,
+      circuitInputs
+    );
+    expect(isValid).to.be.true;
+  });
+
+  it("successfully prove a reputation with equal positive and negative repuataion", async () => {
     const attesterIds = Object.keys(reputationRecords);
     const attesterId = attesterIds[Math.floor(Math.random() * NUM_ATTESTERS)];
-    const minRep = reputationRecords[attesterId].posRep - reputationRecords[attesterId].negRep;
-
-    const circuitInputs = await genReputationCircuitInput(user, epoch, nonce, reputationRecords, attesterId, undefined, minRep);
+    const minRep =
+      reputationRecords[attesterId]["posRep"] -
+      reputationRecords[attesterId]["negRep"];
+
+    const circuitInputs = await genReputationCircuitInput(
+      user,
+      epoch,
+      nonce,
+      reputationRecords,
+      attesterId,
+      undefined,
+      minRep
+    );
 
     await executeCircuit(circuit, circuitInputs);
 
-    const isValid = await genProofAndVerify(Circuit.proveReputation, circuitInputs);
-    expect(isValid).to.be.true;
-  });
-
-  it('successfully choose to prove only minimun positive reputation', async () => {
+    const isValid = await genProofAndVerify(
+      Circuit.proveReputation,
+      circuitInputs
+    );
+    expect(isValid).to.be.true;
+  });
+
+  it("successfully choose to prove only minimun positive reputation", async () => {
     const attesterIds = Object.keys(reputationRecords);
     const attesterId = attesterIds[Math.floor(Math.random() * NUM_ATTESTERS)];
     const zeroRepNullifiersAmount = 0;
-    const graffitiPreImage = reputationRecords[attesterId].graffitiPreImage;
-    const circuitInputs = await genReputationCircuitInput(user, epoch, nonce, reputationRecords, attesterId, zeroRepNullifiersAmount, minRep, proveGraffiti, graffitiPreImage);
+    const graffitiPreImage = reputationRecords[attesterId]["graffitiPreImage"];
+    const circuitInputs = await genReputationCircuitInput(
+      user,
+      epoch,
+      nonce,
+      reputationRecords,
+      attesterId,
+      zeroRepNullifiersAmount,
+      minRep,
+      proveGraffiti,
+      graffitiPreImage
+    );
 
     await executeCircuit(circuit, circuitInputs);
 
-    const isValid = await genProofAndVerify(Circuit.proveReputation, circuitInputs);
-    expect(isValid).to.be.true;
-  });
-
-  it('successfully choose to prove only reputation nullifiers', async () => {
+    const isValid = await genProofAndVerify(
+      Circuit.proveReputation,
+      circuitInputs
+    );
+    expect(isValid).to.be.true;
+  });
+
+  it("successfully choose to prove only reputation nullifiers", async () => {
     const attesterIds = Object.keys(reputationRecords);
     const attesterId = attesterIds[Math.floor(Math.random() * NUM_ATTESTERS)];
     const zeroMinRep = 0;
-    const circuitInputs = await genReputationCircuitInput(user, epoch, nonce, reputationRecords, attesterId, undefined, zeroMinRep);
+    const circuitInputs = await genReputationCircuitInput(
+      user,
+      epoch,
+      nonce,
+      reputationRecords,
+      attesterId,
+      undefined,
+      zeroMinRep
+    );
 
     await executeCircuit(circuit, circuitInputs);
 
-    const isValid = await genProofAndVerify(Circuit.proveReputation, circuitInputs);
-    expect(isValid).to.be.true;
-  });
-
-  it('successfully choose not to prove graffiti with wrong value', async () => {
+    const isValid = await genProofAndVerify(
+      Circuit.proveReputation,
+      circuitInputs
+    );
+    expect(isValid).to.be.true;
+  });
+
+  it("successfully choose not to prove graffiti with wrong value", async () => {
     const attesterIds = Object.keys(reputationRecords);
     const attesterId = attesterIds[Math.floor(Math.random() * NUM_ATTESTERS)];
     const notProveGraffiti = 0;
     const wrongGraffitiPreImage = genRandomSalt();
-    const circuitInputs = await genReputationCircuitInput(user, epoch, nonce, reputationRecords, attesterId, undefined, undefined, notProveGraffiti, wrongGraffitiPreImage);
+    const circuitInputs = await genReputationCircuitInput(
+      user,
+      epoch,
+      nonce,
+      reputationRecords,
+      attesterId,
+      undefined,
+      undefined,
+      notProveGraffiti,
+      wrongGraffitiPreImage
+    );
 
     await executeCircuit(circuit, circuitInputs);
 
-    const isValid = await genProofAndVerify(Circuit.proveReputation, circuitInputs);
-    expect(isValid).to.be.true;
-  });
-
-  it('prove reputation with wrong attester Id should fail', async () => {
-    const attesterIds = Object.keys(reputationRecords);
-    const attesterId = Number(attesterIds[Math.floor(Math.random() * NUM_ATTESTERS)]);
-    const circuitInputs = await genReputationCircuitInput(user, epoch, nonce, reputationRecords, attesterId);
-    const wrongAttesterId = attesterId < (NUM_ATTESTERS - 1) ? attesterId + 1 : attesterId - 1;
+    const isValid = await genProofAndVerify(
+      Circuit.proveReputation,
+      circuitInputs
+    );
+    expect(isValid).to.be.true;
+  });
+
+  it("prove reputation with wrong attester Id should fail", async () => {
+    const attesterIds = Object.keys(reputationRecords);
+    const attesterId = Number(
+      attesterIds[Math.floor(Math.random() * NUM_ATTESTERS)]
+    );
+    const circuitInputs = await genReputationCircuitInput(
+      user,
+      epoch,
+      nonce,
+      reputationRecords,
+      attesterId
+    );
+    const wrongAttesterId =
+      attesterId < NUM_ATTESTERS - 1 ? attesterId + 1 : attesterId - 1;
     circuitInputs.attester_id = wrongAttesterId;
 
-    await throwError(circuit, circuitInputs, "Root mismatch results from wrong attester Id should throw error");
-
-    const isValid = await genProofAndVerify(Circuit.proveReputation, circuitInputs);
-    expect(isValid).to.be.false;
-  });
-
-  it('prove reputation with not exist user state should fail', async () => {
-    const attesterIds = Object.keys(reputationRecords);
-    const attesterId = Number(attesterIds[Math.floor(Math.random() * NUM_ATTESTERS)]);
+    await throwError(
+      circuit,
+      circuitInputs,
+      "Root mismatch results from wrong attester Id should throw error"
+    );
+
+    const isValid = await genProofAndVerify(
+      Circuit.proveReputation,
+      circuitInputs
+    );
+    expect(isValid).to.be.false;
+  });
+
+  it("prove reputation with not exist user state should fail", async () => {
+    const attesterIds = Object.keys(reputationRecords);
+    const attesterId = Number(
+      attesterIds[Math.floor(Math.random() * NUM_ATTESTERS)]
+    );
     const wrongUserStateRoot = genRandomSalt().toString();
-    const circuitInputs = await genReputationCircuitInput(user, epoch, nonce, reputationRecords, attesterId);
+    const circuitInputs = await genReputationCircuitInput(
+      user,
+      epoch,
+      nonce,
+      reputationRecords,
+      attesterId
+    );
     circuitInputs.user_tree_root = wrongUserStateRoot;
 
-    await throwError(circuit, circuitInputs, "Root mismatch results from wrong user state should throw error");
-
-    const isValid = await genProofAndVerify(Circuit.proveReputation, circuitInputs);
-    expect(isValid).to.be.false;
-  });
-
-  it('prove reputation nullifiers with insufficient rep score', async () => {
+    await throwError(
+      circuit,
+      circuitInputs,
+      "Root mismatch results from wrong user state should throw error"
+    );
+
+    const isValid = await genProofAndVerify(
+      Circuit.proveReputation,
+      circuitInputs
+    );
+    expect(isValid).to.be.false;
+  });
+
+  it("prove reputation nullifiers with insufficient rep score", async () => {
     // Bootstrap user state
-    let insufficientAttesterId = Math.ceil(Math.random() * (2 ** circuitUserStateTreeDepth - 1));
-    while (reputationRecords[insufficientAttesterId] !== undefined) insufficientAttesterId = Math.floor(Math.random() * (2 ** circuitUserStateTreeDepth));
+    let insufficientAttesterId = Math.ceil(
+      Math.random() * (2 ** circuitUserStateTreeDepth - 1)
+    );
+    while (reputationRecords[insufficientAttesterId] !== undefined)
+      insufficientAttesterId = Math.floor(
+        Math.random() * 2 ** circuitUserStateTreeDepth
+      );
     const insufficientPosRep = 5;
     const insufficientNegRep = 10;
     const insufficientGraffitiPreImage = genRandomSalt();
@@ -159,11 +256,28 @@
       BigInt(signUp)
     );
 
-    const circuitInputs1 = await genReputationCircuitInput(user, epoch, nonce, reputationRecords, insufficientAttesterId, repNullifiersAmount, minRep, proveGraffiti, insufficientGraffitiPreImage);
-
-    await throwError(circuit, circuitInputs1, "Prove nullifiers with insufficient rep score should throw error");
-
-    let isValid = await genProofAndVerify(Circuit.proveReputation, circuitInputs1);
+    const circuitInputs1 = await genReputationCircuitInput(
+      user,
+      epoch,
+      nonce,
+      reputationRecords,
+      insufficientAttesterId,
+      repNullifiersAmount,
+      minRep,
+      proveGraffiti,
+      insufficientGraffitiPreImage
+    );
+
+    await throwError(
+      circuit,
+      circuitInputs1,
+      "Prove nullifiers with insufficient rep score should throw error"
+    );
+
+    let isValid = await genProofAndVerify(
+      Circuit.proveReputation,
+      circuitInputs1
+    );
     expect(isValid).to.be.false;
 
     // only prove minRep should fail
@@ -172,16 +286,40 @@
     for (let i = 0; i < maxReputationBudget; i++) {
       zeroSelector.push(0);
     }
-    const circuitInputs2 = await genReputationCircuitInput(user, epoch, nonce, reputationRecords, insufficientAttesterId, zeroRepNullifiersAmount, minRep, proveGraffiti, insufficientGraffitiPreImage);
-
-    await throwError(circuit, circuitInputs2, "Prove min rep with insufficient rep score should throw error");
+    const circuitInputs2 = await genReputationCircuitInput(
+      user,
+      epoch,
+      nonce,
+      reputationRecords,
+      insufficientAttesterId,
+      zeroRepNullifiersAmount,
+      minRep,
+      proveGraffiti,
+      insufficientGraffitiPreImage
+    );
+
+    await throwError(
+      circuit,
+      circuitInputs2,
+      "Prove min rep with insufficient rep score should throw error"
+    );
 
     isValid = await genProofAndVerify(Circuit.proveReputation, circuitInputs2);
     expect(isValid).to.be.false;
 
     // only prove graffiti should success
     const zeroMinRep = 0;
-    const circuitInputs3 = await genReputationCircuitInput(user, epoch, nonce, reputationRecords, insufficientAttesterId, zeroRepNullifiersAmount, zeroMinRep, proveGraffiti, insufficientGraffitiPreImage);
+    const circuitInputs3 = await genReputationCircuitInput(
+      user,
+      epoch,
+      nonce,
+      reputationRecords,
+      insufficientAttesterId,
+      zeroRepNullifiersAmount,
+      zeroMinRep,
+      proveGraffiti,
+      insufficientGraffitiPreImage
+    );
 
     await executeCircuit(circuit, circuitInputs3);
 
@@ -189,12 +327,14 @@
     expect(isValid).to.be.true;
   });
 
-  it('prove reputation nullifiers with incorrect nonce should fail', async () => {
-    const attesterIds = Object.keys(reputationRecords);
-    const attesterId = Number(attesterIds[Math.floor(Math.random() * NUM_ATTESTERS)]);
-    const graffitiPreImage = reputationRecords[attesterId].graffitiPreImage;
-    const posRep = reputationRecords[attesterId].posRep;
-    const negRep = reputationRecords[attesterId].negRep;
+  it("prove reputation nullifiers with incorrect nonce should fail", async () => {
+    const attesterIds = Object.keys(reputationRecords);
+    const attesterId = Number(
+      attesterIds[Math.floor(Math.random() * NUM_ATTESTERS)]
+    );
+    const graffitiPreImage = reputationRecords[attesterId]["graffitiPreImage"];
+    const posRep = reputationRecords[attesterId]["posRep"];
+    const negRep = reputationRecords[attesterId]["negRep"];
     const wrongNonceStarter = Number(posRep - negRep) + 1;
     const wrongNonceList: number[] = [];
     for (let i = 0; i < repNullifiersAmount; i++) {
@@ -203,18 +343,37 @@
     for (let i = repNullifiersAmount; i < maxReputationBudget; i++) {
       wrongNonceList.push(0);
     }
-    const circuitInputs = await genReputationCircuitInput(user, epoch, nonce, reputationRecords, attesterId, repNullifiersAmount, minRep, proveGraffiti, graffitiPreImage);
+    const circuitInputs = await genReputationCircuitInput(
+      user,
+      epoch,
+      nonce,
+      reputationRecords,
+      attesterId,
+      repNullifiersAmount,
+      minRep,
+      proveGraffiti,
+      graffitiPreImage
+    );
     circuitInputs.rep_nonce = wrongNonceList;
 
-    await throwError(circuit, circuitInputs, "Invalid nonce should throw error");
-
-    const isValid = await genProofAndVerify(Circuit.proveReputation, circuitInputs);
-    expect(isValid).to.be.false;
-  });
-
-  it('mismatch nullifier amount and selectors should fail', async () => {
-    const attesterIds = Object.keys(reputationRecords);
-    const attesterId = Number(attesterIds[Math.floor(Math.random() * NUM_ATTESTERS)]);
+    await throwError(
+      circuit,
+      circuitInputs,
+      "Invalid nonce should throw error"
+    );
+
+    const isValid = await genProofAndVerify(
+      Circuit.proveReputation,
+      circuitInputs
+    );
+    expect(isValid).to.be.false;
+  });
+
+  it("mismatch nullifier amount and selectors should fail", async () => {
+    const attesterIds = Object.keys(reputationRecords);
+    const attesterId = Number(
+      attesterIds[Math.floor(Math.random() * NUM_ATTESTERS)]
+    );
     const wrongRepNullifiersAmount = repNullifiersAmount - 1;
     const wrongNonceList: number[] = [];
     for (let i = 0; i < repNullifiersAmount; i++) {
@@ -223,279 +382,89 @@
     for (let i = repNullifiersAmount; i < maxReputationBudget; i++) {
       wrongNonceList.push(0);
     }
-    const circuitInputs = await genReputationCircuitInput(user, epoch, nonce, reputationRecords, attesterId, repNullifiersAmount, minRep);
+    const circuitInputs = await genReputationCircuitInput(
+      user,
+      epoch,
+      nonce,
+      reputationRecords,
+      attesterId,
+      repNullifiersAmount,
+      minRep
+    );
     circuitInputs.rep_nullifiers_amount = wrongRepNullifiersAmount;
 
-    await throwError(circuit, circuitInputs, "Mismatch nullifier amount record should throw error");
-
-    const isValid = await genProofAndVerify(Circuit.proveReputation, circuitInputs);
-    expect(isValid).to.be.false;
-  });
-
-  it('prove reputation with incorrect reputation should fail', async () => {
-    const attesterIds = Object.keys(reputationRecords);
-    const attesterId = Number(attesterIds[Math.floor(Math.random() * NUM_ATTESTERS)]);
-    const posRep = reputationRecords[attesterId].posRep;
-    const negRep = reputationRecords[attesterId].negRep;
+    await throwError(
+      circuit,
+      circuitInputs,
+      "Mismatch nullifier amount record should throw error"
+    );
+
+    const isValid = await genProofAndVerify(
+      Circuit.proveReputation,
+      circuitInputs
+    );
+    expect(isValid).to.be.false;
+  });
+
+  it("prove reputation with incorrect reputation should fail", async () => {
+    const attesterIds = Object.keys(reputationRecords);
+    const attesterId = Number(
+      attesterIds[Math.floor(Math.random() * NUM_ATTESTERS)]
+    );
+    const posRep = reputationRecords[attesterId]["posRep"];
+    const negRep = reputationRecords[attesterId]["negRep"];
     const wrongMinRep = Number(posRep - negRep) + 1;
-    const circuitInputs = await genReputationCircuitInput(user, epoch, nonce, reputationRecords, attesterId, undefined, wrongMinRep);
-
-    await throwError(circuit, circuitInputs, "Mismatch reputation record should throw error");
-
-    const isValid = await genProofAndVerify(Circuit.proveReputation, circuitInputs);
-    expect(isValid).to.be.false;
-  });
-
-  it('prove reputation with wrong graffiti pre image should fail', async () => {
-    const attesterIds = Object.keys(reputationRecords);
-    const attesterId = Number(attesterIds[Math.floor(Math.random() * NUM_ATTESTERS)]);
+    const circuitInputs = await genReputationCircuitInput(
+      user,
+      epoch,
+      nonce,
+      reputationRecords,
+      attesterId,
+      undefined,
+      wrongMinRep
+    );
+
+    await throwError(
+      circuit,
+      circuitInputs,
+      "Mismatch reputation record should throw error"
+    );
+
+    const isValid = await genProofAndVerify(
+      Circuit.proveReputation,
+      circuitInputs
+    );
+    expect(isValid).to.be.false;
+  });
+
+  it("prove reputation with wrong graffiti pre image should fail", async () => {
+    const attesterIds = Object.keys(reputationRecords);
+    const attesterId = Number(
+      attesterIds[Math.floor(Math.random() * NUM_ATTESTERS)]
+    );
     const wrongGraffitiPreImage = genRandomSalt();
-    const circuitInputs = await genReputationCircuitInput(user, epoch, nonce, reputationRecords, attesterId, undefined, undefined, proveGraffiti, wrongGraffitiPreImage);
-
-    await throwError(circuit, circuitInputs, "Wrong graffiti pre-image should throw error");
-
-    const isValid = await genProofAndVerify(Circuit.proveReputation, circuitInputs);
-    expect(isValid).to.be.false;
-  });
-});
-=======
-    this.timeout(300000)
-
-    let circuit
-
-    const epoch = 1
-    const nonce = 1
-    const user = new ZkIdentity()
-    const NUM_ATTESTERS = 10
-    let reputationRecords = {}
-    const MIN_POS_REP = 20
-    const MAX_NEG_REP = 10
-    const repNullifiersAmount = 3
-    const nonceStarter = 0
-    let minRep = MIN_POS_REP - MAX_NEG_REP
-    const proveGraffiti = 1
-    const signUp = 1
-
-    before(async () => {
-        const startCompileTime = Math.floor(new Date().getTime() / 1000)
-        circuit = await compileAndLoadCircuit(circuitPath)
-        const endCompileTime = Math.floor(new Date().getTime() / 1000)
-        console.log(`Compile time: ${endCompileTime - startCompileTime} seconds`)
-
-        // Bootstrap reputation
-        for (let i = 0; i < NUM_ATTESTERS; i++) {
-            let attesterId = Math.ceil(Math.random() * (2 ** circuitUserStateTreeDepth - 1))
-            while (reputationRecords[attesterId] !== undefined) attesterId = Math.floor(Math.random() * (2 ** circuitUserStateTreeDepth))
-            const graffitiPreImage = genRandomSalt()
-            reputationRecords[attesterId] = new Reputation(
-                BigInt(Math.floor(Math.random() * 100) + MIN_POS_REP),
-                BigInt(Math.floor(Math.random() * MAX_NEG_REP)),
-                hashOne(graffitiPreImage),
-                BigInt(signUp)
-            )
-            reputationRecords[attesterId].addGraffitiPreImage(graffitiPreImage)
-        }
-    })
-
-    it('successfully prove a random generated reputation', async () => {
-        const attesterIds = Object.keys(reputationRecords)
-        const attesterId = attesterIds[Math.floor(Math.random() * NUM_ATTESTERS)]
-        const circuitInputs = await genReputationCircuitInput(user, epoch, nonce, reputationRecords, attesterId, )
-
-        await executeCircuit(circuit, circuitInputs)
-        
-        const isValid = await genProofAndVerify(Circuit.proveReputation, circuitInputs)
-        expect(isValid).to.be.true
-    })
-
-    it('successfully prove a reputation with equal positive and negative repuataion', async () => {
-        const attesterIds = Object.keys(reputationRecords)
-        const attesterId = attesterIds[Math.floor(Math.random() * NUM_ATTESTERS)]
-        const minRep = reputationRecords[attesterId]['posRep'] - reputationRecords[attesterId]['negRep']
-
-        const circuitInputs = await genReputationCircuitInput(user, epoch, nonce, reputationRecords, attesterId,  undefined, minRep)
-
-        await executeCircuit(circuit, circuitInputs)
-
-        const isValid = await genProofAndVerify(Circuit.proveReputation, circuitInputs)
-        expect(isValid).to.be.true
-    })
-
-    it('successfully choose to prove only minimun positive reputation', async () => {
-        const attesterIds = Object.keys(reputationRecords)
-        const attesterId = attesterIds[Math.floor(Math.random() * NUM_ATTESTERS)]
-        const zeroRepNullifiersAmount = 0
-        const graffitiPreImage = reputationRecords[attesterId]['graffitiPreImage']
-        const circuitInputs = await genReputationCircuitInput(user, epoch, nonce, reputationRecords, attesterId, zeroRepNullifiersAmount, minRep, proveGraffiti, graffitiPreImage)
-
-        await executeCircuit(circuit, circuitInputs)
-
-        const isValid = await genProofAndVerify(Circuit.proveReputation, circuitInputs)
-        expect(isValid).to.be.true
-    })
-
-    it('successfully choose to prove only reputation nullifiers', async () => {
-        const attesterIds = Object.keys(reputationRecords)
-        const attesterId = attesterIds[Math.floor(Math.random() * NUM_ATTESTERS)]
-        const zeroMinRep = 0
-        const circuitInputs = await genReputationCircuitInput(user, epoch, nonce, reputationRecords, attesterId, undefined, zeroMinRep)
-
-        await executeCircuit(circuit, circuitInputs)
-
-        const isValid = await genProofAndVerify(Circuit.proveReputation, circuitInputs)
-        expect(isValid).to.be.true
-    })
-
-    it('successfully choose not to prove graffiti with wrong value', async () => {
-        const attesterIds = Object.keys(reputationRecords)
-        const attesterId = attesterIds[Math.floor(Math.random() * NUM_ATTESTERS)]
-        const notProveGraffiti = 0
-        const wrongGraffitiPreImage = genRandomSalt()
-        const circuitInputs = await genReputationCircuitInput(user, epoch, nonce, reputationRecords, attesterId, undefined, undefined, notProveGraffiti, wrongGraffitiPreImage)
-
-        await executeCircuit(circuit, circuitInputs)
-        
-        const isValid = await genProofAndVerify(Circuit.proveReputation, circuitInputs)
-        expect(isValid).to.be.true
-    })
-
-    it('prove reputation with wrong attester Id should fail', async () => {
-        const attesterIds = Object.keys(reputationRecords)
-        const attesterId = Number(attesterIds[Math.floor(Math.random() * NUM_ATTESTERS)])
-        const circuitInputs = await genReputationCircuitInput(user, epoch, nonce, reputationRecords, attesterId,)
-        const wrongAttesterId = attesterId < (NUM_ATTESTERS - 1) ? attesterId + 1 : attesterId - 1
-        circuitInputs.attester_id = wrongAttesterId
-
-        await throwError(circuit, circuitInputs, "Root mismatch results from wrong attester Id should throw error")
-
-        const isValid = await genProofAndVerify(Circuit.proveReputation, circuitInputs)
-        expect(isValid).to.be.false
-    })
-
-    it('prove reputation with not exist user state should fail', async () => {
-        const attesterIds = Object.keys(reputationRecords)
-        const attesterId = Number(attesterIds[Math.floor(Math.random() * NUM_ATTESTERS)])
-        const wrongUserStateRoot = genRandomSalt().toString()
-        const circuitInputs = await genReputationCircuitInput(user, epoch, nonce, reputationRecords, attesterId,)
-        circuitInputs.user_tree_root = wrongUserStateRoot
-
-        await throwError(circuit, circuitInputs, "Root mismatch results from wrong user state should throw error")
-
-        const isValid = await genProofAndVerify(Circuit.proveReputation, circuitInputs)
-        expect(isValid).to.be.false
-    })
-
-    it('prove reputation nullifiers with insufficient rep score', async () => {
-        // Bootstrap user state
-        let insufficientAttesterId = Math.ceil(Math.random() * (2 ** circuitUserStateTreeDepth - 1))
-        while (reputationRecords[insufficientAttesterId] !== undefined) insufficientAttesterId = Math.floor(Math.random() * (2 ** circuitUserStateTreeDepth))
-        const insufficientPosRep = 5
-        const insufficientNegRep = 10
-        const insufficientGraffitiPreImage = genRandomSalt()
-        reputationRecords[insufficientAttesterId] = new Reputation(
-            BigInt(insufficientPosRep),
-            BigInt(insufficientNegRep),
-            hashOne(insufficientGraffitiPreImage),
-            BigInt(signUp)
-        )
-
-        const circuitInputs1 = await genReputationCircuitInput(user, epoch, nonce, reputationRecords, insufficientAttesterId, repNullifiersAmount, minRep, proveGraffiti, insufficientGraffitiPreImage)
-
-        await throwError(circuit, circuitInputs1, "Prove nullifiers with insufficient rep score should throw error")
-
-        let isValid = await genProofAndVerify(Circuit.proveReputation, circuitInputs1)
-        expect(isValid).to.be.false
-
-        // only prove minRep should fail
-        const zeroRepNullifiersAmount = 0
-        const zeroSelector: number[] = []
-        for (let i = 0; i < maxReputationBudget; i++) {
-            zeroSelector.push(0)
-        }
-        const circuitInputs2 = await genReputationCircuitInput(user, epoch, nonce, reputationRecords, insufficientAttesterId, zeroRepNullifiersAmount, minRep, proveGraffiti, insufficientGraffitiPreImage)
-    
-        await throwError(circuit, circuitInputs2, "Prove min rep with insufficient rep score should throw error")
-
-        isValid = await genProofAndVerify(Circuit.proveReputation, circuitInputs2)
-        expect(isValid).to.be.false
-
-        // only prove graffiti should success
-        const zeroMinRep = 0
-        const circuitInputs3 = await genReputationCircuitInput(user, epoch, nonce, reputationRecords, insufficientAttesterId, zeroRepNullifiersAmount, zeroMinRep, proveGraffiti, insufficientGraffitiPreImage)
-
-        await executeCircuit(circuit, circuitInputs3)
-
-        isValid = await genProofAndVerify(Circuit.proveReputation, circuitInputs3)
-        expect(isValid).to.be.true
-    })
-
-    it('prove reputation nullifiers with incorrect nonce should fail', async () => {
-        const attesterIds = Object.keys(reputationRecords)
-        const attesterId = Number(attesterIds[Math.floor(Math.random() * NUM_ATTESTERS)])
-        const graffitiPreImage = reputationRecords[attesterId]['graffitiPreImage']
-        const posRep = reputationRecords[attesterId]['posRep']
-        const negRep = reputationRecords[attesterId]['negRep']
-        const wrongNonceStarter = Number(posRep - negRep) + 1
-        const wrongNonceList: number[] = []
-        for (let i = 0; i < repNullifiersAmount; i++) {
-            wrongNonceList.push(wrongNonceStarter + i)
-        }
-        for (let i = repNullifiersAmount; i < maxReputationBudget; i++) {
-            wrongNonceList.push(0)
-        }
-        const circuitInputs = await genReputationCircuitInput(user, epoch, nonce, reputationRecords, attesterId, repNullifiersAmount, minRep, proveGraffiti, graffitiPreImage)
-        circuitInputs.rep_nonce = wrongNonceList
-
-        await throwError(circuit, circuitInputs, "Invalid nonce should throw error")
-
-        const isValid = await genProofAndVerify(Circuit.proveReputation, circuitInputs)
-        expect(isValid).to.be.false
-    })
-
-    it('mismatch nullifier amount and selectors should fail', async () => {
-        const attesterIds = Object.keys(reputationRecords)
-        const attesterId = Number(attesterIds[Math.floor(Math.random() * NUM_ATTESTERS)])
-        const wrongRepNullifiersAmount = repNullifiersAmount - 1
-        const wrongNonceList: number[] = []
-        for (let i = 0; i < repNullifiersAmount; i++) {
-            wrongNonceList.push(nonceStarter + i)
-        }
-        for (let i = repNullifiersAmount; i < maxReputationBudget; i++) {
-            wrongNonceList.push(0)
-        }
-        const circuitInputs = await genReputationCircuitInput(user, epoch, nonce, reputationRecords, attesterId, repNullifiersAmount, minRep,)
-        circuitInputs.rep_nullifiers_amount = wrongRepNullifiersAmount
-
-        await throwError(circuit, circuitInputs, "Mismatch nullifier amount record should throw error")
-
-        const isValid = await genProofAndVerify(Circuit.proveReputation, circuitInputs)
-        expect(isValid).to.be.false
-    })
-
-    it('prove reputation with incorrect reputation should fail', async () => {
-        const attesterIds = Object.keys(reputationRecords)
-        const attesterId = Number(attesterIds[Math.floor(Math.random() * NUM_ATTESTERS)])
-        const posRep = reputationRecords[attesterId]['posRep']
-        const negRep = reputationRecords[attesterId]['negRep']
-        const wrongMinRep = Number(posRep - negRep) + 1
-        const circuitInputs = await genReputationCircuitInput(user, epoch, nonce, reputationRecords, attesterId, undefined, wrongMinRep)
-
-        await throwError(circuit, circuitInputs, "Mismatch reputation record should throw error")
-
-        const isValid = await genProofAndVerify(Circuit.proveReputation, circuitInputs)
-        expect(isValid).to.be.false
-    })
-
-    it('prove reputation with wrong graffiti pre image should fail', async () => {
-        const attesterIds = Object.keys(reputationRecords)
-        const attesterId = Number(attesterIds[Math.floor(Math.random() * NUM_ATTESTERS)])
-        const wrongGraffitiPreImage = genRandomSalt()
-        const circuitInputs = await genReputationCircuitInput(user, epoch, nonce, reputationRecords, attesterId, undefined, undefined, proveGraffiti, wrongGraffitiPreImage)
-
-        await throwError(circuit, circuitInputs, "Wrong graffiti pre-image should throw error")
-
-        const isValid = await genProofAndVerify(Circuit.proveReputation, circuitInputs)
-        expect(isValid).to.be.false
-    })
-})
->>>>>>> b82d591a
+    const circuitInputs = await genReputationCircuitInput(
+      user,
+      epoch,
+      nonce,
+      reputationRecords,
+      attesterId,
+      undefined,
+      undefined,
+      proveGraffiti,
+      wrongGraffitiPreImage
+    );
+
+    await throwError(
+      circuit,
+      circuitInputs,
+      "Wrong graffiti pre-image should throw error"
+    );
+
+    const isValid = await genProofAndVerify(
+      Circuit.proveReputation,
+      circuitInputs
+    );
+    expect(isValid).to.be.false;
+  });
+});