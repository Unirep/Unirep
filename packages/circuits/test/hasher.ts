--- conflicted
+++ resolved
@@ -1,50 +1,29 @@
-<<<<<<< HEAD
-import { genRandomSalt, hash5, hashLeftRight, stringifyBigInts } from "@unirep/crypto";
+import * as path from "path";
 import { expect } from "chai";
-import * as path from 'path';
-=======
-import * as path from 'path'
-import { expect } from "chai"
 import {
-    stringifyBigInts,
-    genRandomSalt,
-    hashLeftRight,
-    hash5,
-} from "@unirep/crypto"
-import {
-    executeCircuit,
-    getSignalByName,
-} from "../circuits/utils"
-import { compileAndLoadCircuit } from './utils'
->>>>>>> b82d591a
+  stringifyBigInts,
+  genRandomSalt,
+  hashLeftRight,
+  hash5,
+} from "@unirep/crypto";
+import { executeCircuit, getSignalByName } from "../circuits/utils";
+import { compileAndLoadCircuit } from "./utils";
 
-import { executeCircuit, getSignalByName } from "../circuits/utils";
-import { compileAndLoadCircuit } from './utils';
+const hasher5CircuitPath = path.join(
+  __dirname,
+  "../circuits/test/hasher5_test.circom"
+);
+const hashleftrightCircuitPath = path.join(
+  __dirname,
+  "../circuits/test/hashleftright_test.circom"
+);
 
-<<<<<<< HEAD
-const hasher5CircuitPath = path.join(__dirname, '../circuits/test/hasher5_test.circom');
-const hashleftrightCircuitPath = path.join(__dirname, '../circuits/test/hashleftright_test.circom');
-
-describe('Poseidon hash circuits', function () {
+describe("Poseidon hash circuits", function () {
   this.timeout(100000);
   let circuit;
-=======
-describe('Poseidon hash circuits', function () {
-    this.timeout(100000)
-    let circuit
 
-    describe('Hasher5', () => {
-        it('correctly hashes 5 random values', async () => {
-
-            circuit = await compileAndLoadCircuit(hasher5CircuitPath)
-            const preImages: any = []
-            for (let i = 0; i < 5; i++) {
-                preImages.push(genRandomSalt())
-            }
->>>>>>> b82d591a
-
-  describe('Hasher5', () => {
-    it('correctly hashes 5 random values', async () => {
+  describe("Hasher5", () => {
+    it("correctly hashes 5 random values", async () => {
       circuit = await compileAndLoadCircuit(hasher5CircuitPath);
       const preImages: any = [];
       for (let i = 0; i < 5; i++) {
@@ -52,11 +31,11 @@
       }
 
       const circuitInputs = stringifyBigInts({
-        in: preImages
+        in: preImages,
       });
 
       const witness = await executeCircuit(circuit, circuitInputs);
-      const output = getSignalByName(circuit, witness, 'main.hash');
+      const output = getSignalByName(circuit, witness, "main.hash");
 
       const outputJS = hash5(preImages);
 
@@ -64,8 +43,8 @@
     });
   });
 
-  describe('HashLeftRight', () => {
-    it('correctly hashes two random values', async () => {
+  describe("HashLeftRight", () => {
+    it("correctly hashes two random values", async () => {
       const circuit = await compileAndLoadCircuit(hashleftrightCircuitPath);
 
       const left = genRandomSalt();
@@ -74,7 +53,7 @@
       const circuitInputs = stringifyBigInts({ left, right });
 
       const witness = await executeCircuit(circuit, circuitInputs);
-      const output = getSignalByName(circuit, witness, 'main.hash');
+      const output = getSignalByName(circuit, witness, "main.hash");
 
       const outputJS = hashLeftRight(left, right);
 
