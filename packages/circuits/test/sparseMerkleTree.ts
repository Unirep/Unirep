<<<<<<< HEAD
import { genRandomSalt, hashOne, SparseMerkleTreeImpl } from "@unirep/crypto";
import { expect } from "chai";
import * as path from 'path';

import { executeCircuit, getSignalByName } from "../circuits/utils";
import { compileAndLoadCircuit, genNewSMT } from "./utils";
=======
import * as path from 'path'
import { expect } from "chai"
import { genRandomSalt, hashOne, SparseMerkleTree, } from "@unirep/crypto"
import { executeCircuit, getSignalByName, } from "../circuits/utils"
import { genNewSMT, compileAndLoadCircuit } from "./utils"
>>>>>>> b82d591a
// circuitEpochTreeDepth too large will greatly slow down the test...
const circuitEpochTreeDepth = 8;
const circuitPath = path.join(__dirname, '../circuits/test/smtLeafExists_test.circom');
const InclusionProofCircuitPath = path.join(__dirname, '../circuits/test/smtInclusionProof_test.circom');

describe('Sparse Merkle Tree circuits', function () {
<<<<<<< HEAD
  this.timeout(500000);

  describe('LeafExists', () => {
    let circuit;

    let tree: SparseMerkleTreeImpl, leaves, root, ZERO_VALUE;
    let leafIndicesToInsert: number[], emptyLeafIndices: number[];

    before(async () => {
      circuit = await compileAndLoadCircuit(circuitPath);

      const defaultLeafHash = hashOne(BigInt(0));
      tree = await genNewSMT(circuitEpochTreeDepth, defaultLeafHash);
      leaves = {};
      ZERO_VALUE = tree.getZeroHash(0);
    });

    it('Valid LeafExists inputs should work', async () => {
      const half = 2 ** (circuitEpochTreeDepth - 1);

      // Insert half of the leaves
      leafIndicesToInsert = [];
      for (let i = 0; i < half; i++) {
        let ind = Math.floor(Math.random() * (2 ** circuitEpochTreeDepth));
        while (leafIndicesToInsert.includes(ind)) {
          ind = Math.floor(Math.random() * (2 ** circuitEpochTreeDepth));
        }
        leafIndicesToInsert.push(ind);
      }
      for (const ind of leafIndicesToInsert) {
        const leaf = genRandomSalt();
        await tree.update(BigInt(ind), leaf);
        leaves[ind] = leaf;
      }

      root = tree.getRootHash();

      // Prove first half of existent leaves
      for (const ind of leafIndicesToInsert) {
        const leaf = leaves[ind];
        const pathElements = await tree.getMerkleProof(BigInt(ind));
        const circuitInputs = {
          leaf: leaf,
          leaf_index: ind,
          path_elements: pathElements,
          root
        };
        const witness = await executeCircuit(circuit, circuitInputs);
      }

      // Prove second half of empty leaves
      emptyLeafIndices = [];
      for (let i = 0; i < 2 ** circuitEpochTreeDepth; i++) {
        if (leafIndicesToInsert.includes(i)) continue;
        else emptyLeafIndices.push(i);
      }
      for (const ind of emptyLeafIndices) {
        const pathElements = await tree.getMerkleProof(BigInt(ind));
        const circuitInputs = {
          leaf: ZERO_VALUE,
          leaf_index: ind,
          path_elements: pathElements,
          root
        };
        const witness = await executeCircuit(circuit, circuitInputs);
      }
    });

    it('Invalid LeafExists inputs should not work', async () => {
      for (const ind of leafIndicesToInsert) {
        const leaf = leaves[ind];
        const pathElements = await tree.getMerkleProof(BigInt(ind));

        // Check against wrong leaf
        const randomVal = genRandomSalt();
        const wrongLeaf = genRandomSalt();
        let circuitInputs = {
          leaf: wrongLeaf,
          leaf_index: ind,
          path_elements: pathElements,
          root
        };

        let error;
        try {
          await executeCircuit(circuit, circuitInputs);
        } catch (e) {
          error = e;
          expect(true).to.be.true;
        } finally {
          if (!error) throw Error("Root mismatch results from wrong leaf should throw error");
        }

        // Check against wrong leaf index
        circuitInputs = {
          leaf: leaf,
          leaf_index: ind < 15 ? (ind + 1) : (ind - 1),
          path_elements: pathElements,
          root
        };

        error = undefined;
        try {
          await executeCircuit(circuit, circuitInputs);
        } catch (e) {
          error = e;
          expect(true).to.be.true;
        } finally {
          if (!error) throw Error("Root mismatch results from wrong leaf should throw error");
        }

        // Check against wrong path elements
        const otherIndex = emptyLeafIndices[0];
        const wrongPathElements = await tree.getMerkleProof(BigInt(otherIndex));
        circuitInputs = {
          leaf: leaf,
          leaf_index: ind,
          path_elements: wrongPathElements,
          root
        };

        error = undefined;
        try {
          await executeCircuit(circuit, circuitInputs);
        } catch (e) {
          error = e;
          expect(true).to.be.true;
        } finally {
          if (!error) throw Error("Root mismatch results from wrong path elements should throw error");
        }
      }
    });
  });

  describe('MerkleTreeInclusionProof', () => {
    let circuit;

    before(async () => {
      circuit = await compileAndLoadCircuit(InclusionProofCircuitPath);
    });

    it('Valid update proofs should work', async () => {
      const defaultLeafHash = hashOne(BigInt(0));
      const tree = await genNewSMT(circuitEpochTreeDepth, defaultLeafHash);
      const leaves = {};

      // Populate the tree
      for (let ind = 0; ind < 2 ** circuitEpochTreeDepth; ind++) {
        const leaf = genRandomSalt();
        await tree.update(BigInt(ind), leaf);
        leaves[ind] = leaf;
      }

      // Update the tree and verify inclusion proof
      for (let ind = 0; ind < 2 ** circuitEpochTreeDepth; ind++) {
        const leaf = genRandomSalt();
        await tree.update(BigInt(ind), leaf);
        leaves[ind] = leaf;

        const pathElements = await tree.getMerkleProof(BigInt(ind));

        const root = tree.getRootHash();

        const circuitInputs = {
          leaf: leaf,
          leaf_index: ind,
          path_elements: pathElements
        };

        const witness = await executeCircuit(circuit, circuitInputs);

        const circuitRoot = getSignalByName(circuit, witness, 'main.root').toString();
        expect(circuitRoot).equal(root.toString());
      }
    });
  });
});
=======
    this.timeout(500000)

    describe('LeafExists', () => {
        let circuit

        let tree: SparseMerkleTree, leaves, root, ZERO_VALUE
        let leafIndicesToInsert: number[], emptyLeafIndices: number[]

        before(async () => {
            circuit = await compileAndLoadCircuit(circuitPath)

            const defaultLeafHash = hashOne(BigInt(0))
            tree = await genNewSMT(circuitEpochTreeDepth, defaultLeafHash)
            leaves = {}
            ZERO_VALUE = tree.getZeroHash(0)
        })

        it('Valid LeafExists inputs should work', async () => {
            const half = 2 ** (circuitEpochTreeDepth - 1)

            // Insert half of the leaves
            leafIndicesToInsert = []
            for (let i = 0; i < half; i++) {
                let ind = Math.floor(Math.random() * (2 ** circuitEpochTreeDepth))
                while (leafIndicesToInsert.indexOf(ind) >= 0) {
                    ind = Math.floor(Math.random() * (2 ** circuitEpochTreeDepth))
                }
                leafIndicesToInsert.push(ind)
            }
            for (let ind of leafIndicesToInsert) {
                const leaf = genRandomSalt()
                await tree.update(BigInt(ind), leaf)
                leaves[ind] = leaf
            }

            root = tree.getRootHash()

            // Prove first half of existent leaves
            for (let ind of leafIndicesToInsert) {
                const leaf = leaves[ind]
                const pathElements = await tree.getMerkleProof(BigInt(ind))
                const circuitInputs = {
                    leaf: leaf,
                    leaf_index: ind,
                    path_elements: pathElements,
                    root,
                }
                const witness = await executeCircuit(circuit, circuitInputs)
            }

            // Prove second half of empty leaves
            emptyLeafIndices = []
            for (let i = 0; i < 2 ** circuitEpochTreeDepth; i++) {
                if (leafIndicesToInsert.indexOf(i) >= 0) continue
                else emptyLeafIndices.push(i)
            }
            for (let ind of emptyLeafIndices) {
                const pathElements = await tree.getMerkleProof(BigInt(ind))
                const circuitInputs = {
                    leaf: ZERO_VALUE,
                    leaf_index: ind,
                    path_elements: pathElements,
                    root,
                }
                const witness = await executeCircuit(circuit, circuitInputs)
            }
        })

        it('Invalid LeafExists inputs should not work', async () => {
            for (let ind of leafIndicesToInsert) {
                const leaf = leaves[ind]
                const pathElements = await tree.getMerkleProof(BigInt(ind))

                // Check against wrong leaf
                const randomVal = genRandomSalt()
                const wrongLeaf = genRandomSalt()
                let circuitInputs = {
                    leaf: wrongLeaf,
                    leaf_index: ind,
                    path_elements: pathElements,
                    root,
                }

                let error
                try {
                    await executeCircuit(circuit, circuitInputs)
                } catch (e) {
                    error = e
                    expect(true).to.be.true
                } finally {
                    if (!error) throw Error("Root mismatch results from wrong leaf should throw error")
                }

                // Check against wrong leaf index
                circuitInputs = {
                    leaf: leaf,
                    leaf_index: ind < 15 ? (ind + 1) : (ind - 1),
                    path_elements: pathElements,
                    root,
                }

                error = undefined
                try {
                    await executeCircuit(circuit, circuitInputs)
                } catch (e) {
                    error = e
                    expect(true).to.be.true
                } finally {
                    if (!error) throw Error("Root mismatch results from wrong leaf should throw error")
                }

                // Check against wrong path elements
                const otherIndex = emptyLeafIndices[0]
                const wrongPathElements = await tree.getMerkleProof(BigInt(otherIndex))
                circuitInputs = {
                    leaf: leaf,
                    leaf_index: ind,
                    path_elements: wrongPathElements,
                    root,
                }

                error = undefined
                try {
                    await executeCircuit(circuit, circuitInputs)
                } catch (e) {
                    error = e
                    expect(true).to.be.true
                } finally {
                    if (!error) throw Error("Root mismatch results from wrong path elements should throw error")
                }
            }
        })
    })

    describe('MerkleTreeInclusionProof', () => {
        let circuit

        before(async () => {
            circuit = await compileAndLoadCircuit(InclusionProofCircuitPath)
        })

        it('Valid update proofs should work', async () => {
            const defaultLeafHash = hashOne(BigInt(0))
            const tree = await genNewSMT(circuitEpochTreeDepth, defaultLeafHash)
            const leaves = {}

            // Populate the tree
            for (let ind = 0; ind < 2 ** circuitEpochTreeDepth; ind++) {
                const leaf = genRandomSalt()
                await tree.update(BigInt(ind), leaf)
                leaves[ind] = leaf
            }

            // Update the tree and verify inclusion proof
            for (let ind = 0; ind < 2 ** circuitEpochTreeDepth; ind++) {
                const leaf = genRandomSalt()
                await tree.update(BigInt(ind), leaf)
                leaves[ind] = leaf

                const pathElements = await tree.getMerkleProof(BigInt(ind))

                const root = tree.getRootHash()

                const circuitInputs = {
                    leaf: leaf,
                    leaf_index: ind,
                    path_elements: pathElements,
                }

                const witness = await executeCircuit(circuit, circuitInputs)

                const circuitRoot = getSignalByName(circuit, witness, 'main.root').toString()
                expect(circuitRoot).equal(root.toString())
            }
        })
    })
})
>>>>>>> b82d591a
<|MERGE_RESOLUTION|>--- conflicted
+++ resolved
@@ -1,30 +1,26 @@
-<<<<<<< HEAD
-import { genRandomSalt, hashOne, SparseMerkleTreeImpl } from "@unirep/crypto";
+import * as path from "path";
 import { expect } from "chai";
-import * as path from 'path';
-
+import { genRandomSalt, hashOne, SparseMerkleTree } from "@unirep/crypto";
 import { executeCircuit, getSignalByName } from "../circuits/utils";
-import { compileAndLoadCircuit, genNewSMT } from "./utils";
-=======
-import * as path from 'path'
-import { expect } from "chai"
-import { genRandomSalt, hashOne, SparseMerkleTree, } from "@unirep/crypto"
-import { executeCircuit, getSignalByName, } from "../circuits/utils"
-import { genNewSMT, compileAndLoadCircuit } from "./utils"
->>>>>>> b82d591a
+import { genNewSMT, compileAndLoadCircuit } from "./utils";
 // circuitEpochTreeDepth too large will greatly slow down the test...
 const circuitEpochTreeDepth = 8;
-const circuitPath = path.join(__dirname, '../circuits/test/smtLeafExists_test.circom');
-const InclusionProofCircuitPath = path.join(__dirname, '../circuits/test/smtInclusionProof_test.circom');
-
-describe('Sparse Merkle Tree circuits', function () {
-<<<<<<< HEAD
+const circuitPath = path.join(
+  __dirname,
+  "../circuits/test/smtLeafExists_test.circom"
+);
+const InclusionProofCircuitPath = path.join(
+  __dirname,
+  "../circuits/test/smtInclusionProof_test.circom"
+);
+
+describe("Sparse Merkle Tree circuits", function () {
   this.timeout(500000);
 
-  describe('LeafExists', () => {
+  describe("LeafExists", () => {
     let circuit;
 
-    let tree: SparseMerkleTreeImpl, leaves, root, ZERO_VALUE;
+    let tree: SparseMerkleTree, leaves, root, ZERO_VALUE;
     let leafIndicesToInsert: number[], emptyLeafIndices: number[];
 
     before(async () => {
@@ -36,19 +32,19 @@
       ZERO_VALUE = tree.getZeroHash(0);
     });
 
-    it('Valid LeafExists inputs should work', async () => {
+    it("Valid LeafExists inputs should work", async () => {
       const half = 2 ** (circuitEpochTreeDepth - 1);
 
       // Insert half of the leaves
       leafIndicesToInsert = [];
       for (let i = 0; i < half; i++) {
-        let ind = Math.floor(Math.random() * (2 ** circuitEpochTreeDepth));
-        while (leafIndicesToInsert.includes(ind)) {
-          ind = Math.floor(Math.random() * (2 ** circuitEpochTreeDepth));
+        let ind = Math.floor(Math.random() * 2 ** circuitEpochTreeDepth);
+        while (leafIndicesToInsert.indexOf(ind) >= 0) {
+          ind = Math.floor(Math.random() * 2 ** circuitEpochTreeDepth);
         }
         leafIndicesToInsert.push(ind);
       }
-      for (const ind of leafIndicesToInsert) {
+      for (let ind of leafIndicesToInsert) {
         const leaf = genRandomSalt();
         await tree.update(BigInt(ind), leaf);
         leaves[ind] = leaf;
@@ -57,14 +53,14 @@
       root = tree.getRootHash();
 
       // Prove first half of existent leaves
-      for (const ind of leafIndicesToInsert) {
+      for (let ind of leafIndicesToInsert) {
         const leaf = leaves[ind];
         const pathElements = await tree.getMerkleProof(BigInt(ind));
         const circuitInputs = {
           leaf: leaf,
           leaf_index: ind,
           path_elements: pathElements,
-          root
+          root,
         };
         const witness = await executeCircuit(circuit, circuitInputs);
       }
@@ -72,23 +68,23 @@
       // Prove second half of empty leaves
       emptyLeafIndices = [];
       for (let i = 0; i < 2 ** circuitEpochTreeDepth; i++) {
-        if (leafIndicesToInsert.includes(i)) continue;
+        if (leafIndicesToInsert.indexOf(i) >= 0) continue;
         else emptyLeafIndices.push(i);
       }
-      for (const ind of emptyLeafIndices) {
+      for (let ind of emptyLeafIndices) {
         const pathElements = await tree.getMerkleProof(BigInt(ind));
         const circuitInputs = {
           leaf: ZERO_VALUE,
           leaf_index: ind,
           path_elements: pathElements,
-          root
+          root,
         };
         const witness = await executeCircuit(circuit, circuitInputs);
       }
     });
 
-    it('Invalid LeafExists inputs should not work', async () => {
-      for (const ind of leafIndicesToInsert) {
+    it("Invalid LeafExists inputs should not work", async () => {
+      for (let ind of leafIndicesToInsert) {
         const leaf = leaves[ind];
         const pathElements = await tree.getMerkleProof(BigInt(ind));
 
@@ -99,7 +95,7 @@
           leaf: wrongLeaf,
           leaf_index: ind,
           path_elements: pathElements,
-          root
+          root,
         };
 
         let error;
@@ -109,15 +105,18 @@
           error = e;
           expect(true).to.be.true;
         } finally {
-          if (!error) throw Error("Root mismatch results from wrong leaf should throw error");
+          if (!error)
+            throw Error(
+              "Root mismatch results from wrong leaf should throw error"
+            );
         }
 
         // Check against wrong leaf index
         circuitInputs = {
           leaf: leaf,
-          leaf_index: ind < 15 ? (ind + 1) : (ind - 1),
-          path_elements: pathElements,
-          root
+          leaf_index: ind < 15 ? ind + 1 : ind - 1,
+          path_elements: pathElements,
+          root,
         };
 
         error = undefined;
@@ -127,7 +126,10 @@
           error = e;
           expect(true).to.be.true;
         } finally {
-          if (!error) throw Error("Root mismatch results from wrong leaf should throw error");
+          if (!error)
+            throw Error(
+              "Root mismatch results from wrong leaf should throw error"
+            );
         }
 
         // Check against wrong path elements
@@ -137,7 +139,7 @@
           leaf: leaf,
           leaf_index: ind,
           path_elements: wrongPathElements,
-          root
+          root,
         };
 
         error = undefined;
@@ -147,20 +149,23 @@
           error = e;
           expect(true).to.be.true;
         } finally {
-          if (!error) throw Error("Root mismatch results from wrong path elements should throw error");
+          if (!error)
+            throw Error(
+              "Root mismatch results from wrong path elements should throw error"
+            );
         }
       }
     });
   });
 
-  describe('MerkleTreeInclusionProof', () => {
+  describe("MerkleTreeInclusionProof", () => {
     let circuit;
 
     before(async () => {
       circuit = await compileAndLoadCircuit(InclusionProofCircuitPath);
     });
 
-    it('Valid update proofs should work', async () => {
+    it("Valid update proofs should work", async () => {
       const defaultLeafHash = hashOne(BigInt(0));
       const tree = await genNewSMT(circuitEpochTreeDepth, defaultLeafHash);
       const leaves = {};
@@ -185,193 +190,18 @@
         const circuitInputs = {
           leaf: leaf,
           leaf_index: ind,
-          path_elements: pathElements
+          path_elements: pathElements,
         };
 
         const witness = await executeCircuit(circuit, circuitInputs);
 
-        const circuitRoot = getSignalByName(circuit, witness, 'main.root').toString();
+        const circuitRoot = getSignalByName(
+          circuit,
+          witness,
+          "main.root"
+        ).toString();
         expect(circuitRoot).equal(root.toString());
       }
     });
   });
-});
-=======
-    this.timeout(500000)
-
-    describe('LeafExists', () => {
-        let circuit
-
-        let tree: SparseMerkleTree, leaves, root, ZERO_VALUE
-        let leafIndicesToInsert: number[], emptyLeafIndices: number[]
-
-        before(async () => {
-            circuit = await compileAndLoadCircuit(circuitPath)
-
-            const defaultLeafHash = hashOne(BigInt(0))
-            tree = await genNewSMT(circuitEpochTreeDepth, defaultLeafHash)
-            leaves = {}
-            ZERO_VALUE = tree.getZeroHash(0)
-        })
-
-        it('Valid LeafExists inputs should work', async () => {
-            const half = 2 ** (circuitEpochTreeDepth - 1)
-
-            // Insert half of the leaves
-            leafIndicesToInsert = []
-            for (let i = 0; i < half; i++) {
-                let ind = Math.floor(Math.random() * (2 ** circuitEpochTreeDepth))
-                while (leafIndicesToInsert.indexOf(ind) >= 0) {
-                    ind = Math.floor(Math.random() * (2 ** circuitEpochTreeDepth))
-                }
-                leafIndicesToInsert.push(ind)
-            }
-            for (let ind of leafIndicesToInsert) {
-                const leaf = genRandomSalt()
-                await tree.update(BigInt(ind), leaf)
-                leaves[ind] = leaf
-            }
-
-            root = tree.getRootHash()
-
-            // Prove first half of existent leaves
-            for (let ind of leafIndicesToInsert) {
-                const leaf = leaves[ind]
-                const pathElements = await tree.getMerkleProof(BigInt(ind))
-                const circuitInputs = {
-                    leaf: leaf,
-                    leaf_index: ind,
-                    path_elements: pathElements,
-                    root,
-                }
-                const witness = await executeCircuit(circuit, circuitInputs)
-            }
-
-            // Prove second half of empty leaves
-            emptyLeafIndices = []
-            for (let i = 0; i < 2 ** circuitEpochTreeDepth; i++) {
-                if (leafIndicesToInsert.indexOf(i) >= 0) continue
-                else emptyLeafIndices.push(i)
-            }
-            for (let ind of emptyLeafIndices) {
-                const pathElements = await tree.getMerkleProof(BigInt(ind))
-                const circuitInputs = {
-                    leaf: ZERO_VALUE,
-                    leaf_index: ind,
-                    path_elements: pathElements,
-                    root,
-                }
-                const witness = await executeCircuit(circuit, circuitInputs)
-            }
-        })
-
-        it('Invalid LeafExists inputs should not work', async () => {
-            for (let ind of leafIndicesToInsert) {
-                const leaf = leaves[ind]
-                const pathElements = await tree.getMerkleProof(BigInt(ind))
-
-                // Check against wrong leaf
-                const randomVal = genRandomSalt()
-                const wrongLeaf = genRandomSalt()
-                let circuitInputs = {
-                    leaf: wrongLeaf,
-                    leaf_index: ind,
-                    path_elements: pathElements,
-                    root,
-                }
-
-                let error
-                try {
-                    await executeCircuit(circuit, circuitInputs)
-                } catch (e) {
-                    error = e
-                    expect(true).to.be.true
-                } finally {
-                    if (!error) throw Error("Root mismatch results from wrong leaf should throw error")
-                }
-
-                // Check against wrong leaf index
-                circuitInputs = {
-                    leaf: leaf,
-                    leaf_index: ind < 15 ? (ind + 1) : (ind - 1),
-                    path_elements: pathElements,
-                    root,
-                }
-
-                error = undefined
-                try {
-                    await executeCircuit(circuit, circuitInputs)
-                } catch (e) {
-                    error = e
-                    expect(true).to.be.true
-                } finally {
-                    if (!error) throw Error("Root mismatch results from wrong leaf should throw error")
-                }
-
-                // Check against wrong path elements
-                const otherIndex = emptyLeafIndices[0]
-                const wrongPathElements = await tree.getMerkleProof(BigInt(otherIndex))
-                circuitInputs = {
-                    leaf: leaf,
-                    leaf_index: ind,
-                    path_elements: wrongPathElements,
-                    root,
-                }
-
-                error = undefined
-                try {
-                    await executeCircuit(circuit, circuitInputs)
-                } catch (e) {
-                    error = e
-                    expect(true).to.be.true
-                } finally {
-                    if (!error) throw Error("Root mismatch results from wrong path elements should throw error")
-                }
-            }
-        })
-    })
-
-    describe('MerkleTreeInclusionProof', () => {
-        let circuit
-
-        before(async () => {
-            circuit = await compileAndLoadCircuit(InclusionProofCircuitPath)
-        })
-
-        it('Valid update proofs should work', async () => {
-            const defaultLeafHash = hashOne(BigInt(0))
-            const tree = await genNewSMT(circuitEpochTreeDepth, defaultLeafHash)
-            const leaves = {}
-
-            // Populate the tree
-            for (let ind = 0; ind < 2 ** circuitEpochTreeDepth; ind++) {
-                const leaf = genRandomSalt()
-                await tree.update(BigInt(ind), leaf)
-                leaves[ind] = leaf
-            }
-
-            // Update the tree and verify inclusion proof
-            for (let ind = 0; ind < 2 ** circuitEpochTreeDepth; ind++) {
-                const leaf = genRandomSalt()
-                await tree.update(BigInt(ind), leaf)
-                leaves[ind] = leaf
-
-                const pathElements = await tree.getMerkleProof(BigInt(ind))
-
-                const root = tree.getRootHash()
-
-                const circuitInputs = {
-                    leaf: leaf,
-                    leaf_index: ind,
-                    path_elements: pathElements,
-                }
-
-                const witness = await executeCircuit(circuit, circuitInputs)
-
-                const circuitRoot = getSignalByName(circuit, witness, 'main.root').toString()
-                expect(circuitRoot).equal(root.toString())
-            }
-        })
-    })
-})
->>>>>>> b82d591a
+});