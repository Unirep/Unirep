<<<<<<< HEAD
import { genIdentity, genRandomSalt, hashOne } from "@unirep/crypto";
import { expect } from "chai";
import * as path from 'path';
=======
import * as path from 'path'
import { expect } from "chai"
import { genRandomSalt, ZkIdentity, hashOne, } from "@unirep/crypto"
import { Circuit, executeCircuit, } from "../circuits/utils"
import { genEpochKey, Reputation, compileAndLoadCircuit, genProveSignUpCircuitInput, throwError, genProofAndVerify } from './utils'
import { circuitEpochTreeDepth, proveUserSignUpCircuitPath } from "../config"
>>>>>>> b82d591a

import { Circuit, executeCircuit } from "../circuits/utils";
import { circuitEpochTreeDepth, proveUserSignUpCircuitPath } from "../config";
import { compileAndLoadCircuit, genEpochKey, genProofAndVerify, genProveSignUpCircuitInput, Reputation, throwError } from './utils';

const circuitPath = path.join(__dirname, proveUserSignUpCircuitPath);

describe('Prove user has signed up circuit', function () {
<<<<<<< HEAD
  this.timeout(300000);

  let circuit;

  const epoch = 1;
  const user = genIdentity();

  const reputationRecords = {};
  const MIN_POS_REP = 20;
  const MAX_NEG_REP = 10;
  const signUp = 1;
  const notSignUp = 0;
  const signedUpAttesterId = 1;
  const nonSignedUpAttesterId = 2;

  before(async () => {
    const startCompileTime = Math.floor(new Date().getTime() / 1000);
    circuit = await compileAndLoadCircuit(circuitPath);
    const endCompileTime = Math.floor(new Date().getTime() / 1000);
    console.log(`Compile time: ${endCompileTime - startCompileTime} seconds`);

    // Bootstrap reputation
    const graffitiPreImage = genRandomSalt();
    reputationRecords[signedUpAttesterId] = new Reputation(
      BigInt(Math.floor(Math.random() * 100) + MIN_POS_REP),
      BigInt(Math.floor(Math.random() * MAX_NEG_REP)),
      hashOne(graffitiPreImage),
      BigInt(signUp)
    );
    reputationRecords[signedUpAttesterId].addGraffitiPreImage(graffitiPreImage);

    reputationRecords[nonSignedUpAttesterId] = new Reputation(
      BigInt(Math.floor(Math.random() * 100) + MIN_POS_REP),
      BigInt(Math.floor(Math.random() * MAX_NEG_REP)),
      hashOne(graffitiPreImage),
      BigInt(notSignUp)
    );
    reputationRecords[nonSignedUpAttesterId].addGraffitiPreImage(graffitiPreImage);
  });

  it('successfully prove a user has signed up', async () => {
    const attesterId = signedUpAttesterId;
    const circuitInputs = await genProveSignUpCircuitInput(user, epoch, reputationRecords, attesterId);

    await executeCircuit(circuit, circuitInputs);

    const isValid = await genProofAndVerify(Circuit.proveUserSignUp, circuitInputs);
    expect(isValid).to.be.true;
  });

  it('user does not sign up should success', async () => {
    const attesterId = nonSignedUpAttesterId;
    const circuitInputs = await genProveSignUpCircuitInput(user, epoch, reputationRecords, attesterId);

    await executeCircuit(circuit, circuitInputs);

    const isValid = await genProofAndVerify(Circuit.proveUserSignUp, circuitInputs);
    expect(isValid).to.be.true;
  });

  it('prove with wrong attester id should fail', async () => {
    const attesterId = nonSignedUpAttesterId;
    const wrongAttesterId = signedUpAttesterId;
    const circuitInputs = await genProveSignUpCircuitInput(user, epoch, reputationRecords, attesterId);
    circuitInputs.attester_id = wrongAttesterId;

    await throwError(circuit, circuitInputs, "Wrong attester id should throw error");

    const isValid = await genProofAndVerify(Circuit.proveUserSignUp, circuitInputs);
    expect(isValid).to.be.false;
  });

  it('prove with differnt epoch key should fail', async () => {
    const attesterId = signedUpAttesterId;
    const wrongNonce = 1;
    const wrongEpochKey = genEpochKey(user.identityNullifier, epoch, wrongNonce, circuitEpochTreeDepth);
    const circuitInputs = await genProveSignUpCircuitInput(user, epoch, reputationRecords, attesterId);
    circuitInputs.epoch_key = wrongEpochKey;

    await throwError(circuit, circuitInputs, "Invalid nonce should throw error");

    const isValid = await genProofAndVerify(Circuit.proveUserSignUp, circuitInputs);
    expect(isValid).to.be.false;
  });

  it('forge signed up flag should fail', async () => {
    const attesterId = nonSignedUpAttesterId;
    const wrongSignUpInfo = 1;
    const circuitInputs = await genProveSignUpCircuitInput(user, epoch, reputationRecords, attesterId);
    circuitInputs.sign_up = wrongSignUpInfo;

    await throwError(circuit, circuitInputs, "Forge sign up flag should throw error");

    const isValid = await genProofAndVerify(Circuit.proveUserSignUp, circuitInputs);
    expect(isValid).to.be.false;
  });
});
=======
    this.timeout(300000)

    let circuit

    const epoch = 1
    const user = new ZkIdentity()

    let reputationRecords = {}
    const MIN_POS_REP = 20
    const MAX_NEG_REP = 10
    const signUp = 1
    const notSignUp = 0
    const signedUpAttesterId = 1
    const nonSignedUpAttesterId = 2

    before(async () => {
        const startCompileTime = Math.floor(new Date().getTime() / 1000)
        circuit = await compileAndLoadCircuit(circuitPath)
        const endCompileTime = Math.floor(new Date().getTime() / 1000)
        console.log(`Compile time: ${endCompileTime - startCompileTime} seconds`)

        // Bootstrap reputation
        const graffitiPreImage = genRandomSalt()
        reputationRecords[signedUpAttesterId] = new Reputation(
            BigInt(Math.floor(Math.random() * 100) + MIN_POS_REP),
            BigInt(Math.floor(Math.random() * MAX_NEG_REP)),
            hashOne(graffitiPreImage),
            BigInt(signUp)
        )
        reputationRecords[signedUpAttesterId].addGraffitiPreImage(graffitiPreImage)

        reputationRecords[nonSignedUpAttesterId] = new Reputation(
            BigInt(Math.floor(Math.random() * 100) + MIN_POS_REP),
            BigInt(Math.floor(Math.random() * MAX_NEG_REP)),
            hashOne(graffitiPreImage),
            BigInt(notSignUp)
        )
        reputationRecords[nonSignedUpAttesterId].addGraffitiPreImage(graffitiPreImage)
    })

    it('successfully prove a user has signed up', async () => {
        const attesterId = signedUpAttesterId
        const circuitInputs = await genProveSignUpCircuitInput(user, epoch, reputationRecords, attesterId)

        await executeCircuit(circuit, circuitInputs)

        const isValid = await genProofAndVerify(Circuit.proveUserSignUp, circuitInputs)
        expect(isValid).to.be.true
    })

    it('user does not sign up should success', async () => {
        const attesterId = nonSignedUpAttesterId
        const circuitInputs = await genProveSignUpCircuitInput(user, epoch, reputationRecords, attesterId)

        await executeCircuit(circuit, circuitInputs)
        
        const isValid = await genProofAndVerify(Circuit.proveUserSignUp, circuitInputs)
        expect(isValid).to.be.true
    })

    it('prove with wrong attester id should fail', async () => {
        const attesterId = nonSignedUpAttesterId
        const wrongAttesterId = signedUpAttesterId
        const circuitInputs = await genProveSignUpCircuitInput(user, epoch, reputationRecords, attesterId)
        circuitInputs.attester_id = wrongAttesterId

        await throwError(circuit, circuitInputs, "Wrong attester id should throw error")

        const isValid = await genProofAndVerify(Circuit.proveUserSignUp, circuitInputs)
        expect(isValid).to.be.false
    })

    it('prove with differnt epoch key should fail', async () => {
        const attesterId = signedUpAttesterId
        const wrongNonce = 1
        const wrongEpochKey = genEpochKey(user.getNullifier(), epoch, wrongNonce, circuitEpochTreeDepth)
        const circuitInputs = await genProveSignUpCircuitInput(user, epoch, reputationRecords, attesterId)
        circuitInputs.epoch_key = wrongEpochKey

        await throwError(circuit, circuitInputs, "Invalid nonce should throw error")

        const isValid = await genProofAndVerify(Circuit.proveUserSignUp, circuitInputs)
        expect(isValid).to.be.false
    })

    it('forge signed up flag should fail', async () => {
        const attesterId = nonSignedUpAttesterId
        const wrongSignUpInfo = 1
        const circuitInputs = await genProveSignUpCircuitInput(user, epoch, reputationRecords, attesterId)
        circuitInputs.sign_up = wrongSignUpInfo

        await throwError(circuit, circuitInputs, "Forge sign up flag should throw error")

        const isValid = await genProofAndVerify(Circuit.proveUserSignUp, circuitInputs)
        expect(isValid).to.be.false
    })
})
>>>>>>> b82d591a
<|MERGE_RESOLUTION|>--- conflicted
+++ resolved
@@ -1,32 +1,28 @@
-<<<<<<< HEAD
-import { genIdentity, genRandomSalt, hashOne } from "@unirep/crypto";
+import * as path from "path";
 import { expect } from "chai";
-import * as path from 'path';
-=======
-import * as path from 'path'
-import { expect } from "chai"
-import { genRandomSalt, ZkIdentity, hashOne, } from "@unirep/crypto"
-import { Circuit, executeCircuit, } from "../circuits/utils"
-import { genEpochKey, Reputation, compileAndLoadCircuit, genProveSignUpCircuitInput, throwError, genProofAndVerify } from './utils'
-import { circuitEpochTreeDepth, proveUserSignUpCircuitPath } from "../config"
->>>>>>> b82d591a
-
+import { genRandomSalt, ZkIdentity, hashOne } from "@unirep/crypto";
 import { Circuit, executeCircuit } from "../circuits/utils";
+import {
+  genEpochKey,
+  Reputation,
+  compileAndLoadCircuit,
+  genProveSignUpCircuitInput,
+  throwError,
+  genProofAndVerify,
+} from "./utils";
 import { circuitEpochTreeDepth, proveUserSignUpCircuitPath } from "../config";
-import { compileAndLoadCircuit, genEpochKey, genProofAndVerify, genProveSignUpCircuitInput, Reputation, throwError } from './utils';
 
 const circuitPath = path.join(__dirname, proveUserSignUpCircuitPath);
 
-describe('Prove user has signed up circuit', function () {
-<<<<<<< HEAD
+describe("Prove user has signed up circuit", function () {
   this.timeout(300000);
 
   let circuit;
 
   const epoch = 1;
-  const user = genIdentity();
+  const user = new ZkIdentity();
 
-  const reputationRecords = {};
+  let reputationRecords = {};
   const MIN_POS_REP = 20;
   const MAX_NEG_REP = 10;
   const signUp = 1;
@@ -56,162 +52,122 @@
       hashOne(graffitiPreImage),
       BigInt(notSignUp)
     );
-    reputationRecords[nonSignedUpAttesterId].addGraffitiPreImage(graffitiPreImage);
+    reputationRecords[nonSignedUpAttesterId].addGraffitiPreImage(
+      graffitiPreImage
+    );
   });
 
-  it('successfully prove a user has signed up', async () => {
+  it("successfully prove a user has signed up", async () => {
     const attesterId = signedUpAttesterId;
-    const circuitInputs = await genProveSignUpCircuitInput(user, epoch, reputationRecords, attesterId);
+    const circuitInputs = await genProveSignUpCircuitInput(
+      user,
+      epoch,
+      reputationRecords,
+      attesterId
+    );
 
     await executeCircuit(circuit, circuitInputs);
 
-    const isValid = await genProofAndVerify(Circuit.proveUserSignUp, circuitInputs);
+    const isValid = await genProofAndVerify(
+      Circuit.proveUserSignUp,
+      circuitInputs
+    );
     expect(isValid).to.be.true;
   });
 
-  it('user does not sign up should success', async () => {
+  it("user does not sign up should success", async () => {
     const attesterId = nonSignedUpAttesterId;
-    const circuitInputs = await genProveSignUpCircuitInput(user, epoch, reputationRecords, attesterId);
+    const circuitInputs = await genProveSignUpCircuitInput(
+      user,
+      epoch,
+      reputationRecords,
+      attesterId
+    );
 
     await executeCircuit(circuit, circuitInputs);
 
-    const isValid = await genProofAndVerify(Circuit.proveUserSignUp, circuitInputs);
+    const isValid = await genProofAndVerify(
+      Circuit.proveUserSignUp,
+      circuitInputs
+    );
     expect(isValid).to.be.true;
   });
 
-  it('prove with wrong attester id should fail', async () => {
+  it("prove with wrong attester id should fail", async () => {
     const attesterId = nonSignedUpAttesterId;
     const wrongAttesterId = signedUpAttesterId;
-    const circuitInputs = await genProveSignUpCircuitInput(user, epoch, reputationRecords, attesterId);
+    const circuitInputs = await genProveSignUpCircuitInput(
+      user,
+      epoch,
+      reputationRecords,
+      attesterId
+    );
     circuitInputs.attester_id = wrongAttesterId;
 
-    await throwError(circuit, circuitInputs, "Wrong attester id should throw error");
+    await throwError(
+      circuit,
+      circuitInputs,
+      "Wrong attester id should throw error"
+    );
 
-    const isValid = await genProofAndVerify(Circuit.proveUserSignUp, circuitInputs);
+    const isValid = await genProofAndVerify(
+      Circuit.proveUserSignUp,
+      circuitInputs
+    );
     expect(isValid).to.be.false;
   });
 
-  it('prove with differnt epoch key should fail', async () => {
+  it("prove with differnt epoch key should fail", async () => {
     const attesterId = signedUpAttesterId;
     const wrongNonce = 1;
-    const wrongEpochKey = genEpochKey(user.identityNullifier, epoch, wrongNonce, circuitEpochTreeDepth);
-    const circuitInputs = await genProveSignUpCircuitInput(user, epoch, reputationRecords, attesterId);
+    const wrongEpochKey = genEpochKey(
+      user.getNullifier(),
+      epoch,
+      wrongNonce,
+      circuitEpochTreeDepth
+    );
+    const circuitInputs = await genProveSignUpCircuitInput(
+      user,
+      epoch,
+      reputationRecords,
+      attesterId
+    );
     circuitInputs.epoch_key = wrongEpochKey;
 
-    await throwError(circuit, circuitInputs, "Invalid nonce should throw error");
+    await throwError(
+      circuit,
+      circuitInputs,
+      "Invalid nonce should throw error"
+    );
 
-    const isValid = await genProofAndVerify(Circuit.proveUserSignUp, circuitInputs);
+    const isValid = await genProofAndVerify(
+      Circuit.proveUserSignUp,
+      circuitInputs
+    );
     expect(isValid).to.be.false;
   });
 
-  it('forge signed up flag should fail', async () => {
+  it("forge signed up flag should fail", async () => {
     const attesterId = nonSignedUpAttesterId;
     const wrongSignUpInfo = 1;
-    const circuitInputs = await genProveSignUpCircuitInput(user, epoch, reputationRecords, attesterId);
+    const circuitInputs = await genProveSignUpCircuitInput(
+      user,
+      epoch,
+      reputationRecords,
+      attesterId
+    );
     circuitInputs.sign_up = wrongSignUpInfo;
 
-    await throwError(circuit, circuitInputs, "Forge sign up flag should throw error");
+    await throwError(
+      circuit,
+      circuitInputs,
+      "Forge sign up flag should throw error"
+    );
 
-    const isValid = await genProofAndVerify(Circuit.proveUserSignUp, circuitInputs);
+    const isValid = await genProofAndVerify(
+      Circuit.proveUserSignUp,
+      circuitInputs
+    );
     expect(isValid).to.be.false;
   });
-});
-=======
-    this.timeout(300000)
-
-    let circuit
-
-    const epoch = 1
-    const user = new ZkIdentity()
-
-    let reputationRecords = {}
-    const MIN_POS_REP = 20
-    const MAX_NEG_REP = 10
-    const signUp = 1
-    const notSignUp = 0
-    const signedUpAttesterId = 1
-    const nonSignedUpAttesterId = 2
-
-    before(async () => {
-        const startCompileTime = Math.floor(new Date().getTime() / 1000)
-        circuit = await compileAndLoadCircuit(circuitPath)
-        const endCompileTime = Math.floor(new Date().getTime() / 1000)
-        console.log(`Compile time: ${endCompileTime - startCompileTime} seconds`)
-
-        // Bootstrap reputation
-        const graffitiPreImage = genRandomSalt()
-        reputationRecords[signedUpAttesterId] = new Reputation(
-            BigInt(Math.floor(Math.random() * 100) + MIN_POS_REP),
-            BigInt(Math.floor(Math.random() * MAX_NEG_REP)),
-            hashOne(graffitiPreImage),
-            BigInt(signUp)
-        )
-        reputationRecords[signedUpAttesterId].addGraffitiPreImage(graffitiPreImage)
-
-        reputationRecords[nonSignedUpAttesterId] = new Reputation(
-            BigInt(Math.floor(Math.random() * 100) + MIN_POS_REP),
-            BigInt(Math.floor(Math.random() * MAX_NEG_REP)),
-            hashOne(graffitiPreImage),
-            BigInt(notSignUp)
-        )
-        reputationRecords[nonSignedUpAttesterId].addGraffitiPreImage(graffitiPreImage)
-    })
-
-    it('successfully prove a user has signed up', async () => {
-        const attesterId = signedUpAttesterId
-        const circuitInputs = await genProveSignUpCircuitInput(user, epoch, reputationRecords, attesterId)
-
-        await executeCircuit(circuit, circuitInputs)
-
-        const isValid = await genProofAndVerify(Circuit.proveUserSignUp, circuitInputs)
-        expect(isValid).to.be.true
-    })
-
-    it('user does not sign up should success', async () => {
-        const attesterId = nonSignedUpAttesterId
-        const circuitInputs = await genProveSignUpCircuitInput(user, epoch, reputationRecords, attesterId)
-
-        await executeCircuit(circuit, circuitInputs)
-        
-        const isValid = await genProofAndVerify(Circuit.proveUserSignUp, circuitInputs)
-        expect(isValid).to.be.true
-    })
-
-    it('prove with wrong attester id should fail', async () => {
-        const attesterId = nonSignedUpAttesterId
-        const wrongAttesterId = signedUpAttesterId
-        const circuitInputs = await genProveSignUpCircuitInput(user, epoch, reputationRecords, attesterId)
-        circuitInputs.attester_id = wrongAttesterId
-
-        await throwError(circuit, circuitInputs, "Wrong attester id should throw error")
-
-        const isValid = await genProofAndVerify(Circuit.proveUserSignUp, circuitInputs)
-        expect(isValid).to.be.false
-    })
-
-    it('prove with differnt epoch key should fail', async () => {
-        const attesterId = signedUpAttesterId
-        const wrongNonce = 1
-        const wrongEpochKey = genEpochKey(user.getNullifier(), epoch, wrongNonce, circuitEpochTreeDepth)
-        const circuitInputs = await genProveSignUpCircuitInput(user, epoch, reputationRecords, attesterId)
-        circuitInputs.epoch_key = wrongEpochKey
-
-        await throwError(circuit, circuitInputs, "Invalid nonce should throw error")
-
-        const isValid = await genProofAndVerify(Circuit.proveUserSignUp, circuitInputs)
-        expect(isValid).to.be.false
-    })
-
-    it('forge signed up flag should fail', async () => {
-        const attesterId = nonSignedUpAttesterId
-        const wrongSignUpInfo = 1
-        const circuitInputs = await genProveSignUpCircuitInput(user, epoch, reputationRecords, attesterId)
-        circuitInputs.sign_up = wrongSignUpInfo
-
-        await throwError(circuit, circuitInputs, "Forge sign up flag should throw error")
-
-        const isValid = await genProofAndVerify(Circuit.proveUserSignUp, circuitInputs)
-        expect(isValid).to.be.false
-    })
-})
->>>>>>> b82d591a
+});