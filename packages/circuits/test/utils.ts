--- conflicted
+++ resolved
@@ -89,16 +89,10 @@
 }
 
 interface IReputation {
-<<<<<<< HEAD
     posRep: bigint
     negRep: bigint
     graffiti: bigint
-=======
-    posRep: BigInt
-    negRep: BigInt
-    graffiti: BigInt
-    signUp: BigInt
->>>>>>> c2a0829c
+    signUp: bigint
 }
 
 class Reputation implements IReputation {
@@ -489,19 +483,11 @@
     const epochTree = genNewEpochTree()
 
     // User state tree
-<<<<<<< HEAD
     const userStateTree = await bootstrapRandomUSTree()
     const intermediateUserStateTreeRoots: bigint[] = []
     const blindedUserState: bigint[] = []
     const blindedHashChain: bigint[] = []
     const epochTreePathElements: bigint[][] = []
-=======
-    const { userStateTree } = await bootstrapRandomUSTree()
-    const intermediateUserStateTreeRoots: BigInt[] = []
-    const blindedUserState: BigInt[] = []
-    const blindedHashChain: BigInt[] = []
-    const epochTreePathElements: BigInt[][] = []
->>>>>>> c2a0829c
 
     intermediateUserStateTreeRoots.push(userStateTree.root)
     blindedUserState.push(
@@ -793,7 +779,6 @@
     Reputation,
     SMT_ONE_LEAF,
     SMT_ZERO_LEAF,
-    GSTZERO_VALUE,
     computeEmptyUserStateRoot,
     defaultUserStateLeaf,
     genNewEpochTree,
