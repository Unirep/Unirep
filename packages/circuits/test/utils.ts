/* eslint-disable @typescript-eslint/no-var-requires */
/* eslint-disable sonarjs/cognitive-complexity */
// The reason for the ts-ignore below is that if we are executing the code via `ts-node` instead of `hardhat`,
// it can not read the hardhat config and error ts-2503 will be reported.
<<<<<<< HEAD
import {
  add0x,
  genIdentityCommitment,
  genRandomSalt,
  hash5,
  hashLeftRight,
  hashOne,
  Identity,
  IncrementalQuinTree,
  SnarkBigInt,
  SparseMerkleTreeImpl,
  stringifyBigInts,
} from "@unirep/crypto";
import assert from "assert";
import { expect } from "chai";
import { ethers } from "ethers";

import {
  executeCircuit,
  genProofAndPublicSignals,
  verifyProof,
} from "../circuits/utils";
import {
  Circuit,
  circuitEpochTreeDepth,
  circuitGlobalStateTreeDepth,
  circuitUserStateTreeDepth,
  maxReputationBudget,
  numAttestationsPerProof,
  numEpochKeyNoncePerEpoch,
} from "../config";

const circom = require("circom");
const Keyv = require("keyv");

const SMT_ZERO_LEAF = hashLeftRight(BigInt(0), BigInt(0));
const SMT_ONE_LEAF = hashLeftRight(BigInt(1), BigInt(0));
const EPOCH_KEY_NULLIFIER_DOMAIN = BigInt(1);
const GSTZERO_VALUE = 0;
=======
// @ts-ignore
import assert from 'assert'
import { ethers } from 'ethers'
const circom = require('circom')
import Keyv from "keyv"
import * as crypto from '@unirep/crypto'
import { Circuit, circuitEpochTreeDepth, circuitGlobalStateTreeDepth, circuitUserStateTreeDepth, maxReputationBudget, numAttestationsPerProof, numEpochKeyNoncePerEpoch, } from '../config'
import { executeCircuit, genProofAndPublicSignals, verifyProof } from '../circuits/utils'
import { expect } from 'chai'
import { IncrementalMerkleTree, SparseMerkleTree } from '@unirep/crypto'

const SMT_ZERO_LEAF = crypto.hashLeftRight(BigInt(0), BigInt(0))
const SMT_ONE_LEAF = crypto.hashLeftRight(BigInt(1), BigInt(0))
const EPOCH_KEY_NULLIFIER_DOMAIN = BigInt(1)
const GSTZERO_VALUE = 0
>>>>>>> b82d591a

interface IAttestation {
  attesterId: BigInt;
  posRep: BigInt;
  negRep: BigInt;
  graffiti: BigInt;
  signUp: BigInt;
  hash: () => BigInt;
}

class Attestation implements IAttestation {
<<<<<<< HEAD
  public attesterId: BigInt;
  public posRep: BigInt;
  public negRep: BigInt;
  public graffiti: BigInt;
  public signUp: BigInt;

  constructor(
    _attesterId: BigInt,
    _posRep: BigInt,
    _negRep: BigInt,
    _graffiti: BigInt,
    _signUp: BigInt
  ) {
    this.attesterId = _attesterId;
    this.posRep = _posRep;
    this.negRep = _negRep;
    this.graffiti = _graffiti;
    this.signUp = _signUp;
  }

  public hash = (): BigInt => {
    return hash5([
      this.attesterId,
      this.posRep,
      this.negRep,
      this.graffiti,
      this.signUp,
    ]);
  };

  public toJSON = (space = 0): string => {
    return JSON.stringify(
      {
        attesterId: this.attesterId.toString(),
        posRep: this.posRep.toString(),
        negRep: this.negRep.toString(),
        graffiti: this.graffiti.toString(),
        signUp: this.signUp.toString(),
      },
      null,
      space
    );
  };
=======
    public attesterId: BigInt
    public posRep: BigInt
    public negRep: BigInt
    public graffiti: BigInt
    public signUp: BigInt

    constructor(
        _attesterId: BigInt,
        _posRep: BigInt,
        _negRep: BigInt,
        _graffiti: BigInt,
        _signUp: BigInt,
    ) {
        this.attesterId = _attesterId
        this.posRep = _posRep
        this.negRep = _negRep
        this.graffiti = _graffiti
        this.signUp = _signUp
    }

    public hash = (): BigInt => {
        return crypto.hash5([
            this.attesterId,
            this.posRep,
            this.negRep,
            this.graffiti,
            this.signUp,
        ])
    }

    public toJSON = (space = 0): string => {
        return JSON.stringify(
            {
                attesterId: this.attesterId.toString(),
                posRep: this.posRep.toString(),
                negRep: this.negRep.toString(),
                graffiti: this.graffiti.toString(),
                signUp: this.signUp.toString(),
            },
            null,
            space
        )
    }
>>>>>>> b82d591a
}

interface IReputation {
  posRep: BigInt;
  negRep: BigInt;
  graffiti: BigInt;
}

class Reputation implements IReputation {
<<<<<<< HEAD
  public posRep: BigInt;
  public negRep: BigInt;
  public graffiti: BigInt;
  public graffitiPreImage: BigInt = BigInt(0);
  public signUp: BigInt;

  constructor(
    _posRep: BigInt,
    _negRep: BigInt,
    _graffiti: BigInt,
    _signUp: BigInt
  ) {
    this.posRep = _posRep;
    this.negRep = _negRep;
    this.graffiti = _graffiti;
    this.signUp = _signUp;
  }

  public static default(): Reputation {
    return new Reputation(BigInt(0), BigInt(0), BigInt(0), BigInt(0));
  }

  public update = (
    _posRep: BigInt,
    _negRep: BigInt,
    _graffiti: BigInt,
    _signUp: BigInt
  ): Reputation => {
    this.posRep = BigInt(Number(this.posRep) + Number(_posRep));
    this.negRep = BigInt(Number(this.negRep) + Number(_negRep));
    if (_graffiti !== BigInt(0)) {
      this.graffiti = _graffiti;
=======
    public posRep: BigInt
    public negRep: BigInt
    public graffiti: BigInt
    public graffitiPreImage: BigInt = BigInt(0)
    public signUp: BigInt

    constructor(
        _posRep: BigInt,
        _negRep: BigInt,
        _graffiti: BigInt,
        _signUp: BigInt,
    ) {
        this.posRep = _posRep
        this.negRep = _negRep
        this.graffiti = _graffiti
        this.signUp = _signUp
    }

    public static default(): Reputation {
        return new Reputation(BigInt(0), BigInt(0), BigInt(0), BigInt(0))
    }

    public update = (
        _posRep: BigInt,
        _negRep: BigInt,
        _graffiti: BigInt,
        _signUp: BigInt,
    ): Reputation => {
        this.posRep = BigInt(Number(this.posRep) + Number(_posRep))
        this.negRep = BigInt(Number(this.negRep) + Number(_negRep))
        if (_graffiti != BigInt(0)) {
            this.graffiti = _graffiti
        }
        this.signUp = this.signUp || _signUp
        return this
    }

    public addGraffitiPreImage = (_graffitiPreImage: BigInt) => {
        assert(crypto.hashOne(_graffitiPreImage) === this.graffiti, 'Graffiti pre-image does not match')
        this.graffitiPreImage = _graffitiPreImage
    }

    public hash = (): BigInt => {
        return crypto.hash5([
            this.posRep,
            this.negRep,
            this.graffiti,
            this.signUp,
            BigInt(0),
        ])
    }

    public toJSON = (space = 0): string => {
        return JSON.stringify(
            {
                posRep: this.posRep.toString(),
                negRep: this.negRep.toString(),
                graffiti: this.graffiti.toString(),
                graffitiPreImage: this.graffitiPreImage.toString(),
                signUp: this.signUp.toString()
            },
            null,
            space
        )
>>>>>>> b82d591a
    }
    this.signUp = this.signUp || _signUp;
    return this;
  };

  public addGraffitiPreImage = (_graffitiPreImage: BigInt) => {
    assert(
      hashOne(_graffitiPreImage) === this.graffiti,
      "Graffiti pre-image does not match"
    );
    this.graffitiPreImage = _graffitiPreImage;
  };

  public hash = (): BigInt => {
    return hash5([
      this.posRep,
      this.negRep,
      this.graffiti,
      this.signUp,
      BigInt(0),
    ]);
  };

  public toJSON = (space = 0): string => {
    return JSON.stringify(
      {
        posRep: this.posRep.toString(),
        negRep: this.negRep.toString(),
        graffiti: this.graffiti.toString(),
        graffitiPreImage: this.graffitiPreImage.toString(),
        signUp: this.signUp.toString(),
      },
      null,
      space
    );
  };
}

const toCompleteHexString = (str: string, len?: number): string => {
<<<<<<< HEAD
  str = add0x(str);
  if (len) str = ethers.utils.hexZeroPad(str, len);
  return str;
};

const genNewSMT = async (
  treeDepth: number,
  defaultLeafHash: BigInt
): Promise<SparseMerkleTreeImpl> => {
  return await SparseMerkleTreeImpl.create(
    new Keyv(),
    treeDepth,
    defaultLeafHash
  );
};

const genNewEpochTree = async (
  _epochTreeDepth: number = circuitEpochTreeDepth
): Promise<SparseMerkleTreeImpl> => {
  const defaultOTSMTHash = SMT_ONE_LEAF;
  return await genNewSMT(_epochTreeDepth, defaultOTSMTHash);
};

const defaultUserStateLeaf = hash5([
  BigInt(0),
  BigInt(0),
  BigInt(0),
  BigInt(0),
  BigInt(0),
]);

const computeEmptyUserStateRoot = (treeDepth: number): BigInt => {
  const t = new IncrementalQuinTree(treeDepth, defaultUserStateLeaf, 2);
  return t.root;
};

const genNewUserStateTree = async (
  _userStateTreeDepth: number = circuitUserStateTreeDepth
): Promise<SparseMerkleTreeImpl> => {
  return await genNewSMT(_userStateTreeDepth, defaultUserStateLeaf);
};

const genEpochKey = (
  identityNullifier: SnarkBigInt,
  epoch: number,
  nonce: number,
  _epochTreeDepth: number = circuitEpochTreeDepth
): SnarkBigInt => {
  const values: any[] = [identityNullifier, epoch, nonce, BigInt(0), BigInt(0)];
  const epochKey = hash5(values).toString();
  // Adjust epoch key size according to epoch tree depth
  return BigInt(epochKey) % BigInt(2 ** _epochTreeDepth);
};

const genEpochKeyCircuitInput = (
  id: Identity,
  tree: IncrementalQuinTree,
  leafIndex: number,
  ustRoot: BigInt,
  epoch: number,
  nonce: number
): any => {
  const proof = tree.genMerklePath(leafIndex);
  const root = tree.root;
  const epk = genEpochKey(id.identityNullifier, epoch, nonce);

  const circuitInputs = {
    GST_path_elements: proof.pathElements,
    GST_path_index: proof.indices,
    GST_root: root,
    identity_pk: id.keypair.pubKey,
    identity_nullifier: id.identityNullifier,
    identity_trapdoor: id.identityTrapdoor,
    user_tree_root: ustRoot,
    nonce: nonce,
    epoch: epoch,
    epoch_key: epk,
  };
  return stringifyBigInts(circuitInputs);
};

const genStartTransitionCircuitInput = (
  id: Identity,
  tree: IncrementalQuinTree,
  leafIndex: number,
  ustRoot: BigInt,
  epoch: number,
  nonce: number
): any => {
  const proof = tree.genMerklePath(leafIndex);
  const root = tree.root;

  const circuitInputs = {
    epoch: epoch,
    nonce: nonce,
    user_tree_root: ustRoot,
    identity_pk: id.keypair.pubKey,
    identity_nullifier: id.identityNullifier,
    identity_trapdoor: id.identityTrapdoor,
    GST_path_elements: proof.pathElements,
    GST_path_index: proof.indices,
    GST_root: root,
  };
  return stringifyBigInts(circuitInputs);
};

const bootstrapRandomUSTree = async (): Promise<SparseMerkleTreeImpl> => {
  const expectedNumAttestationsMade = 5;
  const userStateTree = await genNewUserStateTree();
  const reputationRecords = {};
  // Bootstrap user state for the first `expectedNumAttestationsMade` attesters
  for (let i = 1; i < expectedNumAttestationsMade; i++) {
    const attesterId = BigInt(
      Math.ceil(Math.random() * (2 ** circuitUserStateTreeDepth - 1))
    );
    if (reputationRecords[attesterId.toString()] === undefined) {
      const signUp = Math.floor(Math.random() * 2);
      reputationRecords[attesterId.toString()] = new Reputation(
        BigInt(Math.floor(Math.random() * 100)),
        BigInt(Math.floor(Math.random() * 100)),
        genRandomSalt(),
        BigInt(signUp)
      );
    }
    await userStateTree.update(
      BigInt(attesterId),
      reputationRecords[attesterId.toString()].hash()
    );
  }
  return userStateTree;
};

// TODO: figure out type for method. Should not use any where.
const genProcessAttestationsCircuitInput = async (
  id: Identity,
  epoch: BigInt,
  fromNonce: BigInt,
  toNonce: BigInt,
  _selectors?: number[],
  _hashChainStarter?: BigInt,
  _attestations?: Attestation[]
): Promise<any> => {
  const oldPosReps: BigInt[] = [];
  const oldNegReps: BigInt[] = [];
  const oldGraffities: BigInt[] = [];
  const oldSignUps: BigInt[] = [];
  const attesterIds: BigInt[] = [];
  const posReps: BigInt[] = [];
  const negReps: BigInt[] = [];
  const overwriteGraffitis: BigInt[] = [];
  const graffities: BigInt[] = [];
  const signUps: BigInt[] = [];
  let selectors: number[] = [];
  const hashChainStarter =
    _hashChainStarter === undefined ? genRandomSalt() : _hashChainStarter;
  const intermediateUserStateTreeRoots: BigInt[] = [];
  const userStateTreePathElements: BigInt[][] = [];

  const userStateTree = await genNewUserStateTree();
  const reputationRecords = {};

  // Bootstrap user state
  for (let i = 0; i < numAttestationsPerProof; i++) {
    // attester ID cannot be 0
    const attesterId = BigInt(
      Math.ceil(Math.random() * (2 ** circuitUserStateTreeDepth - 1))
    );
    if (reputationRecords[attesterId.toString()] === undefined) {
      const signUp = Math.floor(Math.random() * 2);
      reputationRecords[attesterId.toString()] = new Reputation(
        BigInt(Math.floor(Math.random() * 100)),
        BigInt(Math.floor(Math.random() * 100)),
        genRandomSalt(),
        BigInt(signUp)
      );
    }
    await userStateTree.update(
      attesterId,
      reputationRecords[attesterId.toString()].hash()
    );
  }
  intermediateUserStateTreeRoots.push(userStateTree.getRootHash());

  // Ensure as least one of the selectors is true
  const selTrue = Math.floor(Math.random() * numAttestationsPerProof);
  for (let i = 0; i < numAttestationsPerProof; i++) {
    if (i === selTrue) selectors.push(1);
    else selectors.push(Math.floor(Math.random() * 2));
  }
  if (_selectors !== undefined) selectors = _selectors;

  let hashChainResult = hashChainStarter;
  for (let i = 0; i < numAttestationsPerProof; i++) {
    let attesterId;
    let attestation: Attestation;
    if (_attestations === undefined) {
      // attester ID cannot be 0
      attesterId = BigInt(
        Math.ceil(Math.random() * (2 ** circuitUserStateTreeDepth - 1))
      );
      const signUp = Math.floor(Math.random() * 2);
      attestation = new Attestation(
        attesterId,
        BigInt(Math.floor(Math.random() * 100)),
        BigInt(Math.floor(Math.random() * 100)),
        BigInt(0),
        BigInt(signUp)
      );
    } else {
      attesterId = _attestations[i].attesterId;
      attestation = _attestations[i];
    }

    attesterIds.push(attesterId);
    posReps.push(attestation.posRep);
    negReps.push(attestation.negRep);
    graffities.push(attestation.graffiti);
    signUps.push(attestation.signUp);
    overwriteGraffitis.push(BigInt(attestation.graffiti !== BigInt(0)));
    if (reputationRecords[attesterId.toString()] === undefined) {
      reputationRecords[attesterId.toString()] = Reputation.default();
    }
=======
    str = str.startsWith('0x') ? str : '0x' + str
    if (len) str = ethers.utils.hexZeroPad(str, len)
    return str
}

const genNewSMT = async (treeDepth: number, defaultLeafHash: BigInt) => {
    return SparseMerkleTree.create(
        new Keyv(),
        treeDepth,
        defaultLeafHash,
    )
}

const genNewEpochTree = async (_epochTreeDepth: number = circuitEpochTreeDepth) => {
    const defaultOTSMTHash = SMT_ONE_LEAF
    return genNewSMT(
        _epochTreeDepth,
        defaultOTSMTHash
    )
}

const defaultUserStateLeaf = crypto.hash5([BigInt(0), BigInt(0), BigInt(0), BigInt(0), BigInt(0)])

const computeEmptyUserStateRoot = (treeDepth: number): BigInt => {
    const t = new IncrementalMerkleTree(
        treeDepth,
        defaultUserStateLeaf,
        2,
    )
    return t.root
}

const genNewUserStateTree = async (_userStateTreeDepth: number = circuitUserStateTreeDepth) => {
    return genNewSMT(
        _userStateTreeDepth,
        defaultUserStateLeaf
    )
}

const genEpochKey = (
    identityNullifier: crypto.SnarkBigInt,
    epoch: number,
    nonce: number,
    _epochTreeDepth: number = circuitEpochTreeDepth
): crypto.SnarkBigInt => {
    const values: any[] = [
        identityNullifier,
        epoch,
        nonce,
        BigInt(0),
        BigInt(0),
    ]
    let epochKey = crypto.hash5(values).toString()
    // Adjust epoch key size according to epoch tree depth
    const epochKeyModed = BigInt(epochKey) % BigInt(2 ** _epochTreeDepth)
    return epochKeyModed
}

const genEpochKeyCircuitInput = (
    id: crypto.ZkIdentity,
    tree: crypto.IncrementalMerkleTree,
    leafIndex: number,
    ustRoot: BigInt,
    epoch: number,
    nonce: number
) => {
    const proof = tree.createProof(leafIndex)
    const root = tree.root
    const epk = genEpochKey(id.getNullifier(), epoch, nonce)

    const circuitInputs = {
        GST_path_elements: proof.siblings,
        GST_path_index: proof.pathIndices,
        GST_root: root,
        identity_nullifier: id.getNullifier(),
        identity_trapdoor: id.getTrapdoor(),
        user_tree_root: ustRoot,
        nonce: nonce,
        epoch: epoch,
        epoch_key: epk,
    }
    return crypto.stringifyBigInts(circuitInputs)
}

const genStartTransitionCircuitInput = (
    id: crypto.ZkIdentity,
    tree: crypto.IncrementalMerkleTree,
    leafIndex: number,
    ustRoot: BigInt,
    epoch: number,
    nonce: number
) => {
    const proof = tree.createProof(leafIndex)
    const root = tree.root

    const circuitInputs = {
        epoch: epoch,
        nonce: nonce,
        user_tree_root: ustRoot,
        identity_nullifier: id.getNullifier(),
        identity_trapdoor: id.getTrapdoor(),
        GST_path_elements: proof.siblings,
        GST_path_index: proof.pathIndices,
        GST_root: root
    }
    return crypto.stringifyBigInts(circuitInputs)
}

const bootstrapRandomUSTree = async (): Promise<crypto.SparseMerkleTree> => {
    const expectedNumAttestationsMade = 5
    const userStateTree = await genNewUserStateTree()
    let reputationRecords = {}
    // Bootstrap user state for the first `expectedNumAttestationsMade` attesters
    for (let i = 1; i < expectedNumAttestationsMade; i++) {
        const attesterId = BigInt(Math.ceil(Math.random() * (2 ** circuitUserStateTreeDepth - 1)))
        if (reputationRecords[attesterId.toString()] === undefined) {
            const signUp = Math.floor(Math.random() * 2)
            reputationRecords[attesterId.toString()] = new Reputation(
                BigInt(Math.floor(Math.random() * 100)),
                BigInt(Math.floor(Math.random() * 100)),
                crypto.genRandomSalt(),
                BigInt(signUp)
            )
        }
        await userStateTree.update(BigInt(attesterId), reputationRecords[attesterId.toString()].hash())
    }
    return userStateTree
}

const genProcessAttestationsCircuitInput = async (
    id: crypto.ZkIdentity,
    epoch: BigInt,
    fromNonce: BigInt,
    toNonce: BigInt,
    _selectors?: number[],
    _hashChainStarter?: BigInt,
    _attestations?: Attestation[]
) => {
    const oldPosReps: BigInt[] = []
    const oldNegReps: BigInt[] = []
    const oldGraffities: BigInt[] = []
    const oldSignUps: BigInt[] = []
    const attesterIds: BigInt[] = []
    const posReps: BigInt[] = []
    const negReps: BigInt[] = []
    const overwriteGraffitis: BigInt[] = []
    const graffities: BigInt[] = []
    const signUps: BigInt[] = []
    let selectors: number[] = []
    const hashChainStarter = _hashChainStarter === undefined ? crypto.genRandomSalt() : _hashChainStarter
    const intermediateUserStateTreeRoots: BigInt[] = []
    const userStateTreePathElements: BigInt[][] = []

    const userStateTree = await genNewUserStateTree()
    let reputationRecords = {}

    // Bootstrap user state
    for (let i = 0; i < numAttestationsPerProof; i++) {
        // attester ID cannot be 0
        const attesterId = BigInt(Math.ceil(Math.random() * (2 ** circuitUserStateTreeDepth - 1)))
        if (reputationRecords[attesterId.toString()] === undefined) {
            const signUp = Math.floor(Math.random() * 2)
            reputationRecords[attesterId.toString()] = new Reputation(
                BigInt(Math.floor(Math.random() * 100)),
                BigInt(Math.floor(Math.random() * 100)),
                crypto.genRandomSalt(),
                BigInt(signUp)
            )
        }
        await userStateTree.update(attesterId, reputationRecords[attesterId.toString()].hash())
    }
    intermediateUserStateTreeRoots.push(userStateTree.getRootHash())

    // Ensure as least one of the selectors is true
    const selTrue = Math.floor(Math.random() * numAttestationsPerProof)
    for (let i = 0; i < numAttestationsPerProof; i++) {
        if (i == selTrue) selectors.push(1)
        else selectors.push(Math.floor(Math.random() * 2))
    }
    if (_selectors !== undefined) selectors = _selectors

    let hashChainResult = hashChainStarter
    for (let i = 0; i < numAttestationsPerProof; i++) {
        let attesterId
        let attestation: Attestation
        if (_attestations === undefined) {
            // attester ID cannot be 0
            attesterId = BigInt(Math.ceil(Math.random() * (2 ** circuitUserStateTreeDepth - 1)))
            const signUp = Math.floor(Math.random() * 2)
            attestation = new Attestation(
                attesterId,
                BigInt(Math.floor(Math.random() * 100)),
                BigInt(Math.floor(Math.random() * 100)),
                BigInt(0),
                BigInt(signUp),
            )
        } else {
            attesterId = _attestations[i].attesterId
            attestation = _attestations[i]
        }

        attesterIds.push(attesterId)
        posReps.push(attestation['posRep'])
        negReps.push(attestation['negRep'])
        graffities.push(attestation['graffiti'])
        signUps.push(attestation['signUp'])
        overwriteGraffitis.push(BigInt(attestation['graffiti'] != BigInt(0)))
        if (reputationRecords[attesterId.toString()] === undefined) {
            reputationRecords[attesterId.toString()] = Reputation.default()
        }

        if (selectors[i] == 1) {
            oldPosReps.push(reputationRecords[attesterId.toString()]['posRep'])
            oldNegReps.push(reputationRecords[attesterId.toString()]['negRep'])
            oldGraffities.push(reputationRecords[attesterId.toString()]['graffiti'])
            oldSignUps.push(reputationRecords[attesterId.toString()]['signUp'])

            // Get old reputation record proof
            const oldReputationRecordProof = await userStateTree.getMerkleProof(attesterId)
            userStateTreePathElements.push(oldReputationRecordProof)

            // Update reputation record
            reputationRecords[attesterId.toString()].update(
                attestation['posRep'],
                attestation['negRep'],
                attestation['graffiti'],
                attestation['signUp']
            )

            await userStateTree.update(attesterId, reputationRecords[attesterId.toString()].hash())

            const attestation_hash = attestation.hash()
            hashChainResult = crypto.hashLeftRight(attestation_hash, hashChainResult)
        } else {
            oldPosReps.push(BigInt(0))
            oldNegReps.push(BigInt(0))
            oldGraffities.push(BigInt(0))
            oldSignUps.push(BigInt(0))

            const leafZeroPathElements = await userStateTree.getMerkleProof(BigInt(0))
            userStateTreePathElements.push(leafZeroPathElements)
        }

        intermediateUserStateTreeRoots.push(userStateTree.getRootHash())
    }
    const inputBlindedUserState = crypto.hash5([id.getNullifier(), intermediateUserStateTreeRoots[0], epoch, fromNonce])

    const circuitInputs = {
        epoch: epoch,
        from_nonce: fromNonce,
        to_nonce: toNonce,
        identity_nullifier: id.getNullifier(),
        intermediate_user_state_tree_roots: intermediateUserStateTreeRoots,
        old_pos_reps: oldPosReps,
        old_neg_reps: oldNegReps,
        old_graffities: oldGraffities,
        old_sign_ups: oldSignUps,
        path_elements: userStateTreePathElements,
        attester_ids: attesterIds,
        pos_reps: posReps,
        neg_reps: negReps,
        graffities: graffities,
        overwrite_graffities: overwriteGraffitis,
        sign_ups: signUps,
        selectors: selectors,
        hash_chain_starter: hashChainStarter,
        input_blinded_user_state: inputBlindedUserState,
    }
    return {
        circuitInputs: crypto.stringifyBigInts(circuitInputs),
        hashChainResult: hashChainResult
    }
}

const genUserStateTransitionCircuitInput = async (
    id: crypto.ZkIdentity,
    epoch: number
) => {
    // config
    const startEpochKeyNonce = Math.floor(Math.random() * numEpochKeyNoncePerEpoch)
    const endEpochKeyNonce = (startEpochKeyNonce + numEpochKeyNoncePerEpoch - 1) % numEpochKeyNoncePerEpoch

    // Epoch tree
    const epochTree = await genNewEpochTree()

    // User state tree
    const userStateTree = await bootstrapRandomUSTree()
    const intermediateUserStateTreeRoots: BigInt[] = []
    const blindedUserState: BigInt[] = []
    const blindedHashChain: BigInt[] = []
    const epochTreePathElements: BigInt[][] = []

    intermediateUserStateTreeRoots.push(userStateTree.getRootHash())
    blindedUserState.push(crypto.hash5([
        id.getNullifier(),
        userStateTree.getRootHash(),
        BigInt(epoch),
        BigInt(startEpochKeyNonce)
    ]))

    // Global state tree
    const GSTree = new crypto.IncrementalMerkleTree(circuitGlobalStateTreeDepth, GSTZERO_VALUE, 2)
    const commitment = id.genIdentityCommitment()
    const hashedLeaf = crypto.hashLeftRight(commitment, userStateTree.getRootHash())
    GSTree.insert(hashedLeaf)
    const GSTreeProof = GSTree.createProof(0)
    const GSTreeRoot = GSTree.root

    const hashChainResults: BigInt[] = []
    // Begin generating and processing attestations
    for (let nonce = 0; nonce < numEpochKeyNoncePerEpoch; nonce++) {
        // Each epoch key has `ATTESTATIONS_PER_EPOCH_KEY` of attestations so
        // interval between starting index of each epoch key is `ATTESTATIONS_PER_EPOCH_KEY`.
        const epochKey = genEpochKey(id.getNullifier(), epoch, nonce, circuitEpochTreeDepth)
        const hashChainResult = crypto.genRandomSalt()

        // Blinded hash chain result
        hashChainResults.push(hashChainResult)
        blindedHashChain.push(crypto.hash5([
            id.getNullifier(),
            hashChainResult,
            BigInt(epoch),
            BigInt(nonce)
        ]))

        // Seal hash chain of this epoch key
        const sealedHashChainResult = crypto.hashLeftRight(BigInt(1), hashChainResult)

        // Update epoch tree
        await epochTree.update(epochKey, sealedHashChainResult)
    }

    const intermediateUserStateTreeRoot = crypto.genRandomSalt()
    intermediateUserStateTreeRoots.push(intermediateUserStateTreeRoot)
    blindedUserState.push(crypto.hash5([
        id.getNullifier(),
        intermediateUserStateTreeRoot,
        BigInt(epoch),
        BigInt(endEpochKeyNonce)
    ]))

    for (let nonce = 0; nonce < numEpochKeyNoncePerEpoch; nonce++) {
        const epochKey = genEpochKey(id.getNullifier(), epoch, nonce, circuitEpochTreeDepth)
        // Get epoch tree root and merkle proof for this epoch key
        epochTreePathElements.push(await epochTree.getMerkleProof(epochKey))
    }
    const epochTreeRoot = epochTree.getRootHash()

    const circuitInputs = {
        epoch: epoch,
        blinded_user_state: blindedUserState,
        intermediate_user_state_tree_roots: intermediateUserStateTreeRoots,
        start_epoch_key_nonce: startEpochKeyNonce,
        end_epoch_key_nonce: endEpochKeyNonce,
        identity_nullifier: id.getNullifier(),
        identity_trapdoor: id.getTrapdoor(),
        GST_path_elements: GSTreeProof.siblings,
        GST_path_index: GSTreeProof.pathIndices,
        GST_root: GSTreeRoot,
        epk_path_elements: epochTreePathElements,
        hash_chain_results: hashChainResults,
        blinded_hash_chain_results: blindedHashChain,
        epoch_tree_root: epochTreeRoot
    }
    return crypto.stringifyBigInts(circuitInputs)
}

const genReputationCircuitInput = async (
    id: crypto.ZkIdentity,
    epoch: number,
    nonce: number,
    reputationRecords,
    attesterId,
    _repNullifiersAmount?,
    _minRep?,
    _proveGraffiti?,
    _graffitiPreImage?
) => {
    const epk = genEpochKey(id.getNullifier(), epoch, nonce)
    const repNullifiersAmount = _repNullifiersAmount === undefined ? 0 : _repNullifiersAmount
    const minRep = _minRep === undefined ? 0 : _minRep
    const proveGraffiti = _proveGraffiti === undefined ? 0 : _proveGraffiti
    const graffitiPreImage = _graffitiPreImage === undefined ? 0 : _graffitiPreImage

    // User state tree
    const userStateTree = await genNewUserStateTree()
    for (const attester of Object.keys(reputationRecords)) {
        await userStateTree.update(BigInt(attester), reputationRecords[attester].hash())
    }
    const userStateRoot = userStateTree.getRootHash()
    const USTPathElements = await userStateTree.getMerkleProof(BigInt(attesterId))

    // Global state tree
    const GSTree = new crypto.IncrementalMerkleTree(
        circuitGlobalStateTreeDepth,
        GSTZERO_VALUE,
        2
    )
    const commitment = id.genIdentityCommitment()
    const hashedLeaf = crypto.hashLeftRight(commitment, userStateRoot)
    GSTree.insert(hashedLeaf)
    const GSTreeProof = GSTree.createProof(0) // if there is only one GST leaf, the index is 0
    const GSTreeRoot = GSTree.root

    // selectors and karma nonce
    const nonceStarter = 0
    const selectors: BigInt[] = []
    const nonceList: BigInt[] = []
    for (let i = 0; i < repNullifiersAmount; i++) {
        nonceList.push(BigInt(nonceStarter + i))
        selectors.push(BigInt(1));
    }
    for (let i = repNullifiersAmount; i < maxReputationBudget; i++) {
        nonceList.push(BigInt(0))
        selectors.push(BigInt(0))
    }

    const circuitInputs = {
        epoch: epoch,
        epoch_key_nonce: nonce,
        epoch_key: epk,

        identity_nullifier: id.getNullifier(),
        identity_trapdoor: id.getTrapdoor(),
        user_tree_root: userStateRoot,
        GST_path_index: GSTreeProof.pathIndices,
        GST_path_elements: GSTreeProof.siblings,
        GST_root: GSTreeRoot,
        attester_id: attesterId,
        pos_rep: reputationRecords[attesterId]['posRep'],
        neg_rep: reputationRecords[attesterId]['negRep'],
        graffiti: reputationRecords[attesterId]['graffiti'],
        sign_up: reputationRecords[attesterId]['signUp'],
        UST_path_elements: USTPathElements,
        rep_nullifiers_amount: repNullifiersAmount,
        selectors: selectors,
        rep_nonce: nonceList,
        min_rep: minRep,
        prove_graffiti: proveGraffiti,
        graffiti_pre_image: graffitiPreImage
    }
    return crypto.stringifyBigInts(circuitInputs)
}

const genProveSignUpCircuitInput = async (
    id: crypto.ZkIdentity,
    epoch: number,
    reputationRecords,
    attesterId,
    _signUp?: number
) => {
    const nonce = 0
    const epk = genEpochKey(id.getNullifier(), epoch, nonce)
>>>>>>> b82d591a

    if (selectors[i] === 1) {
      oldPosReps.push(reputationRecords[attesterId.toString()].posRep);
      oldNegReps.push(reputationRecords[attesterId.toString()].negRep);
      oldGraffities.push(reputationRecords[attesterId.toString()].graffiti);
      oldSignUps.push(reputationRecords[attesterId.toString()].signUp);

      // Get old reputation record proof
      const oldReputationRecordProof = await userStateTree.getMerkleProof(
        attesterId
      );
      userStateTreePathElements.push(oldReputationRecordProof);

      // Update reputation record
      reputationRecords[attesterId.toString()].update(
        attestation.posRep,
        attestation.negRep,
        attestation.graffiti,
        attestation.signUp
      );

      await userStateTree.update(
        attesterId,
        reputationRecords[attesterId.toString()].hash()
      );

      const attestationHash = attestation.hash();
      hashChainResult = hashLeftRight(attestationHash, hashChainResult);
    } else {
      oldPosReps.push(BigInt(0));
      oldNegReps.push(BigInt(0));
      oldGraffities.push(BigInt(0));
      oldSignUps.push(BigInt(0));

      const leafZeroPathElements = await userStateTree.getMerkleProof(
        BigInt(0)
      );
      userStateTreePathElements.push(leafZeroPathElements);
    }
<<<<<<< HEAD

    intermediateUserStateTreeRoots.push(userStateTree.getRootHash());
  }
  const inputBlindedUserState = hash5([
    id.identityNullifier,
    intermediateUserStateTreeRoots[0],
    epoch,
    fromNonce,
  ]);

  const circuitInputs = {
    epoch: epoch,
    from_nonce: fromNonce,
    to_nonce: toNonce,
    identity_nullifier: id.identityNullifier,
    intermediate_user_state_tree_roots: intermediateUserStateTreeRoots,
    old_pos_reps: oldPosReps,
    old_neg_reps: oldNegReps,
    old_graffities: oldGraffities,
    old_sign_ups: oldSignUps,
    path_elements: userStateTreePathElements,
    attester_ids: attesterIds,
    pos_reps: posReps,
    neg_reps: negReps,
    graffities: graffities,
    overwrite_graffities: overwriteGraffitis,
    sign_ups: signUps,
    selectors: selectors,
    hash_chain_starter: hashChainStarter,
    input_blinded_user_state: inputBlindedUserState,
  };
  return {
    circuitInputs: stringifyBigInts(circuitInputs),
    hashChainResult: hashChainResult,
  };
};

const genUserStateTransitionCircuitInput = async (
  id: Identity,
  epoch: number
): Promise<any> => {
  // config
  const startEpochKeyNonce = Math.floor(
    Math.random() * numEpochKeyNoncePerEpoch
  );
  const endEpochKeyNonce =
    (startEpochKeyNonce + numEpochKeyNoncePerEpoch - 1) %
    numEpochKeyNoncePerEpoch;

  // Epoch tree
  const epochTree = await genNewEpochTree();

  // User state tree
  const userStateTree = await bootstrapRandomUSTree();
  const intermediateUserStateTreeRoots: BigInt[] = [];
  const blindedUserState: BigInt[] = [];
  const blindedHashChain: BigInt[] = [];
  const epochTreePathElements: BigInt[][] = [];

  intermediateUserStateTreeRoots.push(userStateTree.getRootHash());
  blindedUserState.push(
    hash5([
      id.identityNullifier,
      userStateTree.getRootHash(),
      BigInt(epoch),
      BigInt(startEpochKeyNonce),
    ])
  );

  // Global state tree
  const GSTree = new IncrementalQuinTree(
    circuitGlobalStateTreeDepth,
    GSTZERO_VALUE,
    2
  );
  const commitment = genIdentityCommitment(id);
  const hashedLeaf = hashLeftRight(commitment, userStateTree.getRootHash());
  GSTree.insert(hashedLeaf);
  const GSTreeProof = GSTree.genMerklePath(0);
  const GSTreeRoot = GSTree.root;

  const hashChainResults: BigInt[] = [];
  // Begin generating and processing attestations
  for (let nonce = 0; nonce < numEpochKeyNoncePerEpoch; nonce++) {
    // Each epoch key has `ATTESTATIONS_PER_EPOCH_KEY` of attestations so
    // interval between starting index of each epoch key is `ATTESTATIONS_PER_EPOCH_KEY`.
    const epochKey = genEpochKey(
      id.identityNullifier,
      epoch,
      nonce,
      circuitEpochTreeDepth
    );
    const hashChainResult = genRandomSalt();

    // Blinded hash chain result
    hashChainResults.push(hashChainResult);
    blindedHashChain.push(
      hash5([
        id.identityNullifier,
        hashChainResult,
        BigInt(epoch),
        BigInt(nonce),
      ])
    );

    // Seal hash chain of this epoch key
    const sealedHashChainResult = hashLeftRight(BigInt(1), hashChainResult);

    // Update epoch tree
    await epochTree.update(epochKey, sealedHashChainResult);
  }

  const intermediateUserStateTreeRoot = genRandomSalt();
  intermediateUserStateTreeRoots.push(intermediateUserStateTreeRoot);
  blindedUserState.push(
    hash5([
      id.identityNullifier,
      intermediateUserStateTreeRoot,
      BigInt(epoch),
      BigInt(endEpochKeyNonce),
    ])
  );

  for (let nonce = 0; nonce < numEpochKeyNoncePerEpoch; nonce++) {
    const epochKey = genEpochKey(
      id.identityNullifier,
      epoch,
      nonce,
      circuitEpochTreeDepth
    );
    // Get epoch tree root and merkle proof for this epoch key
    epochTreePathElements.push(await epochTree.getMerkleProof(epochKey));
  }
  const epochTreeRoot = epochTree.getRootHash();

  const circuitInputs = {
    epoch: epoch,
    blinded_user_state: blindedUserState,
    intermediate_user_state_tree_roots: intermediateUserStateTreeRoots,
    start_epoch_key_nonce: startEpochKeyNonce,
    end_epoch_key_nonce: endEpochKeyNonce,
    identity_pk: id.keypair.pubKey,
    identity_nullifier: id.identityNullifier,
    identity_trapdoor: id.identityTrapdoor,
    GST_path_elements: GSTreeProof.pathElements,
    GST_path_index: GSTreeProof.indices,
    GST_root: GSTreeRoot,
    epk_path_elements: epochTreePathElements,
    hash_chain_results: hashChainResults,
    blinded_hash_chain_results: blindedHashChain,
    epoch_tree_root: epochTreeRoot,
  };
  return stringifyBigInts(circuitInputs);
};

const genReputationCircuitInput = async (
  id: Identity,
  epoch: number,
  nonce: number,
  reputationRecords,
  attesterId,
  _repNullifiersAmount?,
  _minRep?,
  _proveGraffiti?,
  _graffitiPreImage?
): Promise<any> => {
  const epk = genEpochKey(id.identityNullifier, epoch, nonce);
  const repNullifiersAmount =
    _repNullifiersAmount === undefined ? 0 : _repNullifiersAmount;
  const minRep = _minRep === undefined ? 0 : _minRep;
  const proveGraffiti = _proveGraffiti === undefined ? 0 : _proveGraffiti;
  const graffitiPreImage =
    _graffitiPreImage === undefined ? 0 : _graffitiPreImage;

  // User state tree
  const userStateTree = await genNewUserStateTree();
  for (const attester of Object.keys(reputationRecords)) {
    await userStateTree.update(
      BigInt(attester),
      reputationRecords[attester].hash()
    );
  }
  const userStateRoot = userStateTree.getRootHash();
  const USTPathElements = await userStateTree.getMerkleProof(
    BigInt(attesterId)
  );

  // Global state tree
  const GSTree = new IncrementalQuinTree(
    circuitGlobalStateTreeDepth,
    GSTZERO_VALUE,
    2
  );
  const commitment = genIdentityCommitment(id);
  const hashedLeaf = hashLeftRight(commitment, userStateRoot);
  GSTree.insert(hashedLeaf);
  const GSTreeProof = GSTree.genMerklePath(0); // if there is only one GST leaf, the index is 0
  const GSTreeRoot = GSTree.root;

  // selectors and karma nonce
  const nonceStarter = 0;
  const selectors: BigInt[] = [];
  const nonceList: BigInt[] = [];
  for (let i = 0; i < repNullifiersAmount; i++) {
    nonceList.push(BigInt(nonceStarter + i));
    selectors.push(BigInt(1));
  }
  for (let i = repNullifiersAmount; i < maxReputationBudget; i++) {
    nonceList.push(BigInt(0));
    selectors.push(BigInt(0));
  }

  const circuitInputs = {
    epoch: epoch,
    epoch_key_nonce: nonce,
    epoch_key: epk,
    identity_pk: id.keypair.pubKey,
    identity_nullifier: id.identityNullifier,
    identity_trapdoor: id.identityTrapdoor,
    user_tree_root: userStateRoot,
    GST_path_index: GSTreeProof.indices,
    GST_path_elements: GSTreeProof.pathElements,
    GST_root: GSTreeRoot,
    attester_id: attesterId,
    pos_rep: reputationRecords[attesterId].posRep,
    neg_rep: reputationRecords[attesterId].negRep,
    graffiti: reputationRecords[attesterId].graffiti,
    sign_up: reputationRecords[attesterId].signUp,
    UST_path_elements: USTPathElements,
    rep_nullifiers_amount: repNullifiersAmount,
    selectors: selectors,
    rep_nonce: nonceList,
    min_rep: minRep,
    prove_graffiti: proveGraffiti,
    graffiti_pre_image: graffitiPreImage,
  };
  return stringifyBigInts(circuitInputs);
};

const genProveSignUpCircuitInput = async (
  id: Identity,
  epoch: number,
  reputationRecords,
  attesterId,
  _signUp?: number
): Promise<any> => {
  const nonce = 0;
  const epk = genEpochKey(id.identityNullifier, epoch, nonce);

  // User state tree
  const userStateTree = await genNewUserStateTree();
  for (const attester of Object.keys(reputationRecords)) {
    await userStateTree.update(
      BigInt(attester),
      reputationRecords[attester].hash()
    );
  }
  const userStateRoot = userStateTree.getRootHash();
  const USTPathElements = await userStateTree.getMerkleProof(
    BigInt(attesterId)
  );

  // Global state tree
  const GSTree = new IncrementalQuinTree(
    circuitGlobalStateTreeDepth,
    GSTZERO_VALUE,
    2
  );
  const commitment = genIdentityCommitment(id);
  const hashedLeaf = hashLeftRight(commitment, userStateRoot);
  GSTree.insert(hashedLeaf);
  const GSTreeProof = GSTree.genMerklePath(0); // if there is only one GST leaf, the index is 0
  const GSTreeRoot = GSTree.root;

  const circuitInputs = {
    epoch: epoch,
    epoch_key: epk,
    identity_pk: id.keypair.pubKey,
    identity_nullifier: id.identityNullifier,
    identity_trapdoor: id.identityTrapdoor,
    user_tree_root: userStateRoot,
    GST_path_index: GSTreeProof.indices,
    GST_path_elements: GSTreeProof.pathElements,
    GST_root: GSTreeRoot,
    attester_id: attesterId,
    pos_rep: reputationRecords[attesterId].posRep,
    neg_rep: reputationRecords[attesterId].negRep,
    graffiti: reputationRecords[attesterId].graffiti,
    sign_up: reputationRecords[attesterId].signUp,
    UST_path_elements: USTPathElements,
  };
  return stringifyBigInts(circuitInputs);
};

const genProofAndVerify = async (
  circuit: Circuit,
  circuitInputs
): Promise<any> => {
  const startTime = new Date().getTime();
  const { proof, publicSignals } = await genProofAndPublicSignals(
    circuit,
    circuitInputs
  );
  const endTime = new Date().getTime();
  console.log(
    `Gen Proof time: ${endTime - startTime} ms (${Math.floor(
      (endTime - startTime) / 1000
    )} s)`
  );
  return await verifyProof(circuit, proof, publicSignals);
};

const genEpochKeyNullifier = (
  identityNullifier: SnarkBigInt,
  epoch: number,
  nonce: number
): SnarkBigInt => {
  return hash5([
    EPOCH_KEY_NULLIFIER_DOMAIN,
    identityNullifier,
    BigInt(epoch),
    BigInt(nonce),
    BigInt(0),
  ]);
};
=======
    const userStateRoot = userStateTree.getRootHash()
    const USTPathElements = await userStateTree.getMerkleProof(BigInt(attesterId))

    // Global state tree
    const GSTree = new crypto.IncrementalMerkleTree(
        circuitGlobalStateTreeDepth,
        GSTZERO_VALUE,
        2
    )
    const commitment = id.genIdentityCommitment()
    const hashedLeaf = crypto.hashLeftRight(commitment, userStateRoot)
    GSTree.insert(hashedLeaf)
    const GSTreeProof = GSTree.createProof(0) // if there is only one GST leaf, the index is 0
    const GSTreeRoot = GSTree.root

    const circuitInputs = {
        epoch: epoch,
        epoch_key: epk,

        identity_nullifier: id.getNullifier(),
        identity_trapdoor: id.getTrapdoor(),
        user_tree_root: userStateRoot,
        GST_path_index: GSTreeProof.pathIndices,
        GST_path_elements: GSTreeProof.siblings,
        GST_root: GSTreeRoot,
        attester_id: attesterId,
        pos_rep: reputationRecords[attesterId]['posRep'],
        neg_rep: reputationRecords[attesterId]['negRep'],
        graffiti: reputationRecords[attesterId]['graffiti'],
        sign_up: reputationRecords[attesterId]['signUp'],
        UST_path_elements: USTPathElements,
    }
    return crypto.stringifyBigInts(circuitInputs)
}

const genProofAndVerify = async (
    circuit: Circuit,
    circuitInputs
) => {
    const startTime = new Date().getTime()
    const { proof, publicSignals } = await genProofAndPublicSignals(circuit, circuitInputs)
    const endTime = new Date().getTime()
    console.log(`Gen Proof time: ${endTime - startTime} ms (${Math.floor((endTime - startTime) / 1000)} s)`)
    const isValid = await verifyProof(circuit, proof, publicSignals)
    return isValid
}

const genEpochKeyNullifier = (
    identityNullifier: crypto.SnarkBigInt,
    epoch: number,
    nonce: number
): crypto.SnarkBigInt => {
    return crypto.hash5([
        EPOCH_KEY_NULLIFIER_DOMAIN,
        identityNullifier,
        BigInt(epoch),
        BigInt(nonce),
        BigInt(0)
    ])
}
>>>>>>> b82d591a

/*
 * @param circuitPath The subpath to the circuit file (e.g.
 *     test/userStateTransition_test.circom)
 */
const compileAndLoadCircuit = async (circuitPath: string): Promise<any> => {
  const circuit = await circom.tester(circuitPath);

  await circuit.loadSymbols();

  return circuit;
};

const throwError = async (
  circuit: any,
  circuitInputs: any,
  errorMsg: string
): Promise<void> => {
  let error;
  try {
    await executeCircuit(circuit, circuitInputs);
  } catch (e) {
    error = e;
    expect(true).to.be.true;
    if (!error) throw Error(errorMsg);
  }
};

export {
  Attestation,
  Reputation,
  SMT_ONE_LEAF,
  SMT_ZERO_LEAF,
  computeEmptyUserStateRoot,
  defaultUserStateLeaf,
  genNewEpochTree,
  genNewUserStateTree,
  genNewSMT,
  toCompleteHexString,
  genEpochKey,
  bootstrapRandomUSTree,
  genEpochKeyCircuitInput,
  genStartTransitionCircuitInput,
  genProcessAttestationsCircuitInput,
  genUserStateTransitionCircuitInput,
  genReputationCircuitInput,
  genProveSignUpCircuitInput,
  genEpochKeyNullifier,
  genProofAndVerify,
  compileAndLoadCircuit,
  throwError,
};<|MERGE_RESOLUTION|>--- conflicted
+++ resolved
@@ -1,30 +1,11 @@
-/* eslint-disable @typescript-eslint/no-var-requires */
-/* eslint-disable sonarjs/cognitive-complexity */
 // The reason for the ts-ignore below is that if we are executing the code via `ts-node` instead of `hardhat`,
 // it can not read the hardhat config and error ts-2503 will be reported.
-<<<<<<< HEAD
-import {
-  add0x,
-  genIdentityCommitment,
-  genRandomSalt,
-  hash5,
-  hashLeftRight,
-  hashOne,
-  Identity,
-  IncrementalQuinTree,
-  SnarkBigInt,
-  SparseMerkleTreeImpl,
-  stringifyBigInts,
-} from "@unirep/crypto";
+// @ts-ignore
 import assert from "assert";
-import { expect } from "chai";
 import { ethers } from "ethers";
-
-import {
-  executeCircuit,
-  genProofAndPublicSignals,
-  verifyProof,
-} from "../circuits/utils";
+const circom = require("circom");
+import Keyv from "keyv";
+import * as crypto from "@unirep/crypto";
 import {
   Circuit,
   circuitEpochTreeDepth,
@@ -34,31 +15,18 @@
   numAttestationsPerProof,
   numEpochKeyNoncePerEpoch,
 } from "../config";
-
-const circom = require("circom");
-const Keyv = require("keyv");
-
-const SMT_ZERO_LEAF = hashLeftRight(BigInt(0), BigInt(0));
-const SMT_ONE_LEAF = hashLeftRight(BigInt(1), BigInt(0));
+import {
+  executeCircuit,
+  genProofAndPublicSignals,
+  verifyProof,
+} from "../circuits/utils";
+import { expect } from "chai";
+import { IncrementalMerkleTree, SparseMerkleTree } from "@unirep/crypto";
+
+const SMT_ZERO_LEAF = crypto.hashLeftRight(BigInt(0), BigInt(0));
+const SMT_ONE_LEAF = crypto.hashLeftRight(BigInt(1), BigInt(0));
 const EPOCH_KEY_NULLIFIER_DOMAIN = BigInt(1);
 const GSTZERO_VALUE = 0;
-=======
-// @ts-ignore
-import assert from 'assert'
-import { ethers } from 'ethers'
-const circom = require('circom')
-import Keyv from "keyv"
-import * as crypto from '@unirep/crypto'
-import { Circuit, circuitEpochTreeDepth, circuitGlobalStateTreeDepth, circuitUserStateTreeDepth, maxReputationBudget, numAttestationsPerProof, numEpochKeyNoncePerEpoch, } from '../config'
-import { executeCircuit, genProofAndPublicSignals, verifyProof } from '../circuits/utils'
-import { expect } from 'chai'
-import { IncrementalMerkleTree, SparseMerkleTree } from '@unirep/crypto'
-
-const SMT_ZERO_LEAF = crypto.hashLeftRight(BigInt(0), BigInt(0))
-const SMT_ONE_LEAF = crypto.hashLeftRight(BigInt(1), BigInt(0))
-const EPOCH_KEY_NULLIFIER_DOMAIN = BigInt(1)
-const GSTZERO_VALUE = 0
->>>>>>> b82d591a
 
 interface IAttestation {
   attesterId: BigInt;
@@ -66,11 +34,10 @@
   negRep: BigInt;
   graffiti: BigInt;
   signUp: BigInt;
-  hash: () => BigInt;
+  hash(): BigInt;
 }
 
 class Attestation implements IAttestation {
-<<<<<<< HEAD
   public attesterId: BigInt;
   public posRep: BigInt;
   public negRep: BigInt;
@@ -92,7 +59,7 @@
   }
 
   public hash = (): BigInt => {
-    return hash5([
+    return crypto.hash5([
       this.attesterId,
       this.posRep,
       this.negRep,
@@ -114,51 +81,6 @@
       space
     );
   };
-=======
-    public attesterId: BigInt
-    public posRep: BigInt
-    public negRep: BigInt
-    public graffiti: BigInt
-    public signUp: BigInt
-
-    constructor(
-        _attesterId: BigInt,
-        _posRep: BigInt,
-        _negRep: BigInt,
-        _graffiti: BigInt,
-        _signUp: BigInt,
-    ) {
-        this.attesterId = _attesterId
-        this.posRep = _posRep
-        this.negRep = _negRep
-        this.graffiti = _graffiti
-        this.signUp = _signUp
-    }
-
-    public hash = (): BigInt => {
-        return crypto.hash5([
-            this.attesterId,
-            this.posRep,
-            this.negRep,
-            this.graffiti,
-            this.signUp,
-        ])
-    }
-
-    public toJSON = (space = 0): string => {
-        return JSON.stringify(
-            {
-                attesterId: this.attesterId.toString(),
-                posRep: this.posRep.toString(),
-                negRep: this.negRep.toString(),
-                graffiti: this.graffiti.toString(),
-                signUp: this.signUp.toString(),
-            },
-            null,
-            space
-        )
-    }
->>>>>>> b82d591a
 }
 
 interface IReputation {
@@ -168,7 +90,6 @@
 }
 
 class Reputation implements IReputation {
-<<<<<<< HEAD
   public posRep: BigInt;
   public negRep: BigInt;
   public graffiti: BigInt;
@@ -199,74 +120,8 @@
   ): Reputation => {
     this.posRep = BigInt(Number(this.posRep) + Number(_posRep));
     this.negRep = BigInt(Number(this.negRep) + Number(_negRep));
-    if (_graffiti !== BigInt(0)) {
+    if (_graffiti != BigInt(0)) {
       this.graffiti = _graffiti;
-=======
-    public posRep: BigInt
-    public negRep: BigInt
-    public graffiti: BigInt
-    public graffitiPreImage: BigInt = BigInt(0)
-    public signUp: BigInt
-
-    constructor(
-        _posRep: BigInt,
-        _negRep: BigInt,
-        _graffiti: BigInt,
-        _signUp: BigInt,
-    ) {
-        this.posRep = _posRep
-        this.negRep = _negRep
-        this.graffiti = _graffiti
-        this.signUp = _signUp
-    }
-
-    public static default(): Reputation {
-        return new Reputation(BigInt(0), BigInt(0), BigInt(0), BigInt(0))
-    }
-
-    public update = (
-        _posRep: BigInt,
-        _negRep: BigInt,
-        _graffiti: BigInt,
-        _signUp: BigInt,
-    ): Reputation => {
-        this.posRep = BigInt(Number(this.posRep) + Number(_posRep))
-        this.negRep = BigInt(Number(this.negRep) + Number(_negRep))
-        if (_graffiti != BigInt(0)) {
-            this.graffiti = _graffiti
-        }
-        this.signUp = this.signUp || _signUp
-        return this
-    }
-
-    public addGraffitiPreImage = (_graffitiPreImage: BigInt) => {
-        assert(crypto.hashOne(_graffitiPreImage) === this.graffiti, 'Graffiti pre-image does not match')
-        this.graffitiPreImage = _graffitiPreImage
-    }
-
-    public hash = (): BigInt => {
-        return crypto.hash5([
-            this.posRep,
-            this.negRep,
-            this.graffiti,
-            this.signUp,
-            BigInt(0),
-        ])
-    }
-
-    public toJSON = (space = 0): string => {
-        return JSON.stringify(
-            {
-                posRep: this.posRep.toString(),
-                negRep: this.negRep.toString(),
-                graffiti: this.graffiti.toString(),
-                graffitiPreImage: this.graffitiPreImage.toString(),
-                signUp: this.signUp.toString()
-            },
-            null,
-            space
-        )
->>>>>>> b82d591a
     }
     this.signUp = this.signUp || _signUp;
     return this;
@@ -274,14 +129,14 @@
 
   public addGraffitiPreImage = (_graffitiPreImage: BigInt) => {
     assert(
-      hashOne(_graffitiPreImage) === this.graffiti,
+      crypto.hashOne(_graffitiPreImage) === this.graffiti,
       "Graffiti pre-image does not match"
     );
     this.graffitiPreImage = _graffitiPreImage;
   };
 
   public hash = (): BigInt => {
-    return hash5([
+    return crypto.hash5([
       this.posRep,
       this.negRep,
       this.graffiti,
@@ -306,31 +161,23 @@
 }
 
 const toCompleteHexString = (str: string, len?: number): string => {
-<<<<<<< HEAD
-  str = add0x(str);
+  str = str.startsWith("0x") ? str : "0x" + str;
   if (len) str = ethers.utils.hexZeroPad(str, len);
   return str;
 };
 
-const genNewSMT = async (
-  treeDepth: number,
-  defaultLeafHash: BigInt
-): Promise<SparseMerkleTreeImpl> => {
-  return await SparseMerkleTreeImpl.create(
-    new Keyv(),
-    treeDepth,
-    defaultLeafHash
-  );
+const genNewSMT = async (treeDepth: number, defaultLeafHash: BigInt) => {
+  return SparseMerkleTree.create(new Keyv(), treeDepth, defaultLeafHash);
 };
 
 const genNewEpochTree = async (
   _epochTreeDepth: number = circuitEpochTreeDepth
-): Promise<SparseMerkleTreeImpl> => {
+) => {
   const defaultOTSMTHash = SMT_ONE_LEAF;
-  return await genNewSMT(_epochTreeDepth, defaultOTSMTHash);
-};
-
-const defaultUserStateLeaf = hash5([
+  return genNewSMT(_epochTreeDepth, defaultOTSMTHash);
+};
+
+const defaultUserStateLeaf = crypto.hash5([
   BigInt(0),
   BigInt(0),
   BigInt(0),
@@ -339,84 +186,83 @@
 ]);
 
 const computeEmptyUserStateRoot = (treeDepth: number): BigInt => {
-  const t = new IncrementalQuinTree(treeDepth, defaultUserStateLeaf, 2);
+  const t = new IncrementalMerkleTree(treeDepth, defaultUserStateLeaf, 2);
   return t.root;
 };
 
 const genNewUserStateTree = async (
   _userStateTreeDepth: number = circuitUserStateTreeDepth
-): Promise<SparseMerkleTreeImpl> => {
-  return await genNewSMT(_userStateTreeDepth, defaultUserStateLeaf);
+) => {
+  return genNewSMT(_userStateTreeDepth, defaultUserStateLeaf);
 };
 
 const genEpochKey = (
-  identityNullifier: SnarkBigInt,
+  identityNullifier: crypto.SnarkBigInt,
   epoch: number,
   nonce: number,
   _epochTreeDepth: number = circuitEpochTreeDepth
-): SnarkBigInt => {
+): crypto.SnarkBigInt => {
   const values: any[] = [identityNullifier, epoch, nonce, BigInt(0), BigInt(0)];
-  const epochKey = hash5(values).toString();
+  let epochKey = crypto.hash5(values).toString();
   // Adjust epoch key size according to epoch tree depth
-  return BigInt(epochKey) % BigInt(2 ** _epochTreeDepth);
+  const epochKeyModed = BigInt(epochKey) % BigInt(2 ** _epochTreeDepth);
+  return epochKeyModed;
 };
 
 const genEpochKeyCircuitInput = (
-  id: Identity,
-  tree: IncrementalQuinTree,
+  id: crypto.ZkIdentity,
+  tree: crypto.IncrementalMerkleTree,
   leafIndex: number,
   ustRoot: BigInt,
   epoch: number,
   nonce: number
-): any => {
-  const proof = tree.genMerklePath(leafIndex);
+) => {
+  const proof = tree.createProof(leafIndex);
   const root = tree.root;
-  const epk = genEpochKey(id.identityNullifier, epoch, nonce);
+  const epk = genEpochKey(id.getNullifier(), epoch, nonce);
 
   const circuitInputs = {
-    GST_path_elements: proof.pathElements,
-    GST_path_index: proof.indices,
+    GST_path_elements: proof.siblings,
+    GST_path_index: proof.pathIndices,
     GST_root: root,
-    identity_pk: id.keypair.pubKey,
-    identity_nullifier: id.identityNullifier,
-    identity_trapdoor: id.identityTrapdoor,
+    identity_nullifier: id.getNullifier(),
+    identity_trapdoor: id.getTrapdoor(),
     user_tree_root: ustRoot,
     nonce: nonce,
     epoch: epoch,
     epoch_key: epk,
   };
-  return stringifyBigInts(circuitInputs);
+  return crypto.stringifyBigInts(circuitInputs);
 };
 
 const genStartTransitionCircuitInput = (
-  id: Identity,
-  tree: IncrementalQuinTree,
+  id: crypto.ZkIdentity,
+  tree: crypto.IncrementalMerkleTree,
   leafIndex: number,
   ustRoot: BigInt,
   epoch: number,
   nonce: number
-): any => {
-  const proof = tree.genMerklePath(leafIndex);
+) => {
+  const proof = tree.createProof(leafIndex);
   const root = tree.root;
 
   const circuitInputs = {
     epoch: epoch,
     nonce: nonce,
     user_tree_root: ustRoot,
-    identity_pk: id.keypair.pubKey,
-    identity_nullifier: id.identityNullifier,
-    identity_trapdoor: id.identityTrapdoor,
-    GST_path_elements: proof.pathElements,
-    GST_path_index: proof.indices,
+    identity_nullifier: id.getNullifier(),
+    identity_trapdoor: id.getTrapdoor(),
+    GST_path_elements: proof.siblings,
+    GST_path_index: proof.pathIndices,
     GST_root: root,
   };
-  return stringifyBigInts(circuitInputs);
-};
-
-const bootstrapRandomUSTree = async (): Promise<SparseMerkleTreeImpl> => {
+  return crypto.stringifyBigInts(circuitInputs);
+};
+
+const bootstrapRandomUSTree = async (): Promise<crypto.SparseMerkleTree> => {
   const expectedNumAttestationsMade = 5;
   const userStateTree = await genNewUserStateTree();
-  const reputationRecords = {};
+  let reputationRecords = {};
   // Bootstrap user state for the first `expectedNumAttestationsMade` attesters
   for (let i = 1; i < expectedNumAttestationsMade; i++) {
     const attesterId = BigInt(
@@ -427,7 +273,7 @@
       reputationRecords[attesterId.toString()] = new Reputation(
         BigInt(Math.floor(Math.random() * 100)),
         BigInt(Math.floor(Math.random() * 100)),
-        genRandomSalt(),
+        crypto.genRandomSalt(),
         BigInt(signUp)
       );
     }
@@ -439,16 +285,15 @@
   return userStateTree;
 };
 
-// TODO: figure out type for method. Should not use any where.
 const genProcessAttestationsCircuitInput = async (
-  id: Identity,
+  id: crypto.ZkIdentity,
   epoch: BigInt,
   fromNonce: BigInt,
   toNonce: BigInt,
   _selectors?: number[],
   _hashChainStarter?: BigInt,
   _attestations?: Attestation[]
-): Promise<any> => {
+) => {
   const oldPosReps: BigInt[] = [];
   const oldNegReps: BigInt[] = [];
   const oldGraffities: BigInt[] = [];
@@ -461,12 +306,14 @@
   const signUps: BigInt[] = [];
   let selectors: number[] = [];
   const hashChainStarter =
-    _hashChainStarter === undefined ? genRandomSalt() : _hashChainStarter;
+    _hashChainStarter === undefined
+      ? crypto.genRandomSalt()
+      : _hashChainStarter;
   const intermediateUserStateTreeRoots: BigInt[] = [];
   const userStateTreePathElements: BigInt[][] = [];
 
   const userStateTree = await genNewUserStateTree();
-  const reputationRecords = {};
+  let reputationRecords = {};
 
   // Bootstrap user state
   for (let i = 0; i < numAttestationsPerProof; i++) {
@@ -479,7 +326,7 @@
       reputationRecords[attesterId.toString()] = new Reputation(
         BigInt(Math.floor(Math.random() * 100)),
         BigInt(Math.floor(Math.random() * 100)),
-        genRandomSalt(),
+        crypto.genRandomSalt(),
         BigInt(signUp)
       );
     }
@@ -493,7 +340,7 @@
   // Ensure as least one of the selectors is true
   const selTrue = Math.floor(Math.random() * numAttestationsPerProof);
   for (let i = 0; i < numAttestationsPerProof; i++) {
-    if (i === selTrue) selectors.push(1);
+    if (i == selTrue) selectors.push(1);
     else selectors.push(Math.floor(Math.random() * 2));
   }
   if (_selectors !== undefined) selectors = _selectors;
@@ -521,475 +368,20 @@
     }
 
     attesterIds.push(attesterId);
-    posReps.push(attestation.posRep);
-    negReps.push(attestation.negRep);
-    graffities.push(attestation.graffiti);
-    signUps.push(attestation.signUp);
-    overwriteGraffitis.push(BigInt(attestation.graffiti !== BigInt(0)));
+    posReps.push(attestation["posRep"]);
+    negReps.push(attestation["negRep"]);
+    graffities.push(attestation["graffiti"]);
+    signUps.push(attestation["signUp"]);
+    overwriteGraffitis.push(BigInt(attestation["graffiti"] != BigInt(0)));
     if (reputationRecords[attesterId.toString()] === undefined) {
       reputationRecords[attesterId.toString()] = Reputation.default();
     }
-=======
-    str = str.startsWith('0x') ? str : '0x' + str
-    if (len) str = ethers.utils.hexZeroPad(str, len)
-    return str
-}
-
-const genNewSMT = async (treeDepth: number, defaultLeafHash: BigInt) => {
-    return SparseMerkleTree.create(
-        new Keyv(),
-        treeDepth,
-        defaultLeafHash,
-    )
-}
-
-const genNewEpochTree = async (_epochTreeDepth: number = circuitEpochTreeDepth) => {
-    const defaultOTSMTHash = SMT_ONE_LEAF
-    return genNewSMT(
-        _epochTreeDepth,
-        defaultOTSMTHash
-    )
-}
-
-const defaultUserStateLeaf = crypto.hash5([BigInt(0), BigInt(0), BigInt(0), BigInt(0), BigInt(0)])
-
-const computeEmptyUserStateRoot = (treeDepth: number): BigInt => {
-    const t = new IncrementalMerkleTree(
-        treeDepth,
-        defaultUserStateLeaf,
-        2,
-    )
-    return t.root
-}
-
-const genNewUserStateTree = async (_userStateTreeDepth: number = circuitUserStateTreeDepth) => {
-    return genNewSMT(
-        _userStateTreeDepth,
-        defaultUserStateLeaf
-    )
-}
-
-const genEpochKey = (
-    identityNullifier: crypto.SnarkBigInt,
-    epoch: number,
-    nonce: number,
-    _epochTreeDepth: number = circuitEpochTreeDepth
-): crypto.SnarkBigInt => {
-    const values: any[] = [
-        identityNullifier,
-        epoch,
-        nonce,
-        BigInt(0),
-        BigInt(0),
-    ]
-    let epochKey = crypto.hash5(values).toString()
-    // Adjust epoch key size according to epoch tree depth
-    const epochKeyModed = BigInt(epochKey) % BigInt(2 ** _epochTreeDepth)
-    return epochKeyModed
-}
-
-const genEpochKeyCircuitInput = (
-    id: crypto.ZkIdentity,
-    tree: crypto.IncrementalMerkleTree,
-    leafIndex: number,
-    ustRoot: BigInt,
-    epoch: number,
-    nonce: number
-) => {
-    const proof = tree.createProof(leafIndex)
-    const root = tree.root
-    const epk = genEpochKey(id.getNullifier(), epoch, nonce)
-
-    const circuitInputs = {
-        GST_path_elements: proof.siblings,
-        GST_path_index: proof.pathIndices,
-        GST_root: root,
-        identity_nullifier: id.getNullifier(),
-        identity_trapdoor: id.getTrapdoor(),
-        user_tree_root: ustRoot,
-        nonce: nonce,
-        epoch: epoch,
-        epoch_key: epk,
-    }
-    return crypto.stringifyBigInts(circuitInputs)
-}
-
-const genStartTransitionCircuitInput = (
-    id: crypto.ZkIdentity,
-    tree: crypto.IncrementalMerkleTree,
-    leafIndex: number,
-    ustRoot: BigInt,
-    epoch: number,
-    nonce: number
-) => {
-    const proof = tree.createProof(leafIndex)
-    const root = tree.root
-
-    const circuitInputs = {
-        epoch: epoch,
-        nonce: nonce,
-        user_tree_root: ustRoot,
-        identity_nullifier: id.getNullifier(),
-        identity_trapdoor: id.getTrapdoor(),
-        GST_path_elements: proof.siblings,
-        GST_path_index: proof.pathIndices,
-        GST_root: root
-    }
-    return crypto.stringifyBigInts(circuitInputs)
-}
-
-const bootstrapRandomUSTree = async (): Promise<crypto.SparseMerkleTree> => {
-    const expectedNumAttestationsMade = 5
-    const userStateTree = await genNewUserStateTree()
-    let reputationRecords = {}
-    // Bootstrap user state for the first `expectedNumAttestationsMade` attesters
-    for (let i = 1; i < expectedNumAttestationsMade; i++) {
-        const attesterId = BigInt(Math.ceil(Math.random() * (2 ** circuitUserStateTreeDepth - 1)))
-        if (reputationRecords[attesterId.toString()] === undefined) {
-            const signUp = Math.floor(Math.random() * 2)
-            reputationRecords[attesterId.toString()] = new Reputation(
-                BigInt(Math.floor(Math.random() * 100)),
-                BigInt(Math.floor(Math.random() * 100)),
-                crypto.genRandomSalt(),
-                BigInt(signUp)
-            )
-        }
-        await userStateTree.update(BigInt(attesterId), reputationRecords[attesterId.toString()].hash())
-    }
-    return userStateTree
-}
-
-const genProcessAttestationsCircuitInput = async (
-    id: crypto.ZkIdentity,
-    epoch: BigInt,
-    fromNonce: BigInt,
-    toNonce: BigInt,
-    _selectors?: number[],
-    _hashChainStarter?: BigInt,
-    _attestations?: Attestation[]
-) => {
-    const oldPosReps: BigInt[] = []
-    const oldNegReps: BigInt[] = []
-    const oldGraffities: BigInt[] = []
-    const oldSignUps: BigInt[] = []
-    const attesterIds: BigInt[] = []
-    const posReps: BigInt[] = []
-    const negReps: BigInt[] = []
-    const overwriteGraffitis: BigInt[] = []
-    const graffities: BigInt[] = []
-    const signUps: BigInt[] = []
-    let selectors: number[] = []
-    const hashChainStarter = _hashChainStarter === undefined ? crypto.genRandomSalt() : _hashChainStarter
-    const intermediateUserStateTreeRoots: BigInt[] = []
-    const userStateTreePathElements: BigInt[][] = []
-
-    const userStateTree = await genNewUserStateTree()
-    let reputationRecords = {}
-
-    // Bootstrap user state
-    for (let i = 0; i < numAttestationsPerProof; i++) {
-        // attester ID cannot be 0
-        const attesterId = BigInt(Math.ceil(Math.random() * (2 ** circuitUserStateTreeDepth - 1)))
-        if (reputationRecords[attesterId.toString()] === undefined) {
-            const signUp = Math.floor(Math.random() * 2)
-            reputationRecords[attesterId.toString()] = new Reputation(
-                BigInt(Math.floor(Math.random() * 100)),
-                BigInt(Math.floor(Math.random() * 100)),
-                crypto.genRandomSalt(),
-                BigInt(signUp)
-            )
-        }
-        await userStateTree.update(attesterId, reputationRecords[attesterId.toString()].hash())
-    }
-    intermediateUserStateTreeRoots.push(userStateTree.getRootHash())
-
-    // Ensure as least one of the selectors is true
-    const selTrue = Math.floor(Math.random() * numAttestationsPerProof)
-    for (let i = 0; i < numAttestationsPerProof; i++) {
-        if (i == selTrue) selectors.push(1)
-        else selectors.push(Math.floor(Math.random() * 2))
-    }
-    if (_selectors !== undefined) selectors = _selectors
-
-    let hashChainResult = hashChainStarter
-    for (let i = 0; i < numAttestationsPerProof; i++) {
-        let attesterId
-        let attestation: Attestation
-        if (_attestations === undefined) {
-            // attester ID cannot be 0
-            attesterId = BigInt(Math.ceil(Math.random() * (2 ** circuitUserStateTreeDepth - 1)))
-            const signUp = Math.floor(Math.random() * 2)
-            attestation = new Attestation(
-                attesterId,
-                BigInt(Math.floor(Math.random() * 100)),
-                BigInt(Math.floor(Math.random() * 100)),
-                BigInt(0),
-                BigInt(signUp),
-            )
-        } else {
-            attesterId = _attestations[i].attesterId
-            attestation = _attestations[i]
-        }
-
-        attesterIds.push(attesterId)
-        posReps.push(attestation['posRep'])
-        negReps.push(attestation['negRep'])
-        graffities.push(attestation['graffiti'])
-        signUps.push(attestation['signUp'])
-        overwriteGraffitis.push(BigInt(attestation['graffiti'] != BigInt(0)))
-        if (reputationRecords[attesterId.toString()] === undefined) {
-            reputationRecords[attesterId.toString()] = Reputation.default()
-        }
-
-        if (selectors[i] == 1) {
-            oldPosReps.push(reputationRecords[attesterId.toString()]['posRep'])
-            oldNegReps.push(reputationRecords[attesterId.toString()]['negRep'])
-            oldGraffities.push(reputationRecords[attesterId.toString()]['graffiti'])
-            oldSignUps.push(reputationRecords[attesterId.toString()]['signUp'])
-
-            // Get old reputation record proof
-            const oldReputationRecordProof = await userStateTree.getMerkleProof(attesterId)
-            userStateTreePathElements.push(oldReputationRecordProof)
-
-            // Update reputation record
-            reputationRecords[attesterId.toString()].update(
-                attestation['posRep'],
-                attestation['negRep'],
-                attestation['graffiti'],
-                attestation['signUp']
-            )
-
-            await userStateTree.update(attesterId, reputationRecords[attesterId.toString()].hash())
-
-            const attestation_hash = attestation.hash()
-            hashChainResult = crypto.hashLeftRight(attestation_hash, hashChainResult)
-        } else {
-            oldPosReps.push(BigInt(0))
-            oldNegReps.push(BigInt(0))
-            oldGraffities.push(BigInt(0))
-            oldSignUps.push(BigInt(0))
-
-            const leafZeroPathElements = await userStateTree.getMerkleProof(BigInt(0))
-            userStateTreePathElements.push(leafZeroPathElements)
-        }
-
-        intermediateUserStateTreeRoots.push(userStateTree.getRootHash())
-    }
-    const inputBlindedUserState = crypto.hash5([id.getNullifier(), intermediateUserStateTreeRoots[0], epoch, fromNonce])
-
-    const circuitInputs = {
-        epoch: epoch,
-        from_nonce: fromNonce,
-        to_nonce: toNonce,
-        identity_nullifier: id.getNullifier(),
-        intermediate_user_state_tree_roots: intermediateUserStateTreeRoots,
-        old_pos_reps: oldPosReps,
-        old_neg_reps: oldNegReps,
-        old_graffities: oldGraffities,
-        old_sign_ups: oldSignUps,
-        path_elements: userStateTreePathElements,
-        attester_ids: attesterIds,
-        pos_reps: posReps,
-        neg_reps: negReps,
-        graffities: graffities,
-        overwrite_graffities: overwriteGraffitis,
-        sign_ups: signUps,
-        selectors: selectors,
-        hash_chain_starter: hashChainStarter,
-        input_blinded_user_state: inputBlindedUserState,
-    }
-    return {
-        circuitInputs: crypto.stringifyBigInts(circuitInputs),
-        hashChainResult: hashChainResult
-    }
-}
-
-const genUserStateTransitionCircuitInput = async (
-    id: crypto.ZkIdentity,
-    epoch: number
-) => {
-    // config
-    const startEpochKeyNonce = Math.floor(Math.random() * numEpochKeyNoncePerEpoch)
-    const endEpochKeyNonce = (startEpochKeyNonce + numEpochKeyNoncePerEpoch - 1) % numEpochKeyNoncePerEpoch
-
-    // Epoch tree
-    const epochTree = await genNewEpochTree()
-
-    // User state tree
-    const userStateTree = await bootstrapRandomUSTree()
-    const intermediateUserStateTreeRoots: BigInt[] = []
-    const blindedUserState: BigInt[] = []
-    const blindedHashChain: BigInt[] = []
-    const epochTreePathElements: BigInt[][] = []
-
-    intermediateUserStateTreeRoots.push(userStateTree.getRootHash())
-    blindedUserState.push(crypto.hash5([
-        id.getNullifier(),
-        userStateTree.getRootHash(),
-        BigInt(epoch),
-        BigInt(startEpochKeyNonce)
-    ]))
-
-    // Global state tree
-    const GSTree = new crypto.IncrementalMerkleTree(circuitGlobalStateTreeDepth, GSTZERO_VALUE, 2)
-    const commitment = id.genIdentityCommitment()
-    const hashedLeaf = crypto.hashLeftRight(commitment, userStateTree.getRootHash())
-    GSTree.insert(hashedLeaf)
-    const GSTreeProof = GSTree.createProof(0)
-    const GSTreeRoot = GSTree.root
-
-    const hashChainResults: BigInt[] = []
-    // Begin generating and processing attestations
-    for (let nonce = 0; nonce < numEpochKeyNoncePerEpoch; nonce++) {
-        // Each epoch key has `ATTESTATIONS_PER_EPOCH_KEY` of attestations so
-        // interval between starting index of each epoch key is `ATTESTATIONS_PER_EPOCH_KEY`.
-        const epochKey = genEpochKey(id.getNullifier(), epoch, nonce, circuitEpochTreeDepth)
-        const hashChainResult = crypto.genRandomSalt()
-
-        // Blinded hash chain result
-        hashChainResults.push(hashChainResult)
-        blindedHashChain.push(crypto.hash5([
-            id.getNullifier(),
-            hashChainResult,
-            BigInt(epoch),
-            BigInt(nonce)
-        ]))
-
-        // Seal hash chain of this epoch key
-        const sealedHashChainResult = crypto.hashLeftRight(BigInt(1), hashChainResult)
-
-        // Update epoch tree
-        await epochTree.update(epochKey, sealedHashChainResult)
-    }
-
-    const intermediateUserStateTreeRoot = crypto.genRandomSalt()
-    intermediateUserStateTreeRoots.push(intermediateUserStateTreeRoot)
-    blindedUserState.push(crypto.hash5([
-        id.getNullifier(),
-        intermediateUserStateTreeRoot,
-        BigInt(epoch),
-        BigInt(endEpochKeyNonce)
-    ]))
-
-    for (let nonce = 0; nonce < numEpochKeyNoncePerEpoch; nonce++) {
-        const epochKey = genEpochKey(id.getNullifier(), epoch, nonce, circuitEpochTreeDepth)
-        // Get epoch tree root and merkle proof for this epoch key
-        epochTreePathElements.push(await epochTree.getMerkleProof(epochKey))
-    }
-    const epochTreeRoot = epochTree.getRootHash()
-
-    const circuitInputs = {
-        epoch: epoch,
-        blinded_user_state: blindedUserState,
-        intermediate_user_state_tree_roots: intermediateUserStateTreeRoots,
-        start_epoch_key_nonce: startEpochKeyNonce,
-        end_epoch_key_nonce: endEpochKeyNonce,
-        identity_nullifier: id.getNullifier(),
-        identity_trapdoor: id.getTrapdoor(),
-        GST_path_elements: GSTreeProof.siblings,
-        GST_path_index: GSTreeProof.pathIndices,
-        GST_root: GSTreeRoot,
-        epk_path_elements: epochTreePathElements,
-        hash_chain_results: hashChainResults,
-        blinded_hash_chain_results: blindedHashChain,
-        epoch_tree_root: epochTreeRoot
-    }
-    return crypto.stringifyBigInts(circuitInputs)
-}
-
-const genReputationCircuitInput = async (
-    id: crypto.ZkIdentity,
-    epoch: number,
-    nonce: number,
-    reputationRecords,
-    attesterId,
-    _repNullifiersAmount?,
-    _minRep?,
-    _proveGraffiti?,
-    _graffitiPreImage?
-) => {
-    const epk = genEpochKey(id.getNullifier(), epoch, nonce)
-    const repNullifiersAmount = _repNullifiersAmount === undefined ? 0 : _repNullifiersAmount
-    const minRep = _minRep === undefined ? 0 : _minRep
-    const proveGraffiti = _proveGraffiti === undefined ? 0 : _proveGraffiti
-    const graffitiPreImage = _graffitiPreImage === undefined ? 0 : _graffitiPreImage
-
-    // User state tree
-    const userStateTree = await genNewUserStateTree()
-    for (const attester of Object.keys(reputationRecords)) {
-        await userStateTree.update(BigInt(attester), reputationRecords[attester].hash())
-    }
-    const userStateRoot = userStateTree.getRootHash()
-    const USTPathElements = await userStateTree.getMerkleProof(BigInt(attesterId))
-
-    // Global state tree
-    const GSTree = new crypto.IncrementalMerkleTree(
-        circuitGlobalStateTreeDepth,
-        GSTZERO_VALUE,
-        2
-    )
-    const commitment = id.genIdentityCommitment()
-    const hashedLeaf = crypto.hashLeftRight(commitment, userStateRoot)
-    GSTree.insert(hashedLeaf)
-    const GSTreeProof = GSTree.createProof(0) // if there is only one GST leaf, the index is 0
-    const GSTreeRoot = GSTree.root
-
-    // selectors and karma nonce
-    const nonceStarter = 0
-    const selectors: BigInt[] = []
-    const nonceList: BigInt[] = []
-    for (let i = 0; i < repNullifiersAmount; i++) {
-        nonceList.push(BigInt(nonceStarter + i))
-        selectors.push(BigInt(1));
-    }
-    for (let i = repNullifiersAmount; i < maxReputationBudget; i++) {
-        nonceList.push(BigInt(0))
-        selectors.push(BigInt(0))
-    }
-
-    const circuitInputs = {
-        epoch: epoch,
-        epoch_key_nonce: nonce,
-        epoch_key: epk,
-
-        identity_nullifier: id.getNullifier(),
-        identity_trapdoor: id.getTrapdoor(),
-        user_tree_root: userStateRoot,
-        GST_path_index: GSTreeProof.pathIndices,
-        GST_path_elements: GSTreeProof.siblings,
-        GST_root: GSTreeRoot,
-        attester_id: attesterId,
-        pos_rep: reputationRecords[attesterId]['posRep'],
-        neg_rep: reputationRecords[attesterId]['negRep'],
-        graffiti: reputationRecords[attesterId]['graffiti'],
-        sign_up: reputationRecords[attesterId]['signUp'],
-        UST_path_elements: USTPathElements,
-        rep_nullifiers_amount: repNullifiersAmount,
-        selectors: selectors,
-        rep_nonce: nonceList,
-        min_rep: minRep,
-        prove_graffiti: proveGraffiti,
-        graffiti_pre_image: graffitiPreImage
-    }
-    return crypto.stringifyBigInts(circuitInputs)
-}
-
-const genProveSignUpCircuitInput = async (
-    id: crypto.ZkIdentity,
-    epoch: number,
-    reputationRecords,
-    attesterId,
-    _signUp?: number
-) => {
-    const nonce = 0
-    const epk = genEpochKey(id.getNullifier(), epoch, nonce)
->>>>>>> b82d591a
-
-    if (selectors[i] === 1) {
-      oldPosReps.push(reputationRecords[attesterId.toString()].posRep);
-      oldNegReps.push(reputationRecords[attesterId.toString()].negRep);
-      oldGraffities.push(reputationRecords[attesterId.toString()].graffiti);
-      oldSignUps.push(reputationRecords[attesterId.toString()].signUp);
+
+    if (selectors[i] == 1) {
+      oldPosReps.push(reputationRecords[attesterId.toString()]["posRep"]);
+      oldNegReps.push(reputationRecords[attesterId.toString()]["negRep"]);
+      oldGraffities.push(reputationRecords[attesterId.toString()]["graffiti"]);
+      oldSignUps.push(reputationRecords[attesterId.toString()]["signUp"]);
 
       // Get old reputation record proof
       const oldReputationRecordProof = await userStateTree.getMerkleProof(
@@ -999,10 +391,10 @@
 
       // Update reputation record
       reputationRecords[attesterId.toString()].update(
-        attestation.posRep,
-        attestation.negRep,
-        attestation.graffiti,
-        attestation.signUp
+        attestation["posRep"],
+        attestation["negRep"],
+        attestation["graffiti"],
+        attestation["signUp"]
       );
 
       await userStateTree.update(
@@ -1010,8 +402,8 @@
         reputationRecords[attesterId.toString()].hash()
       );
 
-      const attestationHash = attestation.hash();
-      hashChainResult = hashLeftRight(attestationHash, hashChainResult);
+      const attestation_hash = attestation.hash();
+      hashChainResult = crypto.hashLeftRight(attestation_hash, hashChainResult);
     } else {
       oldPosReps.push(BigInt(0));
       oldNegReps.push(BigInt(0));
@@ -1023,12 +415,11 @@
       );
       userStateTreePathElements.push(leafZeroPathElements);
     }
-<<<<<<< HEAD
 
     intermediateUserStateTreeRoots.push(userStateTree.getRootHash());
   }
-  const inputBlindedUserState = hash5([
-    id.identityNullifier,
+  const inputBlindedUserState = crypto.hash5([
+    id.getNullifier(),
     intermediateUserStateTreeRoots[0],
     epoch,
     fromNonce,
@@ -1038,7 +429,7 @@
     epoch: epoch,
     from_nonce: fromNonce,
     to_nonce: toNonce,
-    identity_nullifier: id.identityNullifier,
+    identity_nullifier: id.getNullifier(),
     intermediate_user_state_tree_roots: intermediateUserStateTreeRoots,
     old_pos_reps: oldPosReps,
     old_neg_reps: oldNegReps,
@@ -1056,15 +447,15 @@
     input_blinded_user_state: inputBlindedUserState,
   };
   return {
-    circuitInputs: stringifyBigInts(circuitInputs),
+    circuitInputs: crypto.stringifyBigInts(circuitInputs),
     hashChainResult: hashChainResult,
   };
 };
 
 const genUserStateTransitionCircuitInput = async (
-  id: Identity,
+  id: crypto.ZkIdentity,
   epoch: number
-): Promise<any> => {
+) => {
   // config
   const startEpochKeyNonce = Math.floor(
     Math.random() * numEpochKeyNoncePerEpoch
@@ -1085,8 +476,8 @@
 
   intermediateUserStateTreeRoots.push(userStateTree.getRootHash());
   blindedUserState.push(
-    hash5([
-      id.identityNullifier,
+    crypto.hash5([
+      id.getNullifier(),
       userStateTree.getRootHash(),
       BigInt(epoch),
       BigInt(startEpochKeyNonce),
@@ -1094,15 +485,18 @@
   );
 
   // Global state tree
-  const GSTree = new IncrementalQuinTree(
+  const GSTree = new crypto.IncrementalMerkleTree(
     circuitGlobalStateTreeDepth,
     GSTZERO_VALUE,
     2
   );
-  const commitment = genIdentityCommitment(id);
-  const hashedLeaf = hashLeftRight(commitment, userStateTree.getRootHash());
+  const commitment = id.genIdentityCommitment();
+  const hashedLeaf = crypto.hashLeftRight(
+    commitment,
+    userStateTree.getRootHash()
+  );
   GSTree.insert(hashedLeaf);
-  const GSTreeProof = GSTree.genMerklePath(0);
+  const GSTreeProof = GSTree.createProof(0);
   const GSTreeRoot = GSTree.root;
 
   const hashChainResults: BigInt[] = [];
@@ -1111,18 +505,18 @@
     // Each epoch key has `ATTESTATIONS_PER_EPOCH_KEY` of attestations so
     // interval between starting index of each epoch key is `ATTESTATIONS_PER_EPOCH_KEY`.
     const epochKey = genEpochKey(
-      id.identityNullifier,
+      id.getNullifier(),
       epoch,
       nonce,
       circuitEpochTreeDepth
     );
-    const hashChainResult = genRandomSalt();
+    const hashChainResult = crypto.genRandomSalt();
 
     // Blinded hash chain result
     hashChainResults.push(hashChainResult);
     blindedHashChain.push(
-      hash5([
-        id.identityNullifier,
+      crypto.hash5([
+        id.getNullifier(),
         hashChainResult,
         BigInt(epoch),
         BigInt(nonce),
@@ -1130,17 +524,20 @@
     );
 
     // Seal hash chain of this epoch key
-    const sealedHashChainResult = hashLeftRight(BigInt(1), hashChainResult);
+    const sealedHashChainResult = crypto.hashLeftRight(
+      BigInt(1),
+      hashChainResult
+    );
 
     // Update epoch tree
     await epochTree.update(epochKey, sealedHashChainResult);
   }
 
-  const intermediateUserStateTreeRoot = genRandomSalt();
+  const intermediateUserStateTreeRoot = crypto.genRandomSalt();
   intermediateUserStateTreeRoots.push(intermediateUserStateTreeRoot);
   blindedUserState.push(
-    hash5([
-      id.identityNullifier,
+    crypto.hash5([
+      id.getNullifier(),
       intermediateUserStateTreeRoot,
       BigInt(epoch),
       BigInt(endEpochKeyNonce),
@@ -1149,7 +546,7 @@
 
   for (let nonce = 0; nonce < numEpochKeyNoncePerEpoch; nonce++) {
     const epochKey = genEpochKey(
-      id.identityNullifier,
+      id.getNullifier(),
       epoch,
       nonce,
       circuitEpochTreeDepth
@@ -1165,22 +562,21 @@
     intermediate_user_state_tree_roots: intermediateUserStateTreeRoots,
     start_epoch_key_nonce: startEpochKeyNonce,
     end_epoch_key_nonce: endEpochKeyNonce,
-    identity_pk: id.keypair.pubKey,
-    identity_nullifier: id.identityNullifier,
-    identity_trapdoor: id.identityTrapdoor,
-    GST_path_elements: GSTreeProof.pathElements,
-    GST_path_index: GSTreeProof.indices,
+    identity_nullifier: id.getNullifier(),
+    identity_trapdoor: id.getTrapdoor(),
+    GST_path_elements: GSTreeProof.siblings,
+    GST_path_index: GSTreeProof.pathIndices,
     GST_root: GSTreeRoot,
     epk_path_elements: epochTreePathElements,
     hash_chain_results: hashChainResults,
     blinded_hash_chain_results: blindedHashChain,
     epoch_tree_root: epochTreeRoot,
   };
-  return stringifyBigInts(circuitInputs);
+  return crypto.stringifyBigInts(circuitInputs);
 };
 
 const genReputationCircuitInput = async (
-  id: Identity,
+  id: crypto.ZkIdentity,
   epoch: number,
   nonce: number,
   reputationRecords,
@@ -1189,8 +585,8 @@
   _minRep?,
   _proveGraffiti?,
   _graffitiPreImage?
-): Promise<any> => {
-  const epk = genEpochKey(id.identityNullifier, epoch, nonce);
+) => {
+  const epk = genEpochKey(id.getNullifier(), epoch, nonce);
   const repNullifiersAmount =
     _repNullifiersAmount === undefined ? 0 : _repNullifiersAmount;
   const minRep = _minRep === undefined ? 0 : _minRep;
@@ -1212,15 +608,15 @@
   );
 
   // Global state tree
-  const GSTree = new IncrementalQuinTree(
+  const GSTree = new crypto.IncrementalMerkleTree(
     circuitGlobalStateTreeDepth,
     GSTZERO_VALUE,
     2
   );
-  const commitment = genIdentityCommitment(id);
-  const hashedLeaf = hashLeftRight(commitment, userStateRoot);
+  const commitment = id.genIdentityCommitment();
+  const hashedLeaf = crypto.hashLeftRight(commitment, userStateRoot);
   GSTree.insert(hashedLeaf);
-  const GSTreeProof = GSTree.genMerklePath(0); // if there is only one GST leaf, the index is 0
+  const GSTreeProof = GSTree.createProof(0); // if there is only one GST leaf, the index is 0
   const GSTreeRoot = GSTree.root;
 
   // selectors and karma nonce
@@ -1240,18 +636,18 @@
     epoch: epoch,
     epoch_key_nonce: nonce,
     epoch_key: epk,
-    identity_pk: id.keypair.pubKey,
-    identity_nullifier: id.identityNullifier,
-    identity_trapdoor: id.identityTrapdoor,
+
+    identity_nullifier: id.getNullifier(),
+    identity_trapdoor: id.getTrapdoor(),
     user_tree_root: userStateRoot,
-    GST_path_index: GSTreeProof.indices,
-    GST_path_elements: GSTreeProof.pathElements,
+    GST_path_index: GSTreeProof.pathIndices,
+    GST_path_elements: GSTreeProof.siblings,
     GST_root: GSTreeRoot,
     attester_id: attesterId,
-    pos_rep: reputationRecords[attesterId].posRep,
-    neg_rep: reputationRecords[attesterId].negRep,
-    graffiti: reputationRecords[attesterId].graffiti,
-    sign_up: reputationRecords[attesterId].signUp,
+    pos_rep: reputationRecords[attesterId]["posRep"],
+    neg_rep: reputationRecords[attesterId]["negRep"],
+    graffiti: reputationRecords[attesterId]["graffiti"],
+    sign_up: reputationRecords[attesterId]["signUp"],
     UST_path_elements: USTPathElements,
     rep_nullifiers_amount: repNullifiersAmount,
     selectors: selectors,
@@ -1260,18 +656,18 @@
     prove_graffiti: proveGraffiti,
     graffiti_pre_image: graffitiPreImage,
   };
-  return stringifyBigInts(circuitInputs);
+  return crypto.stringifyBigInts(circuitInputs);
 };
 
 const genProveSignUpCircuitInput = async (
-  id: Identity,
+  id: crypto.ZkIdentity,
   epoch: number,
   reputationRecords,
   attesterId,
   _signUp?: number
-): Promise<any> => {
+) => {
   const nonce = 0;
-  const epk = genEpochKey(id.identityNullifier, epoch, nonce);
+  const epk = genEpochKey(id.getNullifier(), epoch, nonce);
 
   // User state tree
   const userStateTree = await genNewUserStateTree();
@@ -1287,41 +683,38 @@
   );
 
   // Global state tree
-  const GSTree = new IncrementalQuinTree(
+  const GSTree = new crypto.IncrementalMerkleTree(
     circuitGlobalStateTreeDepth,
     GSTZERO_VALUE,
     2
   );
-  const commitment = genIdentityCommitment(id);
-  const hashedLeaf = hashLeftRight(commitment, userStateRoot);
+  const commitment = id.genIdentityCommitment();
+  const hashedLeaf = crypto.hashLeftRight(commitment, userStateRoot);
   GSTree.insert(hashedLeaf);
-  const GSTreeProof = GSTree.genMerklePath(0); // if there is only one GST leaf, the index is 0
+  const GSTreeProof = GSTree.createProof(0); // if there is only one GST leaf, the index is 0
   const GSTreeRoot = GSTree.root;
 
   const circuitInputs = {
     epoch: epoch,
     epoch_key: epk,
-    identity_pk: id.keypair.pubKey,
-    identity_nullifier: id.identityNullifier,
-    identity_trapdoor: id.identityTrapdoor,
+
+    identity_nullifier: id.getNullifier(),
+    identity_trapdoor: id.getTrapdoor(),
     user_tree_root: userStateRoot,
-    GST_path_index: GSTreeProof.indices,
-    GST_path_elements: GSTreeProof.pathElements,
+    GST_path_index: GSTreeProof.pathIndices,
+    GST_path_elements: GSTreeProof.siblings,
     GST_root: GSTreeRoot,
     attester_id: attesterId,
-    pos_rep: reputationRecords[attesterId].posRep,
-    neg_rep: reputationRecords[attesterId].negRep,
-    graffiti: reputationRecords[attesterId].graffiti,
-    sign_up: reputationRecords[attesterId].signUp,
+    pos_rep: reputationRecords[attesterId]["posRep"],
+    neg_rep: reputationRecords[attesterId]["negRep"],
+    graffiti: reputationRecords[attesterId]["graffiti"],
+    sign_up: reputationRecords[attesterId]["signUp"],
     UST_path_elements: USTPathElements,
   };
-  return stringifyBigInts(circuitInputs);
-};
-
-const genProofAndVerify = async (
-  circuit: Circuit,
-  circuitInputs
-): Promise<any> => {
+  return crypto.stringifyBigInts(circuitInputs);
+};
+
+const genProofAndVerify = async (circuit: Circuit, circuitInputs) => {
   const startTime = new Date().getTime();
   const { proof, publicSignals } = await genProofAndPublicSignals(
     circuit,
@@ -1333,15 +726,16 @@
       (endTime - startTime) / 1000
     )} s)`
   );
-  return await verifyProof(circuit, proof, publicSignals);
+  const isValid = await verifyProof(circuit, proof, publicSignals);
+  return isValid;
 };
 
 const genEpochKeyNullifier = (
-  identityNullifier: SnarkBigInt,
+  identityNullifier: crypto.SnarkBigInt,
   epoch: number,
   nonce: number
-): SnarkBigInt => {
-  return hash5([
+): crypto.SnarkBigInt => {
+  return crypto.hash5([
     EPOCH_KEY_NULLIFIER_DOMAIN,
     identityNullifier,
     BigInt(epoch),
@@ -1349,74 +743,12 @@
     BigInt(0),
   ]);
 };
-=======
-    const userStateRoot = userStateTree.getRootHash()
-    const USTPathElements = await userStateTree.getMerkleProof(BigInt(attesterId))
-
-    // Global state tree
-    const GSTree = new crypto.IncrementalMerkleTree(
-        circuitGlobalStateTreeDepth,
-        GSTZERO_VALUE,
-        2
-    )
-    const commitment = id.genIdentityCommitment()
-    const hashedLeaf = crypto.hashLeftRight(commitment, userStateRoot)
-    GSTree.insert(hashedLeaf)
-    const GSTreeProof = GSTree.createProof(0) // if there is only one GST leaf, the index is 0
-    const GSTreeRoot = GSTree.root
-
-    const circuitInputs = {
-        epoch: epoch,
-        epoch_key: epk,
-
-        identity_nullifier: id.getNullifier(),
-        identity_trapdoor: id.getTrapdoor(),
-        user_tree_root: userStateRoot,
-        GST_path_index: GSTreeProof.pathIndices,
-        GST_path_elements: GSTreeProof.siblings,
-        GST_root: GSTreeRoot,
-        attester_id: attesterId,
-        pos_rep: reputationRecords[attesterId]['posRep'],
-        neg_rep: reputationRecords[attesterId]['negRep'],
-        graffiti: reputationRecords[attesterId]['graffiti'],
-        sign_up: reputationRecords[attesterId]['signUp'],
-        UST_path_elements: USTPathElements,
-    }
-    return crypto.stringifyBigInts(circuitInputs)
-}
-
-const genProofAndVerify = async (
-    circuit: Circuit,
-    circuitInputs
-) => {
-    const startTime = new Date().getTime()
-    const { proof, publicSignals } = await genProofAndPublicSignals(circuit, circuitInputs)
-    const endTime = new Date().getTime()
-    console.log(`Gen Proof time: ${endTime - startTime} ms (${Math.floor((endTime - startTime) / 1000)} s)`)
-    const isValid = await verifyProof(circuit, proof, publicSignals)
-    return isValid
-}
-
-const genEpochKeyNullifier = (
-    identityNullifier: crypto.SnarkBigInt,
-    epoch: number,
-    nonce: number
-): crypto.SnarkBigInt => {
-    return crypto.hash5([
-        EPOCH_KEY_NULLIFIER_DOMAIN,
-        identityNullifier,
-        BigInt(epoch),
-        BigInt(nonce),
-        BigInt(0)
-    ])
-}
->>>>>>> b82d591a
 
 /*
  * @param circuitPath The subpath to the circuit file (e.g.
  *     test/userStateTransition_test.circom)
  */
-const compileAndLoadCircuit = async (circuitPath: string): Promise<any> => {
+const compileAndLoadCircuit = async (circuitPath: string) => {
   const circuit = await circom.tester(circuitPath);
 
   await circuit.loadSymbols();
@@ -1428,13 +760,14 @@
   circuit: any,
   circuitInputs: any,
   errorMsg: string
-): Promise<void> => {
+) => {
   let error;
   try {
     await executeCircuit(circuit, circuitInputs);
   } catch (e) {
     error = e;
     expect(true).to.be.true;
+  } finally {
     if (!error) throw Error(errorMsg);
   }
 };
