--- conflicted
+++ resolved
@@ -8,19 +8,14 @@
     executeCircuit,
     Circuit,
     EPOCH_TREE_DEPTH,
-<<<<<<< HEAD
-    GLOBAL_STATE_TREE_DEPTH,
-=======
     STATE_TREE_DEPTH,
-    NUM_ATTESTATIONS_PER_PROOF,
->>>>>>> 43f67ad8
     NUM_EPOCH_KEY_NONCE_PER_EPOCH,
     CircuitInput,
 } from '../src'
 import { defaultProver } from '../provers/defaultProver'
 import { expect } from 'chai'
 
-const defaultEpochTreeLeaf = crypto.hash2([0, 0])
+const defaultEpochTreeLeaf = crypto.hash4([0, 0, 0, 0])
 
 interface IAttestation {
     attesterId: bigint
@@ -155,29 +150,6 @@
     }
 }
 
-<<<<<<< HEAD
-=======
-const toCompleteHexString = (str: string, len?: number): string => {
-    str = str.startsWith('0x') ? str : '0x' + str
-    if (len) str = ethers.utils.hexZeroPad(str, len)
-    return str
-}
-
-const genNewSMT = (treeDepth: number, defaultLeafHash: BigInt = BigInt(0)) => {
-    return new crypto.SparseMerkleTree(treeDepth, defaultLeafHash)
-}
-
-const genNewEpochTree = (_epochTreeDepth: number = EPOCH_TREE_DEPTH) => {
-    const defaultLeaf = crypto.hash4([
-        BigInt(0),
-        BigInt(0),
-        BigInt(0),
-        BigInt(0),
-    ])
-    return genNewSMT(_epochTreeDepth, defaultLeaf)
-}
-
->>>>>>> 43f67ad8
 // TODO: needs to be updated
 const genEpochKey = (
     identityNullifier: bigint,
@@ -349,29 +321,6 @@
         config
     )
 
-<<<<<<< HEAD
-    const epochTree = new crypto.SparseMerkleTree(
-        EPOCH_TREE_DEPTH,
-        defaultEpochTreeLeaf
-    )
-    for (const [key, val] of Object.entries(epochKeyBalances)) {
-        const { posRep, negRep } = val
-        epochTree.update(BigInt(key), crypto.hash2([posRep, negRep]))
-    }
-    const epochKeys = Array(NUM_EPOCH_KEY_NONCE_PER_EPOCH)
-        .fill(null)
-        .map((_, i) =>
-            genEpochKey(
-                id.identityNullifier,
-                attesterId,
-                epoch,
-                i,
-                EPOCH_TREE_DEPTH
-            )
-        )
-
-=======
->>>>>>> 43f67ad8
     // Global state tree
     const GSTree = new crypto.IncrementalMerkleTree(STATE_TREE_DEPTH)
     const hashedLeaf = crypto.hash7([
