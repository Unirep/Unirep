--- conflicted
+++ resolved
@@ -10,30 +10,12 @@
     EPOCH_TREE_DEPTH,
     GLOBAL_STATE_TREE_DEPTH,
     NUM_EPOCH_KEY_NONCE_PER_EPOCH,
-<<<<<<< HEAD
-=======
-    VerifyEpochKeyInput,
-    ProveReputationInput,
-    ProveUserSignUpInput,
-    StartTransitionInput,
-    ProcessAttestationsInput,
->>>>>>> 5ef3fa8e
     CircuitInput,
 } from '../src'
 import { defaultProver } from '../provers/defaultProver'
 import { expect } from 'chai'
 
-<<<<<<< HEAD
 const defaultEpochTreeLeaf = crypto.hash2([0, 0])
-=======
-const SMT_ZERO_LEAF = crypto.hashLeftRight(BigInt(0), BigInt(0))
-const SMT_ONE_LEAF = crypto.hashLeftRight(BigInt(1), BigInt(0))
-
-type UserStates = {
-    userStateTree: crypto.SparseMerkleTree
-    reputationRecords: { [key: string]: IReputation }
-}
->>>>>>> 5ef3fa8e
 
 interface IAttestation {
     attesterId: bigint
@@ -168,80 +150,30 @@
     }
 }
 
-<<<<<<< HEAD
 // TODO: needs to be updated
 const genEpochKey = (
-    identityNullifier: BigInt,
+    identityNullifier: bigint,
     attesterId: number,
     epoch: number,
     nonce: number,
     _epochTreeDepth: number = EPOCH_TREE_DEPTH
-): BigInt => {
-    const epochKey = crypto
-        .hash4([identityNullifier as any, BigInt(attesterId), epoch, nonce])
-        .valueOf()
-=======
-const toCompleteHexString = (str: string, len?: number): string => {
-    str = str.startsWith('0x') ? str : '0x' + str
-    if (len) str = ethers.utils.hexZeroPad(str, len)
-    return str
-}
-
-const genNewSMT = (treeDepth: number, defaultLeafHash: bigint) => {
-    return new crypto.SparseMerkleTree(treeDepth, defaultLeafHash)
-}
-
-const genNewEpochTree = (_epochTreeDepth: number = EPOCH_TREE_DEPTH) => {
-    const defaultOTSMTHash = SMT_ONE_LEAF
-    return genNewSMT(_epochTreeDepth, defaultOTSMTHash)
-}
-
-const defaultUserStateLeaf = crypto.hash5([
-    BigInt(0),
-    BigInt(0),
-    BigInt(0),
-    BigInt(0),
-    BigInt(0),
-])
-
-const computeEmptyUserStateRoot = (treeDepth: number): bigint => {
-    const t = new crypto.SparseMerkleTree(treeDepth, defaultUserStateLeaf)
-    return t.root
-}
-
-const genNewUserStateTree = (
-    _userStateTreeDepth: number = USER_STATE_TREE_DEPTH
-) => {
-    return genNewSMT(_userStateTreeDepth, defaultUserStateLeaf)
-}
-
-const genEpochKey = (
-    identityNullifier: bigint,
-    epoch: number,
-    nonce: number,
-    _epochTreeDepth: number = EPOCH_TREE_DEPTH
 ): bigint => {
-    const epochKey = crypto.hash2([identityNullifier + BigInt(nonce), epoch])
->>>>>>> 5ef3fa8e
+    const epochKey = crypto.hash4([
+        identityNullifier,
+        BigInt(attesterId),
+        epoch,
+        nonce,
+    ])
     // Adjust epoch key size according to epoch tree depth
     const epochKeyModed = epochKey % BigInt(2 ** _epochTreeDepth)
     return epochKeyModed
 }
 
-<<<<<<< HEAD
 const genEpochKeyCircuitInput = (config: {
     id: crypto.ZkIdentity
     tree: crypto.IncrementalMerkleTree
     leafIndex: number
     epoch: number
-=======
-const genEpochKeyCircuitInput = (
-    id: crypto.ZkIdentity,
-    tree: crypto.IncrementalMerkleTree,
-    leafIndex: number,
-    ustRoot: bigint,
-    epoch: number,
->>>>>>> 5ef3fa8e
     nonce: number
     attesterId: number
     posRep: number
@@ -288,7 +220,6 @@
         },
         config
     )
-<<<<<<< HEAD
     const epochTree = new crypto.SparseMerkleTree(
         EPOCH_TREE_DEPTH,
         defaultEpochTreeLeaf
@@ -302,122 +233,6 @@
         .map((_, i) =>
             genEpochKey(
                 id.identityNullifier,
-=======
-    return attestation
-}
-
-const genProcessAttestationsCircuitInput = (
-    id: crypto.ZkIdentity,
-    epoch: number,
-    fromNonce: number,
-    toNonce: number,
-    _selectors?: number[],
-    _hashChainStarter?: bigint,
-    _attestations?: Attestation[]
-) => {
-    const oldPosReps: bigint[] = []
-    const oldNegReps: bigint[] = []
-    const oldGraffities: bigint[] = []
-    const oldSignUps: bigint[] = []
-    const attesterIds: bigint[] = []
-    const posReps: bigint[] = []
-    const negReps: bigint[] = []
-    const overwriteGraffitis: bigint[] = []
-    const graffities: bigint[] = []
-    const signUps: bigint[] = []
-    let selectors: number[] = []
-    const hashChainStarter = _hashChainStarter ?? crypto.genRandomSalt()
-    const intermediateUserStateTreeRoots: bigint[] = []
-    const userStateTreePathElements: bigint[][] = []
-
-    const userStateTree = genNewUserStateTree()
-    let reputationRecords = {}
-
-    // Bootstrap user state
-    for (let i = 0; i < NUM_ATTESTATIONS_PER_PROOF; i++) {
-        // attester ID cannot be 0
-        const attesterId = BigInt(
-            Math.ceil(Math.random() * (2 ** USER_STATE_TREE_DEPTH - 1))
-        )
-        if (reputationRecords[attesterId.toString()] === undefined) {
-            const signUp = Math.floor(Math.random() * 2)
-            reputationRecords[attesterId.toString()] = new Reputation(
-                BigInt(Math.floor(Math.random() * 100)),
-                BigInt(Math.floor(Math.random() * 100)),
-                crypto.genRandomSalt(),
-                BigInt(signUp)
-            )
-        }
-        userStateTree.update(
-            attesterId,
-            reputationRecords[attesterId.toString()].hash()
-        )
-    }
-    intermediateUserStateTreeRoots.push(userStateTree.root)
-
-    // Ensure as least one of the selectors is true
-    const selTrue = Math.floor(Math.random() * NUM_ATTESTATIONS_PER_PROOF)
-    for (let i = 0; i < NUM_ATTESTATIONS_PER_PROOF; i++) {
-        if (i == selTrue) selectors.push(1)
-        else selectors.push(Math.floor(Math.random() * 2))
-    }
-    if (_selectors !== undefined) selectors = _selectors
-
-    let hashChainResult = hashChainStarter
-    for (let i = 0; i < NUM_ATTESTATIONS_PER_PROOF; i++) {
-        let attesterId
-        let attestation: Attestation
-        if (_attestations === undefined) {
-            // attester ID cannot be 0
-            attesterId = BigInt(
-                Math.ceil(Math.random() * (2 ** USER_STATE_TREE_DEPTH - 1))
-            )
-            const signUp = Math.floor(Math.random() * 2)
-            attestation = new Attestation(
-                attesterId,
-                BigInt(Math.floor(Math.random() * 100)),
-                BigInt(Math.floor(Math.random() * 100)),
-                BigInt(0),
-                BigInt(signUp)
-            )
-        } else {
-            attesterId = _attestations[i].attesterId
-            attestation = _attestations[i]
-        }
-
-        attesterIds.push(attesterId)
-        posReps.push(attestation['posRep'])
-        negReps.push(attestation['negRep'])
-        graffities.push(attestation['graffiti'])
-        signUps.push(attestation['signUp'])
-        overwriteGraffitis.push(BigInt(attestation['graffiti'] != BigInt(0)))
-        if (reputationRecords[attesterId.toString()] === undefined) {
-            reputationRecords[attesterId.toString()] = Reputation.default()
-        }
-
-        if (selectors[i] == 1) {
-            oldPosReps.push(reputationRecords[attesterId.toString()]['posRep'])
-            oldNegReps.push(reputationRecords[attesterId.toString()]['negRep'])
-            oldGraffities.push(
-                reputationRecords[attesterId.toString()]['graffiti']
-            )
-            oldSignUps.push(reputationRecords[attesterId.toString()]['signUp'])
-
-            // Get old reputation record proof
-            const oldReputationRecordProof =
-                userStateTree.createProof(attesterId)
-            userStateTreePathElements.push(oldReputationRecordProof)
-
-            // Update reputation record
-            reputationRecords[attesterId.toString()].update(
-                attestation['posRep'],
-                attestation['negRep'],
-                attestation['graffiti'],
-                attestation['signUp']
-            )
-
-            userStateTree.update(
->>>>>>> 5ef3fa8e
                 attesterId,
                 fromEpoch,
                 i,
@@ -425,77 +240,10 @@
             )
         )
 
-<<<<<<< HEAD
     const GSTreeProof = tree.createProof(leafIndex)
     const circuitInputs = {
         from_epoch: fromEpoch,
         to_epoch: toEpoch,
-=======
-            const attestation_hash = attestation.hash
-            hashChainResult = crypto.hashLeftRight(
-                attestation_hash,
-                hashChainResult
-            )
-        } else {
-            oldPosReps.push(BigInt(0))
-            oldNegReps.push(BigInt(0))
-            oldGraffities.push(BigInt(0))
-            oldSignUps.push(BigInt(0))
-
-            const leafZeroPathElements = userStateTree.createProof(BigInt(0))
-            userStateTreePathElements.push(leafZeroPathElements)
-        }
-
-        intermediateUserStateTreeRoots.push(userStateTree.root)
-    }
-    const inputBlindedUserState = crypto.hash5([
-        id.identityNullifier,
-        intermediateUserStateTreeRoots[0],
-        epoch,
-        fromNonce,
-        BigInt(0),
-    ])
-
-    const circuitInputs: ProcessAttestationsInput = {
-        epoch: epoch,
-        from_nonce: fromNonce,
-        to_nonce: toNonce,
-        identity_nullifier: id.identityNullifier,
-        intermediate_user_state_tree_roots: intermediateUserStateTreeRoots,
-        old_pos_reps: oldPosReps,
-        old_neg_reps: oldNegReps,
-        old_graffities: oldGraffities,
-        old_sign_ups: oldSignUps,
-        path_elements: userStateTreePathElements,
-        attester_ids: attesterIds,
-        pos_reps: posReps,
-        neg_reps: negReps,
-        graffities: graffities,
-        overwrite_graffities: overwriteGraffitis,
-        sign_ups: signUps,
-        selectors: selectors,
-        hash_chain_starter: hashChainStarter,
-        input_blinded_user_state: inputBlindedUserState,
-    }
-    return {
-        circuitInputs: crypto.stringifyBigInts(circuitInputs),
-        hashChainResult: hashChainResult,
-    }
-}
-
-const genStartTransitionCircuitInput = (
-    id: crypto.ZkIdentity,
-    epoch: number,
-    nonce: number,
-    userStateTreeRoot: bigint,
-    GSTreeProof: any
-) => {
-    // Circuit inputs
-    const circuitInputs: StartTransitionInput = {
-        epoch,
-        nonce,
-        user_tree_root: userStateTreeRoot,
->>>>>>> 5ef3fa8e
         identity_nullifier: id.identityNullifier,
         GST_path_index: GSTreeProof.pathIndices,
         GST_path_elements: GSTreeProof.siblings,
@@ -514,7 +262,6 @@
     return crypto.stringifyBigInts(circuitInputs)
 }
 
-<<<<<<< HEAD
 const genReputationCircuitInput = (config: {
     id: crypto.ZkIdentity
     epoch: number
@@ -524,83 +271,6 @@
     minRep?: number
     epochKeyBalances?: { [key: string]: { posRep: number; negRep: number } }
 }) => {
-=======
-const genUserStateTransitionCircuitInput = (
-    id: crypto.ZkIdentity,
-    epoch: number,
-    numAttestations: number = 0,
-    {
-        userStateTree,
-        reputationRecords: initReputation,
-    } = bootstrapRandomUSTree()
-): {
-    startTransitionCircuitInputs
-    processAttestationCircuitInputs
-    finalTransitionCircuitInputs
-    attestationsMap
-} => {
-    // don't need to check sign up because we won't be able to create a
-    // gstree proof unless we are signed up
-    // this._checkUserSignUp()
-    const fromEpoch = epoch
-    const leafIndex = 0
-    const fromNonce = 0
-
-    // User state tree
-    const fromEpochUserStateTree: crypto.SparseMerkleTree = userStateTree
-    const intermediateUserStateTreeRoots: bigint[] = [
-        fromEpochUserStateTree.root,
-    ]
-    const userStateLeafPathElements: any[] = []
-    // GSTree
-    const fromEpochGSTree = new crypto.IncrementalMerkleTree(
-        GLOBAL_STATE_TREE_DEPTH
-    )
-    const commitment = id.genIdentityCommitment()
-    const hashedLeaf = crypto.hashLeftRight(
-        commitment,
-        fromEpochUserStateTree.root
-    )
-    fromEpochGSTree.insert(hashedLeaf)
-    const GSTreeProof = fromEpochGSTree.createProof(leafIndex)
-    // Epoch tree
-    const fromEpochTree = genNewEpochTree()
-    // bootstrap attestations and epoch tree
-    const attestationsMap = {}
-    const hashChains = {}
-    for (let nonce = 0; nonce < NUM_EPOCH_KEY_NONCE_PER_EPOCH; nonce++) {
-        const epochKey = genEpochKey(
-            id.identityNullifier,
-            fromEpoch,
-            nonce,
-            EPOCH_TREE_DEPTH
-        ).toString()
-
-        attestationsMap[epochKey] = Array(
-            Math.floor(numAttestations ?? Math.random() * 10)
-        ).fill(bootstrapAttestation())
-
-        for (const a of attestationsMap[epochKey]) {
-            if (hashChains[epochKey] === undefined)
-                hashChains[epochKey] = BigInt(0)
-            hashChains[epochKey] = crypto.hashLeftRight(
-                a.hash,
-                hashChains[epochKey]
-            )
-        }
-    }
-
-    for (const key in hashChains) {
-        if (hashChains[key] === undefined) hashChains[key] = BigInt(0)
-        const sealedHashChain = crypto.hashLeftRight(1, hashChains[key])
-        fromEpochTree.update(BigInt(key), sealedHashChain)
-    }
-
-    const epochTreeRoot = fromEpochTree.root
-    const epochKeyPathElements: any[] = []
-
-    // start transition proof
->>>>>>> 5ef3fa8e
     const {
         id,
         epoch,
@@ -617,7 +287,6 @@
         config
     )
 
-<<<<<<< HEAD
     const epochTree = new crypto.SparseMerkleTree(
         EPOCH_TREE_DEPTH,
         defaultEpochTreeLeaf
@@ -631,110 +300,6 @@
         .map((_, i) =>
             genEpochKey(
                 id.identityNullifier,
-=======
-    // process attestation proof
-    const processAttestationCircuitInputs: any[] = []
-    const fromNonces: number[] = [fromNonce]
-    const toNonces: number[] = []
-    const hashChainStarter: bigint[] = []
-    const blindedUserState: bigint[] = [startTransitionBlindedUserState]
-    const blindedHashChain: bigint[] = []
-    let reputationRecords = {}
-    const selectors: number[] = []
-    const attesterIds: string[] = []
-    const oldPosReps: string[] = [],
-        oldNegReps: string[] = [],
-        oldGraffities: string[] = [],
-        oldSignUps: string[] = []
-    const posReps: string[] = [],
-        negReps: string[] = [],
-        graffities: string[] = [],
-        overwriteGraffities: any[] = [],
-        signUps: string[] = []
-    const finalBlindedUserState: bigint[] = []
-    const finalUserState: bigint[] = [intermediateUserStateTreeRoots[0]]
-    const finalHashChain: bigint[] = []
-    for (let nonce = 0; nonce < NUM_EPOCH_KEY_NONCE_PER_EPOCH; nonce++) {
-        const epochKey = genEpochKey(
-            id.identityNullifier,
-            fromEpoch,
-            nonce,
-            EPOCH_TREE_DEPTH
-        )
-        let currentHashChain: bigint = BigInt(0)
-
-        // Blinded user state and hash chain of the epoch key
-        toNonces.push(nonce)
-        hashChainStarter.push(currentHashChain)
-
-        // Attestations
-        const attestations: Attestation[] = attestationsMap[epochKey.toString()]
-
-        // TODO: update attestation types
-        for (let i = 0; i < attestations.length; i++) {
-            // Include a blinded user state and blinded hash chain per proof
-            if (
-                i &&
-                i % NUM_ATTESTATIONS_PER_PROOF == 0 &&
-                i != NUM_ATTESTATIONS_PER_PROOF - 1
-            ) {
-                toNonces.push(nonce)
-                fromNonces.push(nonce)
-                hashChainStarter.push(currentHashChain)
-                blindedUserState.push(
-                    crypto.hash5([
-                        id.identityNullifier,
-                        fromEpochUserStateTree.root,
-                        BigInt(fromEpoch),
-                        BigInt(nonce),
-                        BigInt(0),
-                    ])
-                )
-            }
-
-            const attestation = new Attestation(
-                attestations[i].attesterId,
-                attestations[i].posRep,
-                attestations[i].negRep,
-                attestations[i].graffiti,
-                attestations[i].signUp
-            )
-            const attesterId: bigint = BigInt(attestation.attesterId.toString())
-            const rep =
-                initReputation[attesterId.toString()] ?? Reputation.default()
-
-            if (reputationRecords[attesterId.toString()] === undefined) {
-                reputationRecords[attesterId.toString()] = new Reputation(
-                    rep.posRep,
-                    rep.negRep,
-                    rep.graffiti,
-                    rep.signUp
-                )
-            }
-
-            oldPosReps.push(reputationRecords[attesterId.toString()].posRep)
-            oldNegReps.push(reputationRecords[attesterId.toString()].negRep)
-            oldGraffities.push(
-                reputationRecords[attesterId.toString()].graffiti
-            )
-            oldSignUps.push(reputationRecords[attesterId.toString()].signUp)
-
-            // Add UST merkle proof to the list
-            const USTLeafPathElements =
-                fromEpochUserStateTree.createProof(attesterId)
-            userStateLeafPathElements.push(USTLeafPathElements)
-
-            // Update attestation record
-            reputationRecords[attesterId.toString()].update(
-                attestation.posRep,
-                attestation.negRep,
-                attestation.graffiti,
-                attestation.signUp
-            )
-
-            // Update UST
-            fromEpochUserStateTree.update(
->>>>>>> 5ef3fa8e
                 attesterId,
                 epoch,
                 i,
@@ -753,23 +318,6 @@
     ])
     GSTree.insert(hashedLeaf)
     const GSTreeProof = GSTree.createProof(0) // if there is only one GST leaf, the index is 0
-<<<<<<< HEAD
-=======
-    const GSTreeRoot = GSTree.root
-
-    // selectors and karma nonce
-    const nonceStarter = 0
-    const selectors: bigint[] = []
-    const nonceList: bigint[] = []
-    for (let i = 0; i < repNullifiersAmount; i++) {
-        nonceList.push(BigInt(nonceStarter + i))
-        selectors.push(BigInt(1))
-    }
-    for (let i = repNullifiersAmount; i < MAX_REPUTATION_BUDGET; i++) {
-        nonceList.push(BigInt(0))
-        selectors.push(BigInt(0))
-    }
->>>>>>> 5ef3fa8e
 
     const circuitInputs = {
         epoch: epoch,
@@ -814,7 +362,6 @@
     return { isValid, proof, publicSignals }
 }
 
-<<<<<<< HEAD
 const genUserStateTransitionNullifier = (
     identityNullifier: BigInt,
     epoch: number,
@@ -825,14 +372,6 @@
         BigInt(epoch),
         identityNullifier as any,
     ])
-=======
-const genEpochKeyNullifier = (
-    identityNullifier: bigint,
-    epoch: number,
-    nonce: number
-): bigint => {
-    return crypto.hash2([BigInt(epoch), identityNullifier + BigInt(nonce)])
->>>>>>> 5ef3fa8e
 }
 
 const throwError = async (
