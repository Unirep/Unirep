import * as path from 'path'
import { expect } from 'chai'
import {
    genRandomSalt,
    hashLeftRight,
    ZkIdentity,
    SparseMerkleTree,
    SnarkBigInt,
} from '@unirep/crypto'

import UnirepCircuit, { CircuitName } from '../src'
import {
    genNewEpochTree,
    genEpochKey,
    genUserStateTransitionCircuitInput,
    genProofAndVerify,
} from './utils'

<<<<<<< HEAD
import config from '../zksnarkBuild/config.json'
const circuitPath = path.join(
    config.exportBuildPath,
    `${CircuitName.userStateTransition}_main.circom`
)
import testConfig from '../circuits/test/testConfig.json'
=======
import { userStateTransitionCircuitPath } from '../config'

import { NUM_EPOCH_KEY_NONCE_PER_EPOCH } from '../config'
>>>>>>> 9cae02e9
const epkExistsCircuitPath = path.join(
    __dirname,
    '../circuits/test/epochKeyExists_test.circom'
)

describe('User State Transition circuits', function () {
    this.timeout(600000)

    const epoch = 1
    const user: ZkIdentity = new ZkIdentity()

    describe('Epoch key exists', () => {
        let circuit

        const nonce = testConfig.numEpochKeyNoncePerEpoch - 1
        const epochKey: SnarkBigInt = genEpochKey(
            user.identityNullifier,
            epoch,
            nonce,
            testConfig.epochTreeDepth
        )

        let epochTree: SparseMerkleTree, epochTreeRoot, epochTreePathElements

        let hashChainResult: SnarkBigInt

        before(async () => {
            const startCompileTime = Math.floor(new Date().getTime() / 1000)
            circuit = await UnirepCircuit.compileAndLoadCircuit(epkExistsCircuitPath)
            const endCompileTime = Math.floor(new Date().getTime() / 1000)
            console.log(
                `Compile time: ${endCompileTime - startCompileTime} seconds`
            )

            // Epoch tree
            epochTree = await genNewEpochTree(testConfig.epochTreeDepth)

            hashChainResult = genRandomSalt()

            await epochTree.update(epochKey, hashChainResult)

            epochTreePathElements = await epochTree.getMerkleProof(epochKey)
            epochTreeRoot = epochTree.getRootHash()
        })

        it('Existed epoch key should pass check', async () => {
            const circuitInputs = {
                identity_nullifier: user.identityNullifier,
                epoch: epoch,
                nonce: nonce,
                hash_chain_result: hashChainResult,
                epoch_tree_root: epochTreeRoot,
                path_elements: epochTreePathElements,
            }

            await UnirepCircuit.executeCircuit(circuit, circuitInputs)
        })
    })

    describe('User State Transition', () => {
        let circuit
        let circuitInputs

        before(async () => {
            const startCompileTime = Math.floor(new Date().getTime() / 1000)
            circuit = await UnirepCircuit.compileAndLoadCircuit(circuitPath)
            const endCompileTime = Math.floor(new Date().getTime() / 1000)
            console.log(
                `Compile time: ${endCompileTime - startCompileTime} seconds`
            )

            circuitInputs = await genUserStateTransitionCircuitInput(
                user,
                epoch
            )
        })

        describe('Process user state transition proof', () => {
            it('Valid user state update inputs should work', async () => {
                const witness = await UnirepCircuit.executeCircuit(circuit, circuitInputs)

                const commitment = user.genIdentityCommitment()
                const newGSTLeaf = hashLeftRight(
                    commitment,
                    circuitInputs.intermediate_user_state_tree_roots[1]
                )
                const _newGSTLeaf = UnirepCircuit.getSignalByName(
                    circuit,
                    witness,
                    'main.new_GST_leaf'
                )
                expect(_newGSTLeaf, 'new GST leaf mismatch').to.equal(
                    newGSTLeaf
                )

                const isValid = await genProofAndVerify(
                    CircuitName.userStateTransition,
                    circuitInputs
                )
                expect(isValid).to.be.true
            })
        })
    })
})<|MERGE_RESOLUTION|>--- conflicted
+++ resolved
@@ -16,18 +16,12 @@
     genProofAndVerify,
 } from './utils'
 
-<<<<<<< HEAD
 import config from '../zksnarkBuild/config.json'
 const circuitPath = path.join(
     config.exportBuildPath,
     `${CircuitName.userStateTransition}_main.circom`
 )
 import testConfig from '../circuits/test/testConfig.json'
-=======
-import { userStateTransitionCircuitPath } from '../config'
-
-import { NUM_EPOCH_KEY_NONCE_PER_EPOCH } from '../config'
->>>>>>> 9cae02e9
 const epkExistsCircuitPath = path.join(
     __dirname,
     '../circuits/test/epochKeyExists_test.circom'
