--- conflicted
+++ resolved
@@ -9,12 +9,6 @@
     genProofAndVerify,
     throwError,
 } from './utils'
-<<<<<<< HEAD
-=======
-import { processAttestationsCircuitPath } from '../config/'
-
-import { NUM_ATTESTATIONS_PER_PROOF } from '../config'
->>>>>>> 9cae02e9
 
 import config from '../zksnarkBuild/config.json'
 const circuitPath = path.join(
