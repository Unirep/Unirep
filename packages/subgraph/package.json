--- conflicted
+++ resolved
@@ -4,17 +4,11 @@
     "description": "",
     "license": "MIT",
     "scripts": {
-<<<<<<< HEAD
-        "codegen": "graph codegen",
+        "codegen": "./scripts/codegen.sh",
         "copyABI": "node scripts/copyABI.js",
-        "build": "yarn copyABI && graph codegen && graph build",
+        "build": "yarn copyABI && ./scripts/build-graph.sh",
         "deploy": "yarn codegen && graph deploy --node https://api.thegraph.com/deploy/ iamonuwa/unirep",
         "test": "echo 'No subgraph test'"
-=======
-        "codegen": "./scripts/codegen.sh",
-        "build": "./scripts/build-manifest.sh",
-        "deploy": "npm run codegen && graph deploy --node https://api.thegraph.com/deploy/ iamonuwa/unirep"
->>>>>>> 227c11bf
     },
     "dependencies": {
         "@graphprotocol/graph-cli": "0.26.0",
