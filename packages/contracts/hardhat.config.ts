--- conflicted
+++ resolved
@@ -1,7 +1,7 @@
-import { HardhatUserConfig } from "hardhat/config";
-import "@typechain/hardhat";
-import "@nomiclabs/hardhat-ethers";
-import "@nomiclabs/hardhat-waffle";
+import { HardhatUserConfig } from "hardhat/config"
+import '@typechain/hardhat'
+import "@nomiclabs/hardhat-ethers"
+import "@nomiclabs/hardhat-waffle"
 
 const config: HardhatUserConfig = {
   defaultNetwork: "hardhat",
@@ -10,10 +10,10 @@
   },
   networks: {
     hardhat: {
-      blockGasLimit: 12000000,
+      blockGasLimit: 12000000
     },
     local: {
-      url: "http://localhost:8545",
+      url: "http://localhost:8545"
     },
   },
   solidity: {
@@ -21,25 +21,15 @@
       {
         version: "0.8.1",
         settings: {
-<<<<<<< HEAD
-          optimizer: { enabled: true, runs: 200 },
-        },
-      },
-      {
-        version: "0.8.1",
-      },
-    ],
-=======
           optimizer: { enabled: true, runs: 200 }
         }
       }
     ]
->>>>>>> b82d591a
   },
 
   typechain: {
-    outDir: "./typechain",
-  },
-};
+    outDir: './typechain',
+  }
+}
 
 export default config;