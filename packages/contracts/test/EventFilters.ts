--- conflicted
+++ resolved
@@ -1,15 +1,14 @@
-<<<<<<< HEAD
+// @ts-ignore
+import { ethers as hardhatEthers } from "hardhat";
+import { ethers } from "ethers";
+import { expect } from "chai";
 import { Circuit } from "@unirep/circuits";
 import {
-  genIdentity,
-  genIdentityCommitment,
   genRandomSalt,
+  ZkIdentity,
   hashLeftRight,
-  IncrementalQuinTree,
+  IncrementalMerkleTree,
 } from "@unirep/crypto";
-import { expect } from "chai";
-import { ethers } from "ethers";
-import { ethers as hardhatEthers } from "hardhat";
 
 import {
   attestingFee,
@@ -21,6 +20,19 @@
   numEpochKeyNoncePerEpoch,
 } from "../config";
 import {
+  getTreeDepthsForTesting,
+  Attestation,
+  genEpochKeyCircuitInput,
+  genInputForContract,
+  GSTZERO_VALUE,
+  genReputationCircuitInput,
+  bootstrapRandomUSTree,
+  genProveSignUpCircuitInput,
+  genStartTransitionCircuitInput,
+  genProcessAttestationsCircuitInput,
+  genUserStateTransitionCircuitInput,
+} from "./utils";
+import {
   computeProcessAttestationsProofHash,
   computeStartTransitionProofHash,
   deployUnirep,
@@ -28,19 +40,6 @@
   SignUpProof,
   UserTransitionProof,
 } from "../src";
-import {
-  Attestation,
-  bootstrapRandomUSTree,
-  genEpochKeyCircuitInput,
-  genInputForContract,
-  genProcessAttestationsCircuitInput,
-  genProveSignUpCircuitInput,
-  genReputationCircuitInput,
-  genStartTransitionCircuitInput,
-  genUserStateTransitionCircuitInput,
-  getTreeDepthsForTesting,
-  GSTZERO_VALUE,
-} from "./utils";
 
 describe("Attesting", () => {
   let unirepContract;
@@ -81,8 +80,8 @@
     );
 
     console.log("User sign up");
-    userId = genIdentity();
-    userCommitment = genIdentityCommitment(userId);
+    userId = new ZkIdentity();
+    userCommitment = userId.genIdentityCommitment();
     let tx = await unirepContract.userSignUp(userCommitment);
     let receipt = await tx.wait();
     expect(receipt.status).equal(1);
@@ -96,7 +95,7 @@
     expect(receipt.status).equal(1);
     attesterId = await unirepContract.attesters(attesterAddress);
 
-    tree = new IncrementalQuinTree(
+    tree = new IncrementalMerkleTree(
       circuitGlobalStateTreeDepth,
       GSTZERO_VALUE,
       2
@@ -131,7 +130,7 @@
   });
 
   it("submit attestation should succeed", async () => {
-    const attestation: Attestation = new Attestation(
+    let attestation: Attestation = new Attestation(
       BigInt(attesterId),
       BigInt(1),
       BigInt(0),
@@ -189,7 +188,7 @@
       circuitInputs
     );
 
-    const tx = await unirepContractCalledByAttester.airdropEpochKey(input, {
+    let tx = await unirepContractCalledByAttester.airdropEpochKey(input, {
       value: attestingFee,
     });
     const receipt = await tx.wait();
@@ -329,18 +328,18 @@
         signUpProofFilter
       );
 
-      if (epochKeyProofEvent.length === 1) {
+      if (epochKeyProofEvent.length == 1) {
         console.log("epoch key proof event");
         const args = epochKeyProofEvent[0]?.args?._proof;
         const isValid = await unirepContract.verifyEpochKeyValidity(args);
         expect(isValid).equal(true);
-      } else if (repProofEvent.length === 1) {
+      } else if (repProofEvent.length == 1) {
         console.log("reputation proof event");
         const args = repProofEvent[0]?.args?._proof;
         expect(args?.repNullifiers.length).to.equal(maxReputationBudget);
         const isValid = await unirepContract.verifyReputation(args);
         expect(isValid).equal(true);
-      } else if (signUpProofEvent.length === 1) {
+      } else if (signUpProofEvent.length == 1) {
         console.log("sign up proof event");
         const args = signUpProofEvent[0]?.args?._proof;
         const isValid = await unirepContract.verifyUserSignUp(args);
@@ -390,270 +389,4 @@
     isValid = await unirepContract.verifyUserStateTransition(args);
     expect(isValid).equal(true);
   });
-});
-=======
-// @ts-ignore
-import { ethers as hardhatEthers } from 'hardhat'
-import { ethers } from 'ethers'
-import { expect } from "chai"
-import { Circuit } from '@unirep/circuits'
-import { genRandomSalt, ZkIdentity, hashLeftRight, IncrementalMerkleTree } from '@unirep/crypto'
-
-import { attestingFee, circuitGlobalStateTreeDepth, epochLength, maxAttesters, maxReputationBudget, maxUsers, numEpochKeyNoncePerEpoch } from '../config'
-import { getTreeDepthsForTesting, Attestation, genEpochKeyCircuitInput, genInputForContract, GSTZERO_VALUE, genReputationCircuitInput, bootstrapRandomUSTree, genProveSignUpCircuitInput, genStartTransitionCircuitInput, genProcessAttestationsCircuitInput, genUserStateTransitionCircuitInput } from './utils'
-import { computeProcessAttestationsProofHash, computeStartTransitionProofHash, deployUnirep, ReputationProof, SignUpProof, UserTransitionProof } from '../src'
-
-describe('Attesting', () => {
-    let unirepContract
-
-    let accounts: ethers.Signer[]
-
-    let userId, userCommitment
-
-    let attester, attesterAddress, attesterId, unirepContractCalledByAttester
-
-    const signedUpInLeaf = 1
-    const indexes: BigInt[] = []
-    const epoch = 1
-    const nonce = 0
-    let epochKey
-    let proofIndex
-    let tree
-    let stateRoot = genRandomSalt()
-    let hashedStateLeaf
-    const leafIndex = 0
-
-    before(async () => {
-        accounts = await hardhatEthers.getSigners()
-
-        const _treeDepths = getTreeDepthsForTesting()
-        const _settings = {
-            maxUsers: maxUsers,
-            maxAttesters: maxAttesters,
-            numEpochKeyNoncePerEpoch: numEpochKeyNoncePerEpoch,
-            maxReputationBudget: maxReputationBudget,
-            epochLength: epochLength,
-            attestingFee: attestingFee
-        }
-        unirepContract = await deployUnirep(<ethers.Wallet>accounts[0], _treeDepths, _settings)
-
-        console.log('User sign up')
-        userId = new ZkIdentity()
-        userCommitment = userId.genIdentityCommitment()
-        let tx = await unirepContract.userSignUp(userCommitment)
-        let receipt = await tx.wait()
-        expect(receipt.status).equal(1)
-
-        console.log('Attesters sign up')
-        attester = accounts[1]
-        attesterAddress = await attester.getAddress()
-        unirepContractCalledByAttester = unirepContract.connect(attester)
-        tx = await unirepContractCalledByAttester.attesterSignUp()
-        receipt = await tx.wait()
-        expect(receipt.status).equal(1)
-        attesterId = await unirepContract.attesters(attesterAddress)
-
-        tree = new IncrementalMerkleTree(
-            circuitGlobalStateTreeDepth,
-            GSTZERO_VALUE,
-            2
-        )
-        stateRoot = genRandomSalt()
-        hashedStateLeaf = hashLeftRight(userCommitment, stateRoot)
-        tree.insert(BigInt(hashedStateLeaf.toString()))
-    })
-
-    it('submit an epoch key proof should succeed', async () => {
-        const circuitInputs = genEpochKeyCircuitInput(userId, tree, leafIndex, stateRoot, epoch, nonce)
-        const input = await genInputForContract(Circuit.verifyEpochKey, circuitInputs)
-        epochKey = input.epochKey
-        const tx = await unirepContract.submitEpochKeyProof(input)
-        const receipt = await tx.wait()
-        expect(receipt.status).equal(1)
-
-        const proofNullifier = await unirepContract.hashEpochKeyProof(input)
-        expect(input.hash()).equal(proofNullifier.toString())
-        proofIndex = await unirepContract.getProofIndex(input.hash())
-        expect(Number(proofIndex)).greaterThan(0)
-    })
-
-    it('submit attestation should succeed', async () => {
-        let attestation: Attestation = new Attestation(
-            BigInt(attesterId),
-            BigInt(1),
-            BigInt(0),
-            genRandomSalt(),
-            BigInt(signedUpInLeaf),
-        )
-
-        const senderPfIdx = 0
-        const tx = await unirepContractCalledByAttester.submitAttestation(
-            attestation,
-            epochKey,
-            proofIndex,
-            senderPfIdx,
-            { value: attestingFee }
-        )
-        const receipt = await tx.wait()
-        expect(receipt.status).equal(1)
-    })
-
-    it('spend reputation should succeed', async () => {
-        const { reputationRecords } = await bootstrapRandomUSTree()
-        const circuitInputs = await genReputationCircuitInput(userId, epoch, nonce, reputationRecords, BigInt(attesterId),)
-        const input: ReputationProof = await genInputForContract(Circuit.proveReputation, circuitInputs)
-        const tx = await unirepContractCalledByAttester.spendReputation(
-            input,
-            { value: attestingFee },
-        )
-        const receipt = await tx.wait()
-        expect(receipt.status).equal(1)
-
-        const proofNullifier = await unirepContract.hashReputationProof(input)
-        expect(input.hash()).equal(proofNullifier.toString())
-        proofIndex = await unirepContract.getProofIndex(input.hash())
-        expect(Number(proofIndex)).greaterThan(0)
-    })
-
-    it('submit get airdrop should succeed', async () => {
-        const { reputationRecords } = await bootstrapRandomUSTree()
-        const circuitInputs = await genProveSignUpCircuitInput(userId, epoch, reputationRecords, BigInt(attesterId))
-        const input: SignUpProof = await genInputForContract(Circuit.proveUserSignUp, circuitInputs)
-
-
-        let tx = await unirepContractCalledByAttester.airdropEpochKey(input, { value: attestingFee })
-        const receipt = await tx.wait()
-        expect(receipt.status).equal(1)
-
-        const proofNullifier = await unirepContract.hashSignUpProof(input)
-        expect(input.hash()).equal(proofNullifier.toString())
-        proofIndex = await unirepContract.getProofIndex(input.hash())
-        expect(Number(proofIndex)).greaterThan(0)
-    })
-
-    it('submit start user state transition should success', async () => {
-        const circuitInputs = genStartTransitionCircuitInput(userId, tree, leafIndex, stateRoot, epoch, nonce)
-        const { blindedUserState, blindedHashChain, GSTRoot, proof } = await genInputForContract(Circuit.startTransition, circuitInputs)
-        const tx = await unirepContract.startUserStateTransition(
-            blindedUserState,
-            blindedHashChain,
-            GSTRoot,
-            proof,
-        )
-        const receipt = await tx.wait()
-        expect(receipt.status).equal(1)
-
-        const proofNullifier = await unirepContract.hashStartTransitionProof(blindedUserState, blindedHashChain, GSTRoot, proof,)
-        const computedHash = computeStartTransitionProofHash(blindedUserState, blindedHashChain, GSTRoot, proof)
-        expect(computedHash).equal(proofNullifier.toString())
-        proofIndex = await unirepContract.getProofIndex(computedHash)
-        expect(Number(proofIndex)).greaterThan(0)
-    })
-
-    it('submit process attestation proofs should success', async () => {
-        const { circuitInputs } = await genProcessAttestationsCircuitInput(userId, BigInt(epoch), BigInt(nonce), BigInt(nonce))
-        const { outputBlindedUserState, outputBlindedHashChain, inputBlindedUserState, proof } = await genInputForContract(Circuit.processAttestations, circuitInputs)
-        const tx = await unirepContract.processAttestations(
-            outputBlindedUserState,
-            outputBlindedHashChain,
-            inputBlindedUserState,
-            proof,
-        )
-        const receipt = await tx.wait()
-        expect(receipt.status).equal(1)
-
-        const proofNullifier = await unirepContract.hashProcessAttestationsProof(outputBlindedUserState, outputBlindedHashChain, inputBlindedUserState, proof)
-        const computedHash = computeProcessAttestationsProofHash(outputBlindedUserState, outputBlindedHashChain, inputBlindedUserState, proof)
-        expect(computedHash).equal(proofNullifier.toString())
-        proofIndex = await unirepContract.getProofIndex(computedHash)
-        expect(Number(proofIndex)).greaterThan(0)
-    })
-
-    it('submit user state transition proofs should success', async () => {
-        // Fast-forward epochLength of seconds
-        await hardhatEthers.provider.send("evm_increaseTime", [epochLength])
-        // Begin epoch transition
-        let tx = await unirepContract.beginEpochTransition()
-        let receipt = await tx.wait()
-        expect(receipt.status).equal(1)
-
-        const circuitInputs = await genUserStateTransitionCircuitInput(userId, epoch)
-        const input: UserTransitionProof = await genInputForContract(Circuit.userStateTransition, circuitInputs)
-        tx = await unirepContract.updateUserStateRoot(input, indexes)
-        receipt = await tx.wait()
-        expect(receipt.status).equal(1)
-
-        const proofNullifier = await unirepContract.hashUserStateTransitionProof(input)
-        expect(input.hash()).equal(proofNullifier.toString())
-        proofIndex = await unirepContract.getProofIndex(input.hash())
-        expect(Number(proofIndex)).greaterThan(0)
-    })
-
-    it('submit attestation events should match and correctly emitted', async () => {
-        const attestationSubmittedFilter = unirepContract.filters.AttestationSubmitted()
-        const attestationSubmittedEvents = await unirepContract.queryFilter(attestationSubmittedFilter)
-
-        // compute hash chain of valid epoch key
-        for (let i = 0; i < attestationSubmittedEvents.length; i++) {
-            const proofIndex = attestationSubmittedEvents[i].args?._proofIndex
-            const epochKeyProofFilter = unirepContract.filters.IndexedEpochKeyProof(proofIndex)
-            const epochKeyProofEvent = await unirepContract.queryFilter(epochKeyProofFilter)
-            const repProofFilter = unirepContract.filters.IndexedReputationProof(proofIndex)
-            const repProofEvent = await unirepContract.queryFilter(repProofFilter)
-            const signUpProofFilter = unirepContract.filters.IndexedUserSignedUpProof(proofIndex)
-            const signUpProofEvent = await unirepContract.queryFilter(signUpProofFilter)
-
-            if (epochKeyProofEvent.length == 1) {
-                console.log('epoch key proof event')
-                const args = epochKeyProofEvent[0]?.args?._proof
-                const isValid = await unirepContract.verifyEpochKeyValidity(args)
-                expect(isValid).equal(true)
-            } else if (repProofEvent.length == 1) {
-                console.log('reputation proof event')
-                const args = repProofEvent[0]?.args?._proof
-                expect(args?.repNullifiers.length).to.equal(maxReputationBudget)
-                const isValid = await unirepContract.verifyReputation(args)
-                expect(isValid).equal(true)
-            } else if (signUpProofEvent.length == 1) {
-                console.log('sign up proof event')
-                const args = signUpProofEvent[0]?.args?._proof
-                const isValid = await unirepContract.verifyUserSignUp(args)
-                expect(isValid).equal(true)
-            }
-        }
-    })
-
-    it('user state transition proof should match and correctly emitted', async () => {
-        const startTransitionFilter = unirepContract.filters.IndexedStartedTransitionProof()
-        const startTransitionEvents = await unirepContract.queryFilter(startTransitionFilter)
-        expect(startTransitionEvents.length).to.equal(1)
-        let args = startTransitionEvents[0]?.args
-        let isValid = await unirepContract.verifyStartTransitionProof(
-            args?._blindedUserState,
-            args?._blindedHashChain,
-            args?._globalStateTree,
-            args?._proof,
-        )
-        expect(isValid).equal(true)
-
-        const processAttestationFilter = unirepContract.filters.IndexedProcessedAttestationsProof()
-        const processAttestationEvents = await unirepContract.queryFilter(processAttestationFilter)
-        expect(processAttestationEvents.length).to.equal(1)
-        args = processAttestationEvents[0]?.args
-        isValid = await unirepContract.verifyProcessAttestationProof(
-            args?._outputBlindedUserState,
-            args?._outputBlindedHashChain,
-            args?._inputBlindedUserState,
-            args?._proof,
-        )
-        expect(isValid).equal(true)
-
-        const userStateTransitionFilter = unirepContract.filters.IndexedUserStateTransitionProof()
-        const userStateTransitionEvents = await unirepContract.queryFilter(userStateTransitionFilter)
-        expect(userStateTransitionEvents.length).to.equal(1)
-        args = userStateTransitionEvents[0]?.args?._proof
-        isValid = await unirepContract.verifyUserStateTransition(args)
-        expect(isValid).equal(true)
-    })
-})
->>>>>>> b82d591a
+});