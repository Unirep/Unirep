--- conflicted
+++ resolved
@@ -2,21 +2,11 @@
 import { ethers as hardhatEthers } from 'hardhat'
 import { BigNumberish, ethers } from 'ethers'
 import { expect } from 'chai'
-<<<<<<< HEAD
-import {
-    genRandomSalt,
-    SnarkPublicSignals,
-    SNARK_FIELD_SIZE,
-    ZkIdentity,
-} from '@unirep/crypto'
-import { formatProofForSnarkjsVerification } from '@unirep/circuits'
-=======
 import { genRandomSalt, SNARK_FIELD_SIZE, ZkIdentity } from '@unirep/crypto'
 import {
     formatProofForSnarkjsVerification,
     defaultProver,
 } from '@unirep/circuits'
->>>>>>> 973630f4
 import { deployUnirep, EpochKeyProof, Unirep } from '../src'
 
 import { genEpochKey, Attestation } from './utils'
@@ -39,14 +29,9 @@
     const epochKey = genEpochKey(genRandomSalt(), epoch, nonce)
     const publicSignals = [genRandomSalt(), epoch, epochKey]
     const epochKeyProof = new EpochKeyProof(
-<<<<<<< HEAD
-        publicSignals as SnarkPublicSignals,
-        formatProofForSnarkjsVerification(proof)
-=======
         publicSignals as BigNumberish[],
         formatProofForSnarkjsVerification(proof),
         defaultProver
->>>>>>> 973630f4
     )
     let epochKeyProofIndex
     const senderPfIdx = 0
@@ -90,77 +75,42 @@
         const receipt = await tx.wait()
         expect(receipt.status).equal(1)
 
-        const proofNullifier = await unirepContract.hashProof(
-            epochKeyProof.publicSignals,
-            epochKeyProof.proof
-        )
-        expect(receipt.status).equal(1)
-        const _proofNullifier = epochKeyProof.hash()
-        expect(_proofNullifier).equal(proofNullifier)
+        const proofNullifier = epochKeyProof.hash()
         epochKeyProofIndex = await unirepContract.getProofIndex(proofNullifier)
         expect(epochKeyProof).not.equal(null)
     })
 
     it('submit an epoch key proof again should fail', async () => {
         await expect(
-<<<<<<< HEAD
             unirepContract.submitEpochKeyProof(
                 epochKeyProof.publicSignals,
                 epochKeyProof.proof
             )
-        ).to.be.revertedWith('NullilierAlreadyUsed')
-=======
-            unirepContract.submitEpochKeyProof(epochKeyProof)
         ).to.be.revertedWithCustomError(unirepContract, 'NullifierAlreadyUsed')
->>>>>>> 973630f4
     })
 
     it('submit an epoch key proof with wrong epoch should fail', async () => {
         const wrongSignals = [genRandomSalt(), epoch + 1, epochKey]
-        const wrongEpochKeyProof = new EpochKeyProof(
-<<<<<<< HEAD
-            wrongSignals as SnarkPublicSignals,
-            formatProofForSnarkjsVerification(proof)
-        )
-        await expect(
-            unirepContract.submitEpochKeyProof(
-                wrongEpochKeyProof.publicSignals,
-                wrongEpochKeyProof.proof
-            )
-        ).to.be.revertedWith('EpochNotMatch()')
-=======
+        const { publicSignals, proof: proof_ } = new EpochKeyProof(
             wrongSignals as BigNumberish[],
             formatProofForSnarkjsVerification(proof),
             defaultProver
         )
         await expect(
-            unirepContract.submitEpochKeyProof(wrongEpochKeyProof)
+            unirepContract.submitEpochKeyProof(publicSignals, proof_)
         ).to.be.revertedWithCustomError(unirepContract, 'EpochNotMatch')
->>>>>>> 973630f4
     })
 
     it('submit an invalid epoch key should fail', async () => {
         const wrongEpochKey = genRandomSalt()
-        const wrongEpochKeyProof = new EpochKeyProof(
-<<<<<<< HEAD
-            [genRandomSalt(), epoch, wrongEpochKey] as SnarkPublicSignals,
-            formatProofForSnarkjsVerification(proof)
-        )
-        await expect(
-            unirepContract.submitEpochKeyProof(
-                wrongEpochKeyProof.publicSignals,
-                wrongEpochKeyProof.proof
-            )
-        ).to.be.revertedWith('InvalidEpochKey()')
-=======
+        const { publicSignals, proof: proof_ } = new EpochKeyProof(
             [genRandomSalt(), epoch, wrongEpochKey] as BigNumberish[],
             formatProofForSnarkjsVerification(proof),
             defaultProver
         )
         await expect(
-            unirepContract.submitEpochKeyProof(wrongEpochKeyProof)
+            unirepContract.submitEpochKeyProof(publicSignals, proof_)
         ).to.be.revertedWithCustomError(unirepContract, 'InvalidEpochKey')
->>>>>>> 973630f4
     })
 
     it('submit attestation should succeed', async () => {
