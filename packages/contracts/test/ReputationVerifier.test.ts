--- conflicted
+++ resolved
@@ -315,36 +315,6 @@
         expect(Number(pfIdx)).not.eq(0)
     })
 
-<<<<<<< HEAD
-=======
-    it('submit reputation nullifiers with wrong length of nullifiers should fail', async () => {
-        const circuitInputs = genReputationCircuitInput(
-            user,
-            epoch,
-            nonce,
-            reputationRecords,
-            attesterId,
-            repNullifiersAmount,
-            minRep,
-            proveGraffiti
-        )
-        const input: ReputationProof = await genInputForContract(
-            Circuit.proveReputation,
-            circuitInputs
-        )
-        const wrongNullifiers = input.repNullifiers.slice(
-            1,
-            MAX_REPUTATION_BUDGET
-        )
-        input.repNullifiers = wrongNullifiers
-        await expect(
-            unirepContract.connect(attester).spendReputation(input, {
-                value: attestingFee,
-            })
-        ).to.be.revertedWith('InvalidNumberNullifiers()')
-    })
-
->>>>>>> 7988c43e
     it('submit reputation nullifiers with wrong epoch key should fail', async () => {
         const circuitInputs = genReputationCircuitInput(
             user,
