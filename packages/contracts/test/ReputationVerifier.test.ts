// @ts-ignore
import { ethers as hardhatEthers } from 'hardhat'
import { ethers } from 'ethers'
import { expect } from 'chai'
import { Circuit } from '@unirep/circuits'
import { genRandomSalt, ZkIdentity, hashOne } from '@unirep/crypto'
import {
    EPOCH_TREE_DEPTH,
    USER_STATE_TREE_DEPTH,
} from '@unirep/circuits/config'
import {
    genEpochKey,
    genInputForContract,
    genReputationCircuitInput,
    Reputation,
} from './utils'
import { deployUnirep, ReputationProof } from '../src'
import { Unirep } from '../typechain'

describe('Verify reputation verifier', function () {
    this.timeout(30000)
    let unirepContract: Unirep

    let accounts: ethers.Signer[]
    let attester: ethers.Signer
    const epoch = 1
    const nonce = 1
    const user = new ZkIdentity()
    const NUM_ATTESTERS = 10
    let attesterId

    let reputationRecords = {}
    const MIN_POS_REP = 20
    const MAX_NEG_REP = 10
    const repNullifiersAmount = 3
    let minRep = MIN_POS_REP - MAX_NEG_REP
    const proveGraffiti = 1
    const signUp = 1
    const attestingFee = ethers.utils.parseEther('0.1')

    before(async () => {
        accounts = await hardhatEthers.getSigners()

        unirepContract = await deployUnirep(<ethers.Wallet>accounts[0], {
            attestingFee,
        })

        // Bootstrap reputation
        for (let i = 0; i < NUM_ATTESTERS; i++) {
            let attesterId = Math.ceil(
                Math.random() * (2 ** USER_STATE_TREE_DEPTH - 1)
            )
            while (reputationRecords[attesterId] !== undefined)
                attesterId = Math.floor(
                    Math.random() * 2 ** USER_STATE_TREE_DEPTH
                )
            const graffitiPreImage = genRandomSalt()
            reputationRecords[attesterId] = new Reputation(
                BigInt(Math.floor(Math.random() * 100) + MIN_POS_REP),
                BigInt(Math.floor(Math.random() * MAX_NEG_REP)),
                hashOne(graffitiPreImage),
                BigInt(signUp)
            )
            reputationRecords[attesterId].addGraffitiPreImage(graffitiPreImage)
        }
    })

    it('successfully prove a random generated reputation', async () => {
        const attesterIds = Object.keys(reputationRecords)
        attesterId = attesterIds[Math.floor(Math.random() * NUM_ATTESTERS)]
        const circuitInputs = await genReputationCircuitInput(
            user,
            epoch,
            nonce,
            reputationRecords,
            attesterId
        )

        const input: ReputationProof = await genInputForContract(
            Circuit.proveReputation,
            circuitInputs
        )
        const isValid = await input.verify()
        expect(isValid, 'Verify reputation proof off-chain failed').to.be.true
        const isProofValid = await unirepContract.verifyReputation(
            input.publicSignals,
            input.proof
        )
        expect(isProofValid, 'Verify reputation proof on-chain failed').to.be
            .true
    })

    it('mismatched reputation nullifiers and nullifiers amount should fail', async () => {
        const wrongReputationNullifierAmount = repNullifiersAmount + 1
        const invalidCircuitInputs = await genReputationCircuitInput(
            user,
            epoch,
            nonce,
            reputationRecords,
            attesterId,
            repNullifiersAmount
        )
        invalidCircuitInputs.rep_nullifiers_amount =
            wrongReputationNullifierAmount

        const input: ReputationProof = await genInputForContract(
            Circuit.proveReputation,
            invalidCircuitInputs
        )
        const isValid = await input.verify()
        expect(isValid, 'Verify reputation proof off-chain should fail').to.be
            .false
        const isProofValid = await unirepContract.verifyReputation(
            input.publicSignals,
            input.proof
        )
        expect(isProofValid, 'Verify reputation proof on-chain should fail').to
            .be.false
    })

    it('wrong nullifiers should fail', async () => {
        const circuitInputs = await genReputationCircuitInput(
            user,
            epoch,
            nonce,
            reputationRecords,
            attesterId,
            repNullifiersAmount
        )

        let input: ReputationProof = await genInputForContract(
            Circuit.proveReputation,
            circuitInputs
        )
        // random reputation nullifiers
        for (
            let i = ReputationProof.idx.repNullifiers[0];
            i < ReputationProof.idx.repNullifiers[1];
            i++
        ) {
            input.publicSignals[i] = genRandomSalt().toString() // rep nullifiers
        }
        const isProofValid = await unirepContract.verifyReputation(
            input.publicSignals,
            input.proof
        )
        expect(isProofValid, 'Verify reputation proof on-chain should fail').to
            .be.false
    })

    it('wrong epoch should fail', async () => {
        const wrongEpoch = epoch + 1
        const circuitInputs = await genReputationCircuitInput(
            user,
            epoch,
            nonce,
            reputationRecords,
            attesterId,
            repNullifiersAmount
        )

        const input: ReputationProof = await genInputForContract(
            Circuit.proveReputation,
            circuitInputs
        )
        input.publicSignals[ReputationProof.idx.epoch] = wrongEpoch.toString()
        const isProofValid = await unirepContract.verifyReputation(
            input.publicSignals,
            input.proof
        )
        expect(isProofValid, 'Verify reputation proof on-chain should fail').to
            .be.false
    })

    it('wrong nonce epoch key should fail', async () => {
        const wrongEpochKey = genEpochKey(
            user.identityNullifier,
            epoch,
            nonce + 1,
            EPOCH_TREE_DEPTH
        )
        const circuitInputs = await genReputationCircuitInput(
            user,
            epoch,
            nonce,
            reputationRecords,
            attesterId,
            repNullifiersAmount
        )

        const input: ReputationProof = await genInputForContract(
            Circuit.proveReputation,
            circuitInputs
        )
        input.publicSignals[ReputationProof.idx.epochKey] =
            wrongEpochKey.toString() // epoch key
        const isProofValid = await unirepContract.verifyReputation(
            input.publicSignals,
            input.proof
        )
        expect(isProofValid, 'Verify reputation proof on-chain should fail').to
            .be.false
    })

    it('wrong attesterId should fail', async () => {
        const wrongAttesterId = attesterId + 1
        const circuitInputs = await genReputationCircuitInput(
            user,
            epoch,
            nonce,
            reputationRecords,
            attesterId,
            repNullifiersAmount
        )

        const input: ReputationProof = await genInputForContract(
            Circuit.proveReputation,
            circuitInputs
        )
        input.publicSignals[ReputationProof.idx.attesterId] = wrongAttesterId // attester id
        const isProofValid = await unirepContract.verifyReputation(
            input.publicSignals,
            input.proof
        )
        expect(isProofValid, 'Verify reputation proof on-chain should fail').to
            .be.false
    })

    it('wrong minRep should fail', async () => {
        const wrongMinRep = minRep + 1
        const circuitInputs = await genReputationCircuitInput(
            user,
            epoch,
            nonce,
            reputationRecords,
            attesterId,
            repNullifiersAmount,
            minRep
        )

        const input: ReputationProof = await genInputForContract(
            Circuit.proveReputation,
            circuitInputs
        )
        input.publicSignals[ReputationProof.idx.minRep] = wrongMinRep.toString() // min rep
        const isProofValid = await unirepContract.verifyReputation(
            input.publicSignals,
            input.proof
        )
        expect(isProofValid, 'Verify reputation proof on-chain should fail').to
            .be.false
    })

    it('wrong graffiti preimage should fail', async () => {
        const wrongGraffitiPreimage = genRandomSalt()
        const circuitInputs = await genReputationCircuitInput(
            user,
            epoch,
            nonce,
            reputationRecords,
            attesterId,
            repNullifiersAmount,
            minRep,
            proveGraffiti
        )

        const input: ReputationProof = await genInputForContract(
            Circuit.proveReputation,
            circuitInputs
        )
        input.publicSignals[ReputationProof.idx.graffitiPreImage] =
            wrongGraffitiPreimage.toString() // graffiti preimage
        const isProofValid = await unirepContract.verifyReputation(
            input.publicSignals,
            input.proof
        )
        expect(isProofValid, 'Verify reputation proof on-chain should fail').to
            .be.false
    })

    it('sign up should succeed', async () => {
        attester = accounts[1]
        const attesterAddress = await attester.getAddress()

        const tx = await unirepContract.connect(attester).attesterSignUp()
        const receipt = await tx.wait()
        expect(receipt.status).equal(1)
        attesterId = (
            await unirepContract.attesters(attesterAddress)
        ).toBigInt()
    })

    it('submit reputation nullifiers should succeed', async () => {
        const circuitInputs = await genReputationCircuitInput(
            user,
            epoch,
            nonce,
            reputationRecords,
            attesterId,
            repNullifiersAmount,
            minRep,
            proveGraffiti
        )
        const input: ReputationProof = await genInputForContract(
            Circuit.proveReputation,
            circuitInputs
        )
<<<<<<< HEAD
        const tx = await unirepContractCalledByAttester.spendReputation(
            input.publicSignals,
            input.proof,
            {
                value: attestingFee,
            }
        )
=======
        const tx = await unirepContract
            .connect(attester)
            .spendReputation(input, {
                value: attestingFee,
            })
>>>>>>> b2d4c29a
        const receipt = await tx.wait()
        expect(receipt.status).equal(1)

        const pfIdx = await unirepContract.getProofIndex(input.hash())
        expect(Number(pfIdx)).not.eq(0)
    })

<<<<<<< HEAD
=======
    it('submit reputation nullifiers with wrong length of nullifiers should fail', async () => {
        const circuitInputs = await genReputationCircuitInput(
            user,
            epoch,
            nonce,
            reputationRecords,
            attesterId,
            repNullifiersAmount,
            minRep,
            proveGraffiti
        )
        const input: ReputationProof = await genInputForContract(
            Circuit.proveReputation,
            circuitInputs
        )
        const wrongNullifiers = input.repNullifiers.slice(
            1,
            MAX_REPUTATION_BUDGET
        )
        input.repNullifiers = wrongNullifiers
        await expect(
            unirepContract.connect(attester).spendReputation(input, {
                value: attestingFee,
            })
        ).to.be.revertedWith('InvalidNumberNullifiers()')
    })

>>>>>>> b2d4c29a
    it('submit reputation nullifiers with wrong epoch key should fail', async () => {
        const circuitInputs = await genReputationCircuitInput(
            user,
            epoch,
            nonce,
            reputationRecords,
            attesterId,
            repNullifiersAmount,
            minRep,
            proveGraffiti
        )
        const input: ReputationProof = await genInputForContract(
            Circuit.proveReputation,
            circuitInputs
        )
        input.publicSignals[ReputationProof.idx.epochKey] =
            genRandomSalt().toString()
        await expect(
<<<<<<< HEAD
            unirepContractCalledByAttester.spendReputation(
                input.publicSignals,
                input.proof,
                {
                    value: attestingFee,
                }
            )
        ).to.be.revertedWith('Unirep: invalid epoch key range')
=======
            unirepContract.connect(attester).spendReputation(input, {
                value: attestingFee,
            })
        ).to.be.revertedWith('InvalidEpochKey()')
>>>>>>> b2d4c29a
    })
})<|MERGE_RESOLUTION|>--- conflicted
+++ resolved
@@ -305,21 +305,11 @@
             Circuit.proveReputation,
             circuitInputs
         )
-<<<<<<< HEAD
-        const tx = await unirepContractCalledByAttester.spendReputation(
-            input.publicSignals,
-            input.proof,
-            {
-                value: attestingFee,
-            }
-        )
-=======
         const tx = await unirepContract
             .connect(attester)
-            .spendReputation(input, {
+            .spendReputation(input.publicSignals, input.proof, {
                 value: attestingFee,
             })
->>>>>>> b2d4c29a
         const receipt = await tx.wait()
         expect(receipt.status).equal(1)
 
@@ -327,9 +317,7 @@
         expect(Number(pfIdx)).not.eq(0)
     })
 
-<<<<<<< HEAD
-=======
-    it('submit reputation nullifiers with wrong length of nullifiers should fail', async () => {
+    it('submit reputation nullifiers with wrong epoch key should fail', async () => {
         const circuitInputs = await genReputationCircuitInput(
             user,
             epoch,
@@ -344,51 +332,14 @@
             Circuit.proveReputation,
             circuitInputs
         )
-        const wrongNullifiers = input.repNullifiers.slice(
-            1,
-            MAX_REPUTATION_BUDGET
-        )
-        input.repNullifiers = wrongNullifiers
-        await expect(
-            unirepContract.connect(attester).spendReputation(input, {
-                value: attestingFee,
-            })
-        ).to.be.revertedWith('InvalidNumberNullifiers()')
-    })
-
->>>>>>> b2d4c29a
-    it('submit reputation nullifiers with wrong epoch key should fail', async () => {
-        const circuitInputs = await genReputationCircuitInput(
-            user,
-            epoch,
-            nonce,
-            reputationRecords,
-            attesterId,
-            repNullifiersAmount,
-            minRep,
-            proveGraffiti
-        )
-        const input: ReputationProof = await genInputForContract(
-            Circuit.proveReputation,
-            circuitInputs
-        )
         input.publicSignals[ReputationProof.idx.epochKey] =
             genRandomSalt().toString()
         await expect(
-<<<<<<< HEAD
-            unirepContractCalledByAttester.spendReputation(
-                input.publicSignals,
-                input.proof,
-                {
+            unirepContract
+                .connect(attester)
+                .spendReputation(input.publicSignals, input.proof, {
                     value: attestingFee,
-                }
-            )
-        ).to.be.revertedWith('Unirep: invalid epoch key range')
-=======
-            unirepContract.connect(attester).spendReputation(input, {
-                value: attestingFee,
-            })
+                })
         ).to.be.revertedWith('InvalidEpochKey()')
->>>>>>> b2d4c29a
     })
 })