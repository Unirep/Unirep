--- conflicted
+++ resolved
@@ -65,7 +65,11 @@
         for (let i = 0; i < 8; i++) {
             proof.push('0')
         }
-        let publicSignals = [genRandomSalt(), currentEpoch, epochKey]
+        let publicSignals: (BigNumberish | BigInt)[] = [
+            genRandomSalt(),
+            currentEpoch,
+            epochKey,
+        ]
         let epochKeyProof = new EpochKeyProof(
             publicSignals as SnarkPublicSignals,
             formatProofForSnarkjsVerification(proof)
@@ -86,35 +90,15 @@
         for (let i = 0; i < MAX_REPUTATION_BUDGET + 8; i++) {
             publicSignals.push(BigInt(255))
         }
-<<<<<<< HEAD
         publicSignals[MAX_REPUTATION_BUDGET] = currentEpoch
         publicSignals[MAX_REPUTATION_BUDGET + 1] = epochKey
         publicSignals[MAX_REPUTATION_BUDGET + 3] = attesterId
         publicSignals[MAX_REPUTATION_BUDGET + 4] = BigInt(0)
-        tx = await unirepContractCalledByAttester.spendReputation(
-            publicSignals,
-            proof,
-            { value: attestingFee }
-        )
-=======
         tx = await unirepContract
             .connect(attester)
-            .spendReputation(
-                [
-                    reputationNullifiers,
-                    currentEpoch.toNumber(),
-                    epochKey,
-                    genRandomSalt(),
-                    attesterId.toNumber(),
-                    0,
-                    minRep,
-                    proveGraffiti,
-                    genRandomSalt(),
-                    proof,
-                ] as any,
-                { value: attestingFee }
-            )
->>>>>>> b2d4c29a
+            .spendReputation(publicSignals as BigNumberish[], proof, {
+                value: attestingFee,
+            })
         receipt = await tx.wait()
         expect(receipt.status).equal(1)
         expectedEventsInOrder.push(Event.AttestationSubmitted)
