// @ts-ignore
import { ethers } from 'hardhat'
import { expect } from 'chai'
import {
    hash7,
    IncrementalMerkleTree,
    ZkIdentity,
    stringifyBigInts,
<<<<<<< HEAD
} from '@unirep/utils'
import {
    EPOCH_TREE_DEPTH,
    STATE_TREE_DEPTH,
    NUM_EPOCH_KEY_NONCE_PER_EPOCH,
    Circuit,
} from '@unirep/circuits'
=======
} from '@unirep/crypto'
import { STATE_TREE_DEPTH, Circuit } from '@unirep/circuits'
>>>>>>> aa06ffdb
import { defaultProver } from '@unirep/circuits/provers/defaultProver'

import { EPOCH_LENGTH, SignupProof } from '../src'
import { deployUnirep } from '../deploy'

describe('User Signup', function () {
    this.timeout(120000)

    let unirepContract

    before(async () => {
        const accounts = await ethers.getSigners()
        unirepContract = await deployUnirep(accounts[0])

        const attester = accounts[1]
        await unirepContract
            .connect(attester)
            .attesterSignUp(EPOCH_LENGTH)
            .then((t) => t.wait())
    })

    it('should fail to signup with invalid proof', async () => {
        const accounts = await ethers.getSigners()
        const attester = accounts[1]
        const id = new ZkIdentity()
        const r = await defaultProver.genProofAndPublicSignals(
            Circuit.signup,
            stringifyBigInts({
                epoch: 0,
                identity_nullifier: id.identityNullifier,
                identity_trapdoor: id.trapdoor,
                attester_id: attester.address,
            })
        )
        const { publicSignals, proof } = new SignupProof(
            r.publicSignals,
            r.proof,
            defaultProver
        )
        const _proof = [...proof]
        _proof[0] = BigInt(proof[0].toString()) + BigInt(1)
        await expect(
            unirepContract.connect(attester).userSignUp(publicSignals, _proof)
        ).to.be.reverted
        const _publicSignals = [...publicSignals]
        _publicSignals[0] = BigInt(publicSignals[0].toString()) + BigInt(1)
        await expect(
            unirepContract.connect(attester).userSignUp(_publicSignals, proof)
        ).to.be.revertedWithCustomError(unirepContract, 'InvalidProof')
    })

    it('sign up many users should succeed', async () => {
        const accounts = await ethers.getSigners()
        const attester = accounts[1]
        const startEpoch = await unirepContract.attesterCurrentEpoch(
            attester.address
        )
        const semaphoreTree = new IncrementalMerkleTree(STATE_TREE_DEPTH)
        const roots = {}
        for (let epoch = startEpoch.toNumber(); epoch < 3; epoch++) {
            const stateTree = new IncrementalMerkleTree(STATE_TREE_DEPTH)
            roots[epoch] = []
            for (let i = 0; i < 3; i++) {
                const id = new ZkIdentity()
                const r = await defaultProver.genProofAndPublicSignals(
                    Circuit.signup,
                    stringifyBigInts({
                        epoch,
                        identity_nullifier: id.identityNullifier,
                        identity_trapdoor: id.trapdoor,
                        attester_id: attester.address,
                    })
                )
                const { publicSignals, proof } = new SignupProof(
                    r.publicSignals,
                    r.proof,
                    defaultProver
                )
                await unirepContract
                    .connect(attester)
                    .userSignUp(publicSignals, proof)
                    .then((t) => t.wait())

                const gstLeaf = hash7([
                    id.identityNullifier,
                    BigInt(attester.address),
                    epoch,
                    0,
                    0,
                    0,
                    0,
                ])

                stateTree.insert(gstLeaf)
                const currentRoot = await unirepContract.attesterStateTreeRoot(
                    attester.address,
                    epoch
                )
                roots[epoch].push(currentRoot.toString())
                const leafCount =
                    await unirepContract.attesterStateTreeLeafCount(
                        attester.address,
                        epoch
                    )
                expect(leafCount).to.equal(i + 1)
                expect(currentRoot.toString(), 'state tree root').to.equal(
                    stateTree.root.toString()
                )
                semaphoreTree.insert(id.genIdentityCommitment())
                const semaphoreRoot =
                    await unirepContract.attesterSemaphoreGroupRoot(
                        attester.address
                    )
                expect(semaphoreRoot.toString(), 'semaphore root').to.equal(
                    semaphoreTree.root.toString()
                )
            }
            await ethers.provider.send('evm_increaseTime', [EPOCH_LENGTH])
        }
        for (const epoch in roots) {
            for (const root of roots[epoch]) {
                const rootExists =
                    await unirepContract.attesterStateTreeRootExists(
                        attester.address,
                        epoch,
                        root
                    )
                expect(rootExists).to.be.true
            }
        }
    })

    it('double sign up should fail', async () => {
        const id = new ZkIdentity()
        const accounts = await ethers.getSigners()
        const attester = accounts[1]
        await unirepContract
            .updateEpochIfNeeded(attester.address)
            .then((t) => t.wait())
        const epoch = await unirepContract.attesterCurrentEpoch(
            attester.address
        )
        {
            // first signup
            const r = await defaultProver.genProofAndPublicSignals(
                Circuit.signup,
                stringifyBigInts({
                    epoch,
                    identity_nullifier: id.identityNullifier,
                    identity_trapdoor: id.trapdoor,
                    attester_id: attester.address,
                })
            )
            const { publicSignals, proof } = new SignupProof(
                r.publicSignals,
                r.proof,
                defaultProver
            )
            await unirepContract
                .connect(attester)
                .userSignUp(publicSignals, proof)
                .then((t) => t.wait())
        }
        // second signup
        const r = await defaultProver.genProofAndPublicSignals(
            Circuit.signup,
            stringifyBigInts({
                epoch,
                identity_nullifier: id.identityNullifier,
                identity_trapdoor: id.trapdoor,
                attester_id: attester.address,
            })
        )
        const { publicSignals, proof } = new SignupProof(
            r.publicSignals,
            r.proof,
            defaultProver
        )
        await expect(
            unirepContract.connect(attester).userSignUp(publicSignals, proof)
        ).to.be.revertedWithCustomError(unirepContract, `UserAlreadySignedUp`)
    })

    it('should fail to signup for unregistered attester', async () => {
        const id = new ZkIdentity()
        const accounts = await ethers.getSigners()
        const attester = accounts[1]
        const unregisteredAttester = accounts[5]
        const epoch = await unirepContract.attesterCurrentEpoch(
            attester.address
        )
        const r = await defaultProver.genProofAndPublicSignals(
            Circuit.signup,
            stringifyBigInts({
                epoch,
                identity_nullifier: id.identityNullifier,
                identity_trapdoor: id.trapdoor,
                attester_id: BigInt(unregisteredAttester.address),
            })
        )
        const { publicSignals, proof } = new SignupProof(
            r.publicSignals,
            r.proof,
            defaultProver
        )
        await expect(
            unirepContract
                .connect(unregisteredAttester)
                .userSignUp(publicSignals, proof)
        ).to.be.revertedWithCustomError(unirepContract, 'AttesterNotSignUp')
    })

    it('should fail to signup with wrong zk epoch', async () => {
        const id = new ZkIdentity()
        const accounts = await ethers.getSigners()
        const attester = accounts[1]
        const wrongEpoch = 44444
        const r = await defaultProver.genProofAndPublicSignals(
            Circuit.signup,
            stringifyBigInts({
                epoch: wrongEpoch,
                identity_nullifier: id.identityNullifier,
                identity_trapdoor: id.trapdoor,
                attester_id: attester.address,
            })
        )
        const { publicSignals, proof } = new SignupProof(
            r.publicSignals,
            r.proof,
            defaultProver
        )
        await expect(
            unirepContract.connect(attester).userSignUp(publicSignals, proof)
        ).to.be.revertedWithCustomError(unirepContract, 'EpochNotMatch')
    })

    it('should fail to signup with wrong msg.sender', async () => {
        const id = new ZkIdentity()
        const accounts = await ethers.getSigners()
        const attester = accounts[1]
        const wrongAttester = accounts[2]
        const epoch = await unirepContract.attesterCurrentEpoch(
            attester.address
        )
        const r = await defaultProver.genProofAndPublicSignals(
            Circuit.signup,
            stringifyBigInts({
                epoch,
                identity_nullifier: id.identityNullifier,
                identity_trapdoor: id.trapdoor,
                attester_id: attester.address,
            })
        )
        const { publicSignals, proof } = new SignupProof(
            r.publicSignals,
            r.proof,
            defaultProver
        )
        await expect(
            unirepContract
                .connect(wrongAttester)
                .userSignUp(publicSignals, proof)
        ).to.be.revertedWithCustomError(unirepContract, 'AttesterIdNotMatch')
    })

    it('should update current epoch if needed', async () => {
        const id = new ZkIdentity()
        const accounts = await ethers.getSigners()
        const attester = accounts[1]
        const epoch = await unirepContract.attesterCurrentEpoch(
            attester.address
        )
        const r = await defaultProver.genProofAndPublicSignals(
            Circuit.signup,
            stringifyBigInts({
                epoch,
                identity_nullifier: id.identityNullifier,
                identity_trapdoor: id.trapdoor,
                attester_id: attester.address,
            })
        )
        const { publicSignals, proof } = new SignupProof(
            r.publicSignals,
            r.proof,
            defaultProver
        )
        await ethers.provider.send('evm_increaseTime', [EPOCH_LENGTH])
        await expect(
            unirepContract.connect(attester).userSignUp(publicSignals, proof)
        ).to.be.revertedWithCustomError(unirepContract, 'EpochNotMatch')
    })
})<|MERGE_RESOLUTION|>--- conflicted
+++ resolved
@@ -6,18 +6,8 @@
     IncrementalMerkleTree,
     ZkIdentity,
     stringifyBigInts,
-<<<<<<< HEAD
 } from '@unirep/utils'
-import {
-    EPOCH_TREE_DEPTH,
-    STATE_TREE_DEPTH,
-    NUM_EPOCH_KEY_NONCE_PER_EPOCH,
-    Circuit,
-} from '@unirep/circuits'
-=======
-} from '@unirep/crypto'
 import { STATE_TREE_DEPTH, Circuit } from '@unirep/circuits'
->>>>>>> aa06ffdb
 import { defaultProver } from '@unirep/circuits/provers/defaultProver'
 
 import { EPOCH_LENGTH, SignupProof } from '../src'
