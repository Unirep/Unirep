<<<<<<< HEAD
import { genIdentity, genIdentityCommitment } from "@unirep/crypto";
import { expect } from "chai";
import { ethers } from "ethers";
import { ethers as hardhatEthers } from "hardhat";

import {
  attestingFee,
  epochLength,
  epochTreeDepth,
  globalStateTreeDepth,
  maxReputationBudget,
  numEpochKeyNoncePerEpoch,
  userStateTreeDepth,
} from "../config";
import { deployUnirep } from "../src";
import { getTreeDepthsForTesting } from "./utils";

describe("Signup", () => {
  const testMaxUser = 5;
  let unirepContract;
  let accounts: ethers.Signer[];

  let signedUpUsers = 0;
  let signedUpAttesters = 0;

  before(async () => {
    accounts = await hardhatEthers.getSigners();

    const _treeDepths = getTreeDepthsForTesting();
    // Set maxUsers to testMaxUser
    const _settings = {
      maxUsers: testMaxUser,
      maxAttesters: testMaxUser,
      numEpochKeyNoncePerEpoch: numEpochKeyNoncePerEpoch,
      maxReputationBudget: maxReputationBudget,
      epochLength: epochLength,
      attestingFee: attestingFee,
    };
    unirepContract = await deployUnirep(
      <ethers.Wallet>accounts[0],
      _treeDepths,
      _settings
    );
  });

  it("should have the correct config value", async () => {
    const attestingFee_ = await unirepContract.attestingFee();
    expect(attestingFee).equal(attestingFee_);
    const epochLength_ = await unirepContract.epochLength();
    expect(epochLength).equal(epochLength_);
    const numEpochKeyNoncePerEpoch_ =
      await unirepContract.numEpochKeyNoncePerEpoch();
    expect(numEpochKeyNoncePerEpoch).equal(numEpochKeyNoncePerEpoch_);
    const maxUsers_ = await unirepContract.maxUsers();
    expect(testMaxUser).equal(maxUsers_);

    const treeDepths_ = await unirepContract.treeDepths();
    expect(epochTreeDepth).equal(treeDepths_.epochTreeDepth);
    expect(globalStateTreeDepth).equal(treeDepths_.globalStateTreeDepth);
    expect(userStateTreeDepth).equal(treeDepths_.userStateTreeDepth);
  });

  describe("User sign-ups", () => {
    const id = genIdentity();
    const commitment = genIdentityCommitment(id);

    it("sign up should succeed", async () => {
      const tx = await unirepContract.userSignUp(commitment);
      const receipt = await tx.wait();

      expect(receipt.status).equal(1);
      signedUpUsers++;

      const numUserSignUps_ = await unirepContract.numUserSignUps();
      expect(signedUpUsers).equal(numUserSignUps_);
    });

    it("double sign up should fail", async () => {
      await expect(unirepContract.userSignUp(commitment)).to.be.revertedWith(
        "Unirep: the user has already signed up"
      );
    });

    it("sign up should fail if max capacity reached", async () => {
      for (let i = 1; i < testMaxUser; i++) {
        const tx = await unirepContract.userSignUp(
          genIdentityCommitment(genIdentity())
        );
        const receipt = await tx.wait();
        expect(receipt.status).equal(1);
        signedUpUsers++;

        const numUserSignUps_ = await unirepContract.numUserSignUps();
        expect(signedUpUsers).equal(numUserSignUps_);
      }
      await expect(
        unirepContract.userSignUp(genIdentityCommitment(genIdentity()))
      ).to.be.revertedWith("Unirep: maximum number of user signups reached");
    });
  });

  describe("Attester sign-ups", () => {
    let attester;
    let attesterAddress;
    let attester2;
    let attester2Address;
    let attester2Sig;
    let unirepContractCalledByAttester;

    it("sign up should succeed", async () => {
      attester = accounts[1];
      attesterAddress = await attester.getAddress();
      unirepContractCalledByAttester = unirepContract.connect(attester);
      const tx = await unirepContractCalledByAttester.attesterSignUp();
      const receipt = await tx.wait();

      expect(receipt.status).equal(1);
      signedUpAttesters++;

      const attesterId = await unirepContract.attesters(attesterAddress);
      expect(signedUpAttesters).equal(attesterId);
      const nextAttesterId_ = await unirepContract.nextAttesterId();
      // nextAttesterId starts with 1 so now it should be 2
      expect(signedUpAttesters + 1).equal(nextAttesterId_);
    });

    it("sign up via relayer should succeed", async () => {
      const relayer = accounts[0];
      unirepContract.connect(relayer);
      attester2 = accounts[2];
      attester2Address = await attester2.getAddress();

      const message = ethers.utils.solidityKeccak256(
        ["address", "address"],
        [attester2Address, unirepContract.address]
      );
      attester2Sig = await attester2.signMessage(
        ethers.utils.arrayify(message)
      );
      const tx = await unirepContract.attesterSignUpViaRelayer(
        attester2Address,
        attester2Sig
      );
      const receipt = await tx.wait();

      expect(receipt.status).equal(1);
      signedUpAttesters++;

      const attesterId = await unirepContract.attesters(attester2Address);
      expect(signedUpAttesters).equal(attesterId);
      const nextAttesterId_ = await unirepContract.nextAttesterId();
      expect(signedUpAttesters + 1).equal(nextAttesterId_);
    });

    it("sign up with invalid signature should fail", async () => {
      const attester3 = accounts[3];
      const attester3Address = await attester3.getAddress();
      await expect(
        unirepContract.attesterSignUpViaRelayer(attester3Address, attester2Sig)
      ).to.be.revertedWith("Unirep: invalid attester sign up signature");
    });

    it("double sign up should fail", async () => {
      await expect(
        unirepContractCalledByAttester.attesterSignUp()
      ).to.be.revertedWith("Unirep: attester has already signed up");

      await expect(
        unirepContract.attesterSignUpViaRelayer(attester2Address, attester2Sig)
      ).to.be.revertedWith("Unirep: attester has already signed up");
    });

    it("sign up should fail if max capacity reached", async () => {
      for (let i = 3; i < testMaxUser; i++) {
        attester = accounts[i];
        attesterAddress = await attester.getAddress();
        unirepContractCalledByAttester = unirepContract.connect(attester);
        const tx = await unirepContractCalledByAttester.attesterSignUp();
        const receipt = await tx.wait();
        expect(receipt.status).equal(1);
        signedUpAttesters++;

        const attesterId = await unirepContract.attesters(attesterAddress);
        expect(signedUpAttesters).equal(attesterId);
        const nextAttesterId_ = await unirepContract.nextAttesterId();
        expect(signedUpAttesters + 1).equal(nextAttesterId_);
      }
      attester = accounts[5];
      attesterAddress = await attester.getAddress();
      unirepContractCalledByAttester = unirepContract.connect(attester);
      await expect(
        unirepContractCalledByAttester.attesterSignUp()
      ).to.be.revertedWith(
        "Unirep: maximum number of attester signups reached"
      );
    });
  });
});
=======
// @ts-ignore
import { ethers as hardhatEthers } from 'hardhat'
import { ethers } from 'ethers'
import { expect } from "chai"
import { ZkIdentity } from '@unirep/crypto'

import { attestingFee, epochLength, globalStateTreeDepth, numEpochKeyNoncePerEpoch, userStateTreeDepth, epochTreeDepth, maxReputationBudget } from '../config'
import { deployUnirep } from '../src'
import { getTreeDepthsForTesting } from './utils'


describe('Signup', () => {
    const testMaxUser = 5
    let unirepContract
    let accounts: ethers.Signer[]

    let signedUpUsers = 0
    let signedUpAttesters = 0

    before(async () => {
        accounts = await hardhatEthers.getSigners()

        const _treeDepths = getTreeDepthsForTesting()
        // Set maxUsers to testMaxUser
        const _settings = {
            maxUsers: testMaxUser,
            maxAttesters: testMaxUser,
            numEpochKeyNoncePerEpoch: numEpochKeyNoncePerEpoch,
            maxReputationBudget: maxReputationBudget,
            epochLength: epochLength,
            attestingFee: attestingFee
        }
        unirepContract = await deployUnirep(<ethers.Wallet>accounts[0], _treeDepths, _settings)
    })

    it('should have the correct config value', async () => {
        const attestingFee_ = await unirepContract.attestingFee()
        expect(attestingFee).equal(attestingFee_)
        const epochLength_ = await unirepContract.epochLength()
        expect(epochLength).equal(epochLength_)
        const numEpochKeyNoncePerEpoch_ = await unirepContract.numEpochKeyNoncePerEpoch()
        expect(numEpochKeyNoncePerEpoch).equal(numEpochKeyNoncePerEpoch_)
        const maxUsers_ = await unirepContract.maxUsers()
        expect(testMaxUser).equal(maxUsers_)

        const treeDepths_ = await unirepContract.treeDepths()
        expect(epochTreeDepth).equal(treeDepths_.epochTreeDepth)
        expect(globalStateTreeDepth).equal(treeDepths_.globalStateTreeDepth)
        expect(userStateTreeDepth).equal(treeDepths_.userStateTreeDepth)
    })

    describe('User sign-ups', () => {
        const id = new ZkIdentity()
        const commitment = id.genIdentityCommitment()

        it('sign up should succeed', async () => {
            const tx = await unirepContract.userSignUp(commitment)
            const receipt = await tx.wait()

            expect(receipt.status).equal(1)
            signedUpUsers++

            const numUserSignUps_ = await unirepContract.numUserSignUps()
            expect(signedUpUsers).equal(numUserSignUps_)
        })

        it('double sign up should fail', async () => {
            await expect(unirepContract.userSignUp(commitment))
                .to.be.revertedWith('Unirep: the user has already signed up')
        })

        it('sign up should fail if max capacity reached', async () => {
            for (let i = 1; i < testMaxUser; i++) {
                let tx = await unirepContract.userSignUp(
                    (new ZkIdentity).genIdentityCommitment()
                )
                let receipt = await tx.wait()
                expect(receipt.status).equal(1)
                signedUpUsers++

                const numUserSignUps_ = await unirepContract.numUserSignUps()
                expect(signedUpUsers).equal(numUserSignUps_)
            }
            await expect(unirepContract.userSignUp((new ZkIdentity).genIdentityCommitment()))
                .to.be.revertedWith('Unirep: maximum number of user signups reached')
        })
    })

    describe('Attester sign-ups', () => {
        let attester
        let attesterAddress
        let attester2
        let attester2Address
        let attester2Sig
        let unirepContractCalledByAttester

        it('sign up should succeed', async () => {
            attester = accounts[1]
            attesterAddress = await attester.getAddress()
            unirepContractCalledByAttester = unirepContract.connect(attester)
            const tx = await unirepContractCalledByAttester.attesterSignUp()
            const receipt = await tx.wait()

            expect(receipt.status).equal(1)
            signedUpAttesters++

            const attesterId = await unirepContract.attesters(attesterAddress)
            expect(signedUpAttesters).equal(attesterId)
            const nextAttesterId_ = await unirepContract.nextAttesterId()
            // nextAttesterId starts with 1 so now it should be 2
            expect(signedUpAttesters + 1).equal(nextAttesterId_)
        })

        it('sign up via relayer should succeed', async () => {
            let relayer = accounts[0]
            unirepContract.connect(relayer)
            attester2 = accounts[2]
            attester2Address = await attester2.getAddress()

            let message = ethers.utils.solidityKeccak256(["address", "address"], [attester2Address, unirepContract.address])
            attester2Sig = await attester2.signMessage(ethers.utils.arrayify(message))
            const tx = await unirepContract.attesterSignUpViaRelayer(attester2Address, attester2Sig)
            const receipt = await tx.wait()

            expect(receipt.status).equal(1)
            signedUpAttesters++

            const attesterId = await unirepContract.attesters(attester2Address)
            expect(signedUpAttesters).equal(attesterId)
            const nextAttesterId_ = await unirepContract.nextAttesterId()
            expect(signedUpAttesters + 1).equal(nextAttesterId_)
        })

        it('sign up with invalid signature should fail', async () => {
            let attester3 = accounts[3]
            let attester3Address = await attester3.getAddress()
            await expect(unirepContract.attesterSignUpViaRelayer(attester3Address, attester2Sig))
                .to.be.revertedWith('Unirep: invalid attester sign up signature')
        })

        it('double sign up should fail', async () => {
            await expect(unirepContractCalledByAttester.attesterSignUp())
                .to.be.revertedWith('Unirep: attester has already signed up')

            await expect(unirepContract.attesterSignUpViaRelayer(attester2Address, attester2Sig))
                .to.be.revertedWith('Unirep: attester has already signed up')
        })

        it('sign up should fail if max capacity reached', async () => {
            for (let i = 3; i < testMaxUser; i++) {
                attester = accounts[i]
                attesterAddress = await attester.getAddress()
                unirepContractCalledByAttester = unirepContract.connect(attester)
                const tx = await unirepContractCalledByAttester.attesterSignUp()
                const receipt = await tx.wait()
                expect(receipt.status).equal(1)
                signedUpAttesters++

                const attesterId = await unirepContract.attesters(attesterAddress)
                expect(signedUpAttesters).equal(attesterId)
                const nextAttesterId_ = await unirepContract.nextAttesterId()
                expect(signedUpAttesters + 1).equal(nextAttesterId_)
            }
            attester = accounts[5]
            attesterAddress = await attester.getAddress()
            unirepContractCalledByAttester = unirepContract.connect(attester)
            await expect(unirepContractCalledByAttester.attesterSignUp())
                .to.be.revertedWith('Unirep: maximum number of attester signups reached')
        })
    })
})
>>>>>>> b82d591a
<|MERGE_RESOLUTION|>--- conflicted
+++ resolved
@@ -1,17 +1,17 @@
-<<<<<<< HEAD
-import { genIdentity, genIdentityCommitment } from "@unirep/crypto";
+// @ts-ignore
+import { ethers as hardhatEthers } from "hardhat";
+import { ethers } from "ethers";
 import { expect } from "chai";
-import { ethers } from "ethers";
-import { ethers as hardhatEthers } from "hardhat";
+import { ZkIdentity } from "@unirep/crypto";
 
 import {
   attestingFee,
   epochLength,
-  epochTreeDepth,
   globalStateTreeDepth,
-  maxReputationBudget,
   numEpochKeyNoncePerEpoch,
   userStateTreeDepth,
+  epochTreeDepth,
+  maxReputationBudget,
 } from "../config";
 import { deployUnirep } from "../src";
 import { getTreeDepthsForTesting } from "./utils";
@@ -62,8 +62,8 @@
   });
 
   describe("User sign-ups", () => {
-    const id = genIdentity();
-    const commitment = genIdentityCommitment(id);
+    const id = new ZkIdentity();
+    const commitment = id.genIdentityCommitment();
 
     it("sign up should succeed", async () => {
       const tx = await unirepContract.userSignUp(commitment);
@@ -84,10 +84,10 @@
 
     it("sign up should fail if max capacity reached", async () => {
       for (let i = 1; i < testMaxUser; i++) {
-        const tx = await unirepContract.userSignUp(
-          genIdentityCommitment(genIdentity())
+        let tx = await unirepContract.userSignUp(
+          new ZkIdentity().genIdentityCommitment()
         );
-        const receipt = await tx.wait();
+        let receipt = await tx.wait();
         expect(receipt.status).equal(1);
         signedUpUsers++;
 
@@ -95,7 +95,7 @@
         expect(signedUpUsers).equal(numUserSignUps_);
       }
       await expect(
-        unirepContract.userSignUp(genIdentityCommitment(genIdentity()))
+        unirepContract.userSignUp(new ZkIdentity().genIdentityCommitment())
       ).to.be.revertedWith("Unirep: maximum number of user signups reached");
     });
   });
@@ -126,12 +126,12 @@
     });
 
     it("sign up via relayer should succeed", async () => {
-      const relayer = accounts[0];
+      let relayer = accounts[0];
       unirepContract.connect(relayer);
       attester2 = accounts[2];
       attester2Address = await attester2.getAddress();
 
-      const message = ethers.utils.solidityKeccak256(
+      let message = ethers.utils.solidityKeccak256(
         ["address", "address"],
         [attester2Address, unirepContract.address]
       );
@@ -154,8 +154,8 @@
     });
 
     it("sign up with invalid signature should fail", async () => {
-      const attester3 = accounts[3];
-      const attester3Address = await attester3.getAddress();
+      let attester3 = accounts[3];
+      let attester3Address = await attester3.getAddress();
       await expect(
         unirepContract.attesterSignUpViaRelayer(attester3Address, attester2Sig)
       ).to.be.revertedWith("Unirep: invalid attester sign up signature");
@@ -196,177 +196,4 @@
       );
     });
   });
-});
-=======
-// @ts-ignore
-import { ethers as hardhatEthers } from 'hardhat'
-import { ethers } from 'ethers'
-import { expect } from "chai"
-import { ZkIdentity } from '@unirep/crypto'
-
-import { attestingFee, epochLength, globalStateTreeDepth, numEpochKeyNoncePerEpoch, userStateTreeDepth, epochTreeDepth, maxReputationBudget } from '../config'
-import { deployUnirep } from '../src'
-import { getTreeDepthsForTesting } from './utils'
-
-
-describe('Signup', () => {
-    const testMaxUser = 5
-    let unirepContract
-    let accounts: ethers.Signer[]
-
-    let signedUpUsers = 0
-    let signedUpAttesters = 0
-
-    before(async () => {
-        accounts = await hardhatEthers.getSigners()
-
-        const _treeDepths = getTreeDepthsForTesting()
-        // Set maxUsers to testMaxUser
-        const _settings = {
-            maxUsers: testMaxUser,
-            maxAttesters: testMaxUser,
-            numEpochKeyNoncePerEpoch: numEpochKeyNoncePerEpoch,
-            maxReputationBudget: maxReputationBudget,
-            epochLength: epochLength,
-            attestingFee: attestingFee
-        }
-        unirepContract = await deployUnirep(<ethers.Wallet>accounts[0], _treeDepths, _settings)
-    })
-
-    it('should have the correct config value', async () => {
-        const attestingFee_ = await unirepContract.attestingFee()
-        expect(attestingFee).equal(attestingFee_)
-        const epochLength_ = await unirepContract.epochLength()
-        expect(epochLength).equal(epochLength_)
-        const numEpochKeyNoncePerEpoch_ = await unirepContract.numEpochKeyNoncePerEpoch()
-        expect(numEpochKeyNoncePerEpoch).equal(numEpochKeyNoncePerEpoch_)
-        const maxUsers_ = await unirepContract.maxUsers()
-        expect(testMaxUser).equal(maxUsers_)
-
-        const treeDepths_ = await unirepContract.treeDepths()
-        expect(epochTreeDepth).equal(treeDepths_.epochTreeDepth)
-        expect(globalStateTreeDepth).equal(treeDepths_.globalStateTreeDepth)
-        expect(userStateTreeDepth).equal(treeDepths_.userStateTreeDepth)
-    })
-
-    describe('User sign-ups', () => {
-        const id = new ZkIdentity()
-        const commitment = id.genIdentityCommitment()
-
-        it('sign up should succeed', async () => {
-            const tx = await unirepContract.userSignUp(commitment)
-            const receipt = await tx.wait()
-
-            expect(receipt.status).equal(1)
-            signedUpUsers++
-
-            const numUserSignUps_ = await unirepContract.numUserSignUps()
-            expect(signedUpUsers).equal(numUserSignUps_)
-        })
-
-        it('double sign up should fail', async () => {
-            await expect(unirepContract.userSignUp(commitment))
-                .to.be.revertedWith('Unirep: the user has already signed up')
-        })
-
-        it('sign up should fail if max capacity reached', async () => {
-            for (let i = 1; i < testMaxUser; i++) {
-                let tx = await unirepContract.userSignUp(
-                    (new ZkIdentity).genIdentityCommitment()
-                )
-                let receipt = await tx.wait()
-                expect(receipt.status).equal(1)
-                signedUpUsers++
-
-                const numUserSignUps_ = await unirepContract.numUserSignUps()
-                expect(signedUpUsers).equal(numUserSignUps_)
-            }
-            await expect(unirepContract.userSignUp((new ZkIdentity).genIdentityCommitment()))
-                .to.be.revertedWith('Unirep: maximum number of user signups reached')
-        })
-    })
-
-    describe('Attester sign-ups', () => {
-        let attester
-        let attesterAddress
-        let attester2
-        let attester2Address
-        let attester2Sig
-        let unirepContractCalledByAttester
-
-        it('sign up should succeed', async () => {
-            attester = accounts[1]
-            attesterAddress = await attester.getAddress()
-            unirepContractCalledByAttester = unirepContract.connect(attester)
-            const tx = await unirepContractCalledByAttester.attesterSignUp()
-            const receipt = await tx.wait()
-
-            expect(receipt.status).equal(1)
-            signedUpAttesters++
-
-            const attesterId = await unirepContract.attesters(attesterAddress)
-            expect(signedUpAttesters).equal(attesterId)
-            const nextAttesterId_ = await unirepContract.nextAttesterId()
-            // nextAttesterId starts with 1 so now it should be 2
-            expect(signedUpAttesters + 1).equal(nextAttesterId_)
-        })
-
-        it('sign up via relayer should succeed', async () => {
-            let relayer = accounts[0]
-            unirepContract.connect(relayer)
-            attester2 = accounts[2]
-            attester2Address = await attester2.getAddress()
-
-            let message = ethers.utils.solidityKeccak256(["address", "address"], [attester2Address, unirepContract.address])
-            attester2Sig = await attester2.signMessage(ethers.utils.arrayify(message))
-            const tx = await unirepContract.attesterSignUpViaRelayer(attester2Address, attester2Sig)
-            const receipt = await tx.wait()
-
-            expect(receipt.status).equal(1)
-            signedUpAttesters++
-
-            const attesterId = await unirepContract.attesters(attester2Address)
-            expect(signedUpAttesters).equal(attesterId)
-            const nextAttesterId_ = await unirepContract.nextAttesterId()
-            expect(signedUpAttesters + 1).equal(nextAttesterId_)
-        })
-
-        it('sign up with invalid signature should fail', async () => {
-            let attester3 = accounts[3]
-            let attester3Address = await attester3.getAddress()
-            await expect(unirepContract.attesterSignUpViaRelayer(attester3Address, attester2Sig))
-                .to.be.revertedWith('Unirep: invalid attester sign up signature')
-        })
-
-        it('double sign up should fail', async () => {
-            await expect(unirepContractCalledByAttester.attesterSignUp())
-                .to.be.revertedWith('Unirep: attester has already signed up')
-
-            await expect(unirepContract.attesterSignUpViaRelayer(attester2Address, attester2Sig))
-                .to.be.revertedWith('Unirep: attester has already signed up')
-        })
-
-        it('sign up should fail if max capacity reached', async () => {
-            for (let i = 3; i < testMaxUser; i++) {
-                attester = accounts[i]
-                attesterAddress = await attester.getAddress()
-                unirepContractCalledByAttester = unirepContract.connect(attester)
-                const tx = await unirepContractCalledByAttester.attesterSignUp()
-                const receipt = await tx.wait()
-                expect(receipt.status).equal(1)
-                signedUpAttesters++
-
-                const attesterId = await unirepContract.attesters(attesterAddress)
-                expect(signedUpAttesters).equal(attesterId)
-                const nextAttesterId_ = await unirepContract.nextAttesterId()
-                expect(signedUpAttesters + 1).equal(nextAttesterId_)
-            }
-            attester = accounts[5]
-            attesterAddress = await attester.getAddress()
-            unirepContractCalledByAttester = unirepContract.connect(attester)
-            await expect(unirepContractCalledByAttester.attesterSignUp())
-                .to.be.revertedWith('Unirep: maximum number of attester signups reached')
-        })
-    })
-})
->>>>>>> b82d591a
+});