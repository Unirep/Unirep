<<<<<<< HEAD
/* eslint-disable @typescript-eslint/no-unused-expressions */
/* eslint-disable sonarjs/no-duplicate-string */
import { Circuit } from "@unirep/circuits";
import {
  genIdentity,
  genIdentityCommitment,
  genRandomSalt,
} from "@unirep/crypto";
import { expect } from "chai";
import { ethers } from "ethers";
import { ethers as hardhatEthers } from "hardhat";

import {
  attestingFee,
  epochLength,
  maxAttesters,
  maxReputationBudget,
  maxUsers,
  numEpochKeyNoncePerEpoch,
} from "../config";
import { deployUnirep } from "../src";
import {
  genInputForContract,
  genProofAndVerify,
  genProveSignUpCircuitInput,
  genReputationCircuitInput,
  getTreeDepthsForTesting,
  Reputation,
} from "./utils";
describe("Airdrop", function () {
  this.timeout(100000);

  let unirepContract;
  let accounts: ethers.Signer[];

  let numUsers = 0;
  let attesterAddress, unirepContractCalledByAttester;
  const airdropPosRep = 20;
  const epkNonce = 0;
=======
// @ts-ignore
import { ethers as hardhatEthers } from 'hardhat'
import { ethers } from 'ethers'
import { expect } from "chai"
import { ZkIdentity, genRandomSalt } from '@unirep/crypto'
import { Circuit } from '@unirep/circuits'

import { attestingFee, epochLength, maxUsers, numEpochKeyNoncePerEpoch, maxReputationBudget, maxAttesters } from '../config'
import { getTreeDepthsForTesting, Reputation, genProofAndVerify, genReputationCircuitInput, genProveSignUpCircuitInput, genInputForContract } from './utils'
import { deployUnirep } from '../src'

describe('Airdrop', function () {
    this.timeout(100000)

    let unirepContract
    let accounts: ethers.Signer[]

    let numUsers = 0
    let attesterAddress, unirepContractCalledByAttester
    const airdropPosRep = 20
    const epkNonce = 0


    before(async () => {
        accounts = await hardhatEthers.getSigners()

        const _treeDepths = getTreeDepthsForTesting()
        const _settings = {
            maxUsers: maxUsers,
            maxAttesters: maxAttesters,
            numEpochKeyNoncePerEpoch: numEpochKeyNoncePerEpoch,
            maxReputationBudget: maxReputationBudget,
            epochLength: epochLength,
            attestingFee: attestingFee
        }
        unirepContract = await deployUnirep(<ethers.Wallet>accounts[0], _treeDepths, _settings)
    })

    describe('Attesters set airdrop', () => {
        it('attester signs up and attester sets airdrop amount should succeed', async () => {
            console.log('Attesters sign up')

            for (let i = 0; i < 2; i++) {
                unirepContractCalledByAttester = unirepContract.connect(accounts[i])
                const tx = await unirepContractCalledByAttester.attesterSignUp()
                const receipt = await tx.wait()
                expect(receipt.status).equal(1)
            }

            console.log('attesters set airdrop amount')
            unirepContractCalledByAttester = unirepContract.connect(accounts[0])
            attesterAddress = await accounts[0].getAddress()
            const tx = await unirepContractCalledByAttester.setAirdropAmount(airdropPosRep)
            const receipt = await tx.wait()
            expect(receipt.status).equal(1)
            const airdroppedAmount = await unirepContractCalledByAttester.airdropAmount(attesterAddress)
            expect(airdroppedAmount.toNumber()).equal(airdropPosRep)
        })

        it('non-signup attester cannot set airdrop amount', async () => {
            unirepContractCalledByAttester = unirepContract.connect(accounts[2])
            await expect(unirepContractCalledByAttester.setAirdropAmount(airdropPosRep))
                .to.be.revertedWith('Unirep: attester has not signed up yet')
        })

        it('user signs up through a signed up attester with 0 airdrop should not get airdrop', async () => {
            console.log('User sign up')
            const userId = new ZkIdentity()
            const userCommitment = userId.genIdentityCommitment()
            unirepContractCalledByAttester = unirepContract.connect(accounts[1])
            let tx = await unirepContractCalledByAttester.userSignUp(userCommitment)
            let receipt = await tx.wait()
            expect(receipt.status).equal(1)

            const signUpFilter = unirepContract.filters.UserSignedUp()
            const signUpEvents = await unirepContract.queryFilter(signUpFilter)
            const commitment_ = signUpEvents[numUsers].args._identityCommitment
            expect(commitment_).equal(userCommitment)
            numUsers++

            // user can prove airdrop pos rep
            const currentEpoch = (await unirepContract.currentEpoch()).toNumber()
            const reputationRecords = {}
            let attesterId_
            for (const event of signUpEvents) {
                attesterId_ = event.args._attesterId.toNumber()
                reputationRecords[attesterId_] = new Reputation(
                    BigInt(event.args._airdropAmount),
                    BigInt(0),
                    BigInt(0),
                    BigInt(0) // airdrop amount == 0
                )
            }
            const minPosRep = 19
            const circuitInputs = await genReputationCircuitInput(userId, currentEpoch, epkNonce, reputationRecords, attesterId_, undefined, minPosRep)
            const isValid = await genProofAndVerify(Circuit.proveReputation, circuitInputs)
            expect(isValid, 'Verify reputation proof off-chain failed').to.be.false
        })

        it('user signs up through a non-signed up attester should succeed and gets no airdrop', async () => {
            console.log('User sign up')
            const userId = new ZkIdentity()
            const userCommitment = userId.genIdentityCommitment()
            unirepContractCalledByAttester = unirepContract.connect(accounts[2])
            let tx = await unirepContractCalledByAttester.userSignUp(userCommitment)
            let receipt = await tx.wait()
            expect(receipt.status).equal(1)

            const signUpFilter = unirepContract.filters.UserSignedUp()
            const signUpEvents = await unirepContract.queryFilter(signUpFilter)
            const commitment_ = signUpEvents[numUsers].args._identityCommitment
            expect(commitment_).equal(userCommitment)
            numUsers++
        })
    })

    describe('Users get airdrop', () => {
        console.log('User sign up')
        const userId = new ZkIdentity()
        const userCommitment = userId.genIdentityCommitment()
        let currentEpoch
        let reputationRecords = {}
        let attesterId_

        it('user signs up through attester should get airdrop pos rep', async () => {
            let tx = await unirepContract.userSignUp(userCommitment)
            let receipt = await tx.wait()
            expect(receipt.status).equal(1)
            const signUpFilter = unirepContract.filters.UserSignedUp()
            const signUpEvents = await unirepContract.queryFilter(signUpFilter)
            const commitment_ = signUpEvents[numUsers].args._identityCommitment
            expect(commitment_).equal(userCommitment)
            numUsers++

            currentEpoch = (await unirepContract.currentEpoch()).toNumber()
            reputationRecords = {}
            for (const event of signUpEvents) {
                attesterId_ = event.args._attesterId.toNumber()
                reputationRecords[attesterId_] = new Reputation(
                    BigInt(event.args._airdropAmount),
                    BigInt(0),
                    BigInt(0),
                    BigInt(1) // airdrop amount != 0
                )
            }
        })

        it('user can prove airdrop pos rep', async () => {
            const minPosRep = 19
            const repProofCircuitInputs = await genReputationCircuitInput(userId, currentEpoch, epkNonce, reputationRecords, attesterId_, undefined, minPosRep)
            const isRepProofValid = await genProofAndVerify(Circuit.proveReputation, repProofCircuitInputs)
            expect(isRepProofValid, 'Verify reputation proof off-chain failed').to.be.true
        })


        it('user can prove sign up flag', async () => {
            const signUpCircuitInputs = await genProveSignUpCircuitInput(userId, currentEpoch, reputationRecords, attesterId_)
            const isSignUpProofValid = await genProofAndVerify(Circuit.proveUserSignUp, signUpCircuitInputs)
            expect(isSignUpProofValid, 'Verify user sign up proof off-chain failed').to.be.true
        })
>>>>>>> b82d591a

  before(async () => {
    accounts = await hardhatEthers.getSigners();

    const _treeDepths = getTreeDepthsForTesting();
    const _settings = {
      maxUsers: maxUsers,
      maxAttesters: maxAttesters,
      numEpochKeyNoncePerEpoch: numEpochKeyNoncePerEpoch,
      maxReputationBudget: maxReputationBudget,
      epochLength: epochLength,
      attestingFee: attestingFee,
    };
    unirepContract = await deployUnirep(
      <ethers.Wallet>accounts[0],
      _treeDepths,
      _settings
    );
  });

  describe("Attesters set airdrop", () => {
    it("attester signs up and attester sets airdrop amount should succeed", async () => {
      console.log("Attesters sign up");

      for (let i = 0; i < 2; i++) {
        unirepContractCalledByAttester = unirepContract.connect(accounts[i]);
        const tx = await unirepContractCalledByAttester.attesterSignUp();
        const receipt = await tx.wait();
        expect(receipt.status).equal(1);
      }

      console.log("attesters set airdrop amount");
      unirepContractCalledByAttester = unirepContract.connect(accounts[0]);
      attesterAddress = await accounts[0].getAddress();
      const tx = await unirepContractCalledByAttester.setAirdropAmount(
        airdropPosRep
      );
      const receipt = await tx.wait();
      expect(receipt.status).equal(1);
      const airdroppedAmount =
        await unirepContractCalledByAttester.airdropAmount(attesterAddress);
      expect(airdroppedAmount.toNumber()).equal(airdropPosRep);
    });

    it("non-signup attester cannot set airdrop amount", async () => {
      unirepContractCalledByAttester = unirepContract.connect(accounts[2]);
      await expect(
        unirepContractCalledByAttester.setAirdropAmount(airdropPosRep)
      ).to.be.revertedWith("Unirep: attester has not signed up yet");
    });

    it("user signs up through a signed up attester with 0 airdrop should not get airdrop", async () => {
      console.log("User sign up");
      const userId = genIdentity();
      const userCommitment = genIdentityCommitment(userId);
      unirepContractCalledByAttester = unirepContract.connect(accounts[1]);
      const tx = await unirepContractCalledByAttester.userSignUp(
        userCommitment
      );
      const receipt = await tx.wait();
      expect(receipt.status).equal(1);

      const signUpFilter = unirepContract.filters.UserSignedUp();
      const signUpEvents = await unirepContract.queryFilter(signUpFilter);
      const commitment_ = signUpEvents[numUsers].args._identityCommitment;
      expect(commitment_).equal(userCommitment);
      numUsers++;

      // user can prove airdrop pos rep
      const currentEpoch = (await unirepContract.currentEpoch()).toNumber();
      const reputationRecords = {};
      let attesterId_;
      for (const event of signUpEvents) {
        attesterId_ = event.args._attesterId.toNumber();
        reputationRecords[attesterId_] = new Reputation(
          BigInt(event.args._airdropAmount),
          BigInt(0),
          BigInt(0),
          BigInt(0) // airdrop amount == 0
        );
      }
      const minPosRep = 19;
      const circuitInputs = await genReputationCircuitInput(
        userId,
        currentEpoch,
        epkNonce,
        reputationRecords,
        attesterId_,
        undefined,
        minPosRep
      );
      const isValid = await genProofAndVerify(
        Circuit.proveReputation,
        circuitInputs
      );
      expect(isValid, "Verify reputation proof off-chain failed").to.be.false;
    });

    it("user signs up through a non-signed up attester should succeed and gets no airdrop", async () => {
      console.log("User sign up");
      const userId = genIdentity();
      const userCommitment = genIdentityCommitment(userId);
      unirepContractCalledByAttester = unirepContract.connect(accounts[2]);
      const tx = await unirepContractCalledByAttester.userSignUp(
        userCommitment
      );
      const receipt = await tx.wait();
      expect(receipt.status).equal(1);

      const signUpFilter = unirepContract.filters.UserSignedUp();
      const signUpEvents = await unirepContract.queryFilter(signUpFilter);
      const commitment_ = signUpEvents[numUsers].args._identityCommitment;
      expect(commitment_).equal(userCommitment);
      numUsers++;
    });
  });

  describe("Users get airdrop", () => {
    console.log("User sign up");
    const userId = genIdentity();
    const userCommitment = genIdentityCommitment(userId);
    let currentEpoch;
    let reputationRecords = {};
    let attesterId_;

    it("user signs up through attester should get airdrop pos rep", async () => {
      const tx = await unirepContract.userSignUp(userCommitment);
      const receipt = await tx.wait();
      expect(receipt.status).equal(1);
      const signUpFilter = unirepContract.filters.UserSignedUp();
      const signUpEvents = await unirepContract.queryFilter(signUpFilter);
      const commitment_ = signUpEvents[numUsers].args._identityCommitment;
      expect(commitment_).equal(userCommitment);
      numUsers++;

      currentEpoch = (await unirepContract.currentEpoch()).toNumber();
      reputationRecords = {};
      for (const event of signUpEvents) {
        attesterId_ = event.args._attesterId.toNumber();
        reputationRecords[attesterId_] = new Reputation(
          BigInt(event.args._airdropAmount),
          BigInt(0),
          BigInt(0),
          BigInt(1) // airdrop amount != 0
        );
      }
    });

    it("user can prove airdrop pos rep", async () => {
      const minPosRep = 19;
      const repProofCircuitInputs = await genReputationCircuitInput(
        userId,
        currentEpoch,
        epkNonce,
        reputationRecords,
        attesterId_,
        undefined,
        minPosRep
      );
      const isRepProofValid = await genProofAndVerify(
        Circuit.proveReputation,
        repProofCircuitInputs
      );
      expect(isRepProofValid, "Verify reputation proof off-chain failed").to.be
        .true;
    });

    it("user can prove sign up flag", async () => {
      const signUpCircuitInputs = await genProveSignUpCircuitInput(
        userId,
        currentEpoch,
        reputationRecords,
        attesterId_
      );
      const isSignUpProofValid = await genProofAndVerify(
        Circuit.proveUserSignUp,
        signUpCircuitInputs
      );
      expect(isSignUpProofValid, "Verify user sign up proof off-chain failed")
        .to.be.true;
    });

    it("user can use sign up proof to get airdrop (from the attester)", async () => {
      const signUpCircuitInputs = await genProveSignUpCircuitInput(
        userId,
        currentEpoch,
        reputationRecords,
        attesterId_
      );
      const input = await genInputForContract(
        Circuit.proveUserSignUp,
        signUpCircuitInputs
      );
      unirepContractCalledByAttester = unirepContract.connect(accounts[0]);
      const tx = await unirepContractCalledByAttester.airdropEpochKey(input, {
        value: attestingFee,
      });
      const receipt = await tx.wait();
      expect(receipt.status).equal(1);

      const pfIdx = await unirepContract.getProofIndex(input.hash());
      expect(Number(pfIdx)).not.eq(0);

      await expect(
        unirepContractCalledByAttester.airdropEpochKey(input)
      ).to.be.revertedWith("Unirep: the proof has been submitted before");
    });

<<<<<<< HEAD
    it("get airdrop through a non-signup attester should fail", async () => {
      const signUpCircuitInputs = await genProveSignUpCircuitInput(
        userId,
        currentEpoch,
        reputationRecords,
        attesterId_
      );
      const input = await genInputForContract(
        Circuit.proveUserSignUp,
        signUpCircuitInputs
      );
      unirepContractCalledByAttester = unirepContract.connect(accounts[2]);
=======
        it('get airdrop through a non-signup attester should fail', async () => {
            const signUpCircuitInputs = await genProveSignUpCircuitInput(userId, currentEpoch, reputationRecords, attesterId_)
            const input = await genInputForContract(Circuit.proveUserSignUp, signUpCircuitInputs)
            unirepContractCalledByAttester = unirepContract.connect(accounts[2])
>>>>>>> b82d591a

      await expect(
        unirepContractCalledByAttester.airdropEpochKey(input, {
          value: attestingFee,
        })
      ).to.be.revertedWith("Unirep: attester has not signed up yet");
    });

<<<<<<< HEAD
    it("get airdrop through a wrong attester should fail", async () => {
      const signUpCircuitInputs = await genProveSignUpCircuitInput(
        userId,
        currentEpoch,
        reputationRecords,
        attesterId_
      );
      const input = await genInputForContract(
        Circuit.proveUserSignUp,
        signUpCircuitInputs
      );
      unirepContractCalledByAttester = unirepContract.connect(accounts[1]);
=======
        it('get airdrop through a wrong attester should fail', async () => {
            const signUpCircuitInputs = await genProveSignUpCircuitInput(userId, currentEpoch, reputationRecords, attesterId_)
            const input = await genInputForContract(Circuit.proveUserSignUp, signUpCircuitInputs)
            unirepContractCalledByAttester = unirepContract.connect(accounts[1])
>>>>>>> b82d591a

      await expect(
        unirepContractCalledByAttester.airdropEpochKey(input, {
          value: attestingFee,
        })
      ).to.be.revertedWith("Unirep: mismatched attesterId");
    });

<<<<<<< HEAD
    it("get airdrop through a wrong attester should fail", async () => {
      const signUpCircuitInputs = await genProveSignUpCircuitInput(
        userId,
        currentEpoch,
        reputationRecords,
        attesterId_
      );
      const input = await genInputForContract(
        Circuit.proveUserSignUp,
        signUpCircuitInputs
      );
      unirepContractCalledByAttester = unirepContract.connect(accounts[0]);
      const attestingFee_ = await unirepContract.attestingFee();
      const wrongAttestingFee = attestingFee_.add(2);
      expect(wrongAttestingFee).not.equal(attestingFee_);
=======
        it('get airdrop through a wrong attester should fail', async () => {
            const signUpCircuitInputs = await genProveSignUpCircuitInput(userId, currentEpoch, reputationRecords, attesterId_)
            const input = await genInputForContract(Circuit.proveUserSignUp, signUpCircuitInputs)
            unirepContractCalledByAttester = unirepContract.connect(accounts[0])
            const attestingFee_ = await unirepContract.attestingFee()
            const wrongAttestingFee = attestingFee_.add(2)
            expect(wrongAttestingFee).not.equal(attestingFee_)
>>>>>>> b82d591a

      await expect(
        unirepContractCalledByAttester.airdropEpochKey(input, {
          value: wrongAttestingFee,
        })
      ).to.be.revertedWith("Unirep: no attesting fee or incorrect amount");
    });

<<<<<<< HEAD
    it("get airdrop through a wrong epoch should fail", async () => {
      const wrongEpoch = Number(currentEpoch) + 1;
      const signUpCircuitInputs = await genProveSignUpCircuitInput(
        userId,
        wrongEpoch,
        reputationRecords,
        attesterId_
      );
      const input = await genInputForContract(
        Circuit.proveUserSignUp,
        signUpCircuitInputs
      );
      unirepContractCalledByAttester = unirepContract.connect(accounts[0]);
      const currentEpoch_ = await unirepContract.currentEpoch();
      expect(wrongEpoch).not.equal(currentEpoch_);
=======
        it('get airdrop through a wrong epoch should fail', async () => {
            const wrongEpoch = currentEpoch + 1
            const signUpCircuitInputs = await genProveSignUpCircuitInput(userId, wrongEpoch, reputationRecords, attesterId_)
            const input = await genInputForContract(Circuit.proveUserSignUp, signUpCircuitInputs)
            unirepContractCalledByAttester = unirepContract.connect(accounts[0])
            const currentEpoch_ = await unirepContract.currentEpoch()
            expect(wrongEpoch).not.equal(currentEpoch_)
>>>>>>> b82d591a

      await expect(
        unirepContractCalledByAttester.airdropEpochKey(input, {
          value: attestingFee,
        })
      ).to.be.revertedWith(
        "Unirep: submit an airdrop proof with incorrect epoch"
      );
    });

<<<<<<< HEAD
    it("submit an invalid epoch key should fail", async () => {
      const signUpCircuitInputs = await genProveSignUpCircuitInput(
        userId,
        currentEpoch,
        reputationRecords,
        attesterId_
      );
      const input = await genInputForContract(
        Circuit.proveUserSignUp,
        signUpCircuitInputs
      );
      unirepContractCalledByAttester = unirepContract.connect(accounts[0]);
      input.epochKey = genRandomSalt();
=======
        it('submit an invalid epoch key should fail', async () => {
            const signUpCircuitInputs = await genProveSignUpCircuitInput(userId, currentEpoch, reputationRecords, attesterId_)
            const input = await genInputForContract(Circuit.proveUserSignUp, signUpCircuitInputs)
            unirepContractCalledByAttester = unirepContract.connect(accounts[0])
            input.epochKey = genRandomSalt()
>>>>>>> b82d591a

      await expect(
        unirepContractCalledByAttester.airdropEpochKey(input, {
          value: attestingFee,
        })
      ).to.be.revertedWith("Unirep: invalid epoch key range");
    });
  });
});<|MERGE_RESOLUTION|>--- conflicted
+++ resolved
@@ -1,33 +1,28 @@
-<<<<<<< HEAD
-/* eslint-disable @typescript-eslint/no-unused-expressions */
-/* eslint-disable sonarjs/no-duplicate-string */
+// @ts-ignore
+import { ethers as hardhatEthers } from "hardhat";
+import { ethers } from "ethers";
+import { expect } from "chai";
+import { ZkIdentity, genRandomSalt } from "@unirep/crypto";
 import { Circuit } from "@unirep/circuits";
-import {
-  genIdentity,
-  genIdentityCommitment,
-  genRandomSalt,
-} from "@unirep/crypto";
-import { expect } from "chai";
-import { ethers } from "ethers";
-import { ethers as hardhatEthers } from "hardhat";
 
 import {
   attestingFee,
   epochLength,
-  maxAttesters,
-  maxReputationBudget,
   maxUsers,
   numEpochKeyNoncePerEpoch,
+  maxReputationBudget,
+  maxAttesters,
 } from "../config";
-import { deployUnirep } from "../src";
 import {
-  genInputForContract,
-  genProofAndVerify,
-  genProveSignUpCircuitInput,
-  genReputationCircuitInput,
   getTreeDepthsForTesting,
   Reputation,
+  genProofAndVerify,
+  genReputationCircuitInput,
+  genProveSignUpCircuitInput,
+  genInputForContract,
 } from "./utils";
+import { deployUnirep } from "../src";
+
 describe("Airdrop", function () {
   this.timeout(100000);
 
@@ -38,168 +33,6 @@
   let attesterAddress, unirepContractCalledByAttester;
   const airdropPosRep = 20;
   const epkNonce = 0;
-=======
-// @ts-ignore
-import { ethers as hardhatEthers } from 'hardhat'
-import { ethers } from 'ethers'
-import { expect } from "chai"
-import { ZkIdentity, genRandomSalt } from '@unirep/crypto'
-import { Circuit } from '@unirep/circuits'
-
-import { attestingFee, epochLength, maxUsers, numEpochKeyNoncePerEpoch, maxReputationBudget, maxAttesters } from '../config'
-import { getTreeDepthsForTesting, Reputation, genProofAndVerify, genReputationCircuitInput, genProveSignUpCircuitInput, genInputForContract } from './utils'
-import { deployUnirep } from '../src'
-
-describe('Airdrop', function () {
-    this.timeout(100000)
-
-    let unirepContract
-    let accounts: ethers.Signer[]
-
-    let numUsers = 0
-    let attesterAddress, unirepContractCalledByAttester
-    const airdropPosRep = 20
-    const epkNonce = 0
-
-
-    before(async () => {
-        accounts = await hardhatEthers.getSigners()
-
-        const _treeDepths = getTreeDepthsForTesting()
-        const _settings = {
-            maxUsers: maxUsers,
-            maxAttesters: maxAttesters,
-            numEpochKeyNoncePerEpoch: numEpochKeyNoncePerEpoch,
-            maxReputationBudget: maxReputationBudget,
-            epochLength: epochLength,
-            attestingFee: attestingFee
-        }
-        unirepContract = await deployUnirep(<ethers.Wallet>accounts[0], _treeDepths, _settings)
-    })
-
-    describe('Attesters set airdrop', () => {
-        it('attester signs up and attester sets airdrop amount should succeed', async () => {
-            console.log('Attesters sign up')
-
-            for (let i = 0; i < 2; i++) {
-                unirepContractCalledByAttester = unirepContract.connect(accounts[i])
-                const tx = await unirepContractCalledByAttester.attesterSignUp()
-                const receipt = await tx.wait()
-                expect(receipt.status).equal(1)
-            }
-
-            console.log('attesters set airdrop amount')
-            unirepContractCalledByAttester = unirepContract.connect(accounts[0])
-            attesterAddress = await accounts[0].getAddress()
-            const tx = await unirepContractCalledByAttester.setAirdropAmount(airdropPosRep)
-            const receipt = await tx.wait()
-            expect(receipt.status).equal(1)
-            const airdroppedAmount = await unirepContractCalledByAttester.airdropAmount(attesterAddress)
-            expect(airdroppedAmount.toNumber()).equal(airdropPosRep)
-        })
-
-        it('non-signup attester cannot set airdrop amount', async () => {
-            unirepContractCalledByAttester = unirepContract.connect(accounts[2])
-            await expect(unirepContractCalledByAttester.setAirdropAmount(airdropPosRep))
-                .to.be.revertedWith('Unirep: attester has not signed up yet')
-        })
-
-        it('user signs up through a signed up attester with 0 airdrop should not get airdrop', async () => {
-            console.log('User sign up')
-            const userId = new ZkIdentity()
-            const userCommitment = userId.genIdentityCommitment()
-            unirepContractCalledByAttester = unirepContract.connect(accounts[1])
-            let tx = await unirepContractCalledByAttester.userSignUp(userCommitment)
-            let receipt = await tx.wait()
-            expect(receipt.status).equal(1)
-
-            const signUpFilter = unirepContract.filters.UserSignedUp()
-            const signUpEvents = await unirepContract.queryFilter(signUpFilter)
-            const commitment_ = signUpEvents[numUsers].args._identityCommitment
-            expect(commitment_).equal(userCommitment)
-            numUsers++
-
-            // user can prove airdrop pos rep
-            const currentEpoch = (await unirepContract.currentEpoch()).toNumber()
-            const reputationRecords = {}
-            let attesterId_
-            for (const event of signUpEvents) {
-                attesterId_ = event.args._attesterId.toNumber()
-                reputationRecords[attesterId_] = new Reputation(
-                    BigInt(event.args._airdropAmount),
-                    BigInt(0),
-                    BigInt(0),
-                    BigInt(0) // airdrop amount == 0
-                )
-            }
-            const minPosRep = 19
-            const circuitInputs = await genReputationCircuitInput(userId, currentEpoch, epkNonce, reputationRecords, attesterId_, undefined, minPosRep)
-            const isValid = await genProofAndVerify(Circuit.proveReputation, circuitInputs)
-            expect(isValid, 'Verify reputation proof off-chain failed').to.be.false
-        })
-
-        it('user signs up through a non-signed up attester should succeed and gets no airdrop', async () => {
-            console.log('User sign up')
-            const userId = new ZkIdentity()
-            const userCommitment = userId.genIdentityCommitment()
-            unirepContractCalledByAttester = unirepContract.connect(accounts[2])
-            let tx = await unirepContractCalledByAttester.userSignUp(userCommitment)
-            let receipt = await tx.wait()
-            expect(receipt.status).equal(1)
-
-            const signUpFilter = unirepContract.filters.UserSignedUp()
-            const signUpEvents = await unirepContract.queryFilter(signUpFilter)
-            const commitment_ = signUpEvents[numUsers].args._identityCommitment
-            expect(commitment_).equal(userCommitment)
-            numUsers++
-        })
-    })
-
-    describe('Users get airdrop', () => {
-        console.log('User sign up')
-        const userId = new ZkIdentity()
-        const userCommitment = userId.genIdentityCommitment()
-        let currentEpoch
-        let reputationRecords = {}
-        let attesterId_
-
-        it('user signs up through attester should get airdrop pos rep', async () => {
-            let tx = await unirepContract.userSignUp(userCommitment)
-            let receipt = await tx.wait()
-            expect(receipt.status).equal(1)
-            const signUpFilter = unirepContract.filters.UserSignedUp()
-            const signUpEvents = await unirepContract.queryFilter(signUpFilter)
-            const commitment_ = signUpEvents[numUsers].args._identityCommitment
-            expect(commitment_).equal(userCommitment)
-            numUsers++
-
-            currentEpoch = (await unirepContract.currentEpoch()).toNumber()
-            reputationRecords = {}
-            for (const event of signUpEvents) {
-                attesterId_ = event.args._attesterId.toNumber()
-                reputationRecords[attesterId_] = new Reputation(
-                    BigInt(event.args._airdropAmount),
-                    BigInt(0),
-                    BigInt(0),
-                    BigInt(1) // airdrop amount != 0
-                )
-            }
-        })
-
-        it('user can prove airdrop pos rep', async () => {
-            const minPosRep = 19
-            const repProofCircuitInputs = await genReputationCircuitInput(userId, currentEpoch, epkNonce, reputationRecords, attesterId_, undefined, minPosRep)
-            const isRepProofValid = await genProofAndVerify(Circuit.proveReputation, repProofCircuitInputs)
-            expect(isRepProofValid, 'Verify reputation proof off-chain failed').to.be.true
-        })
-
-
-        it('user can prove sign up flag', async () => {
-            const signUpCircuitInputs = await genProveSignUpCircuitInput(userId, currentEpoch, reputationRecords, attesterId_)
-            const isSignUpProofValid = await genProofAndVerify(Circuit.proveUserSignUp, signUpCircuitInputs)
-            expect(isSignUpProofValid, 'Verify user sign up proof off-chain failed').to.be.true
-        })
->>>>>>> b82d591a
 
   before(async () => {
     accounts = await hardhatEthers.getSigners();
@@ -253,13 +86,11 @@
 
     it("user signs up through a signed up attester with 0 airdrop should not get airdrop", async () => {
       console.log("User sign up");
-      const userId = genIdentity();
-      const userCommitment = genIdentityCommitment(userId);
+      const userId = new ZkIdentity();
+      const userCommitment = userId.genIdentityCommitment();
       unirepContractCalledByAttester = unirepContract.connect(accounts[1]);
-      const tx = await unirepContractCalledByAttester.userSignUp(
-        userCommitment
-      );
-      const receipt = await tx.wait();
+      let tx = await unirepContractCalledByAttester.userSignUp(userCommitment);
+      let receipt = await tx.wait();
       expect(receipt.status).equal(1);
 
       const signUpFilter = unirepContract.filters.UserSignedUp();
@@ -300,13 +131,11 @@
 
     it("user signs up through a non-signed up attester should succeed and gets no airdrop", async () => {
       console.log("User sign up");
-      const userId = genIdentity();
-      const userCommitment = genIdentityCommitment(userId);
+      const userId = new ZkIdentity();
+      const userCommitment = userId.genIdentityCommitment();
       unirepContractCalledByAttester = unirepContract.connect(accounts[2]);
-      const tx = await unirepContractCalledByAttester.userSignUp(
-        userCommitment
-      );
-      const receipt = await tx.wait();
+      let tx = await unirepContractCalledByAttester.userSignUp(userCommitment);
+      let receipt = await tx.wait();
       expect(receipt.status).equal(1);
 
       const signUpFilter = unirepContract.filters.UserSignedUp();
@@ -319,15 +148,15 @@
 
   describe("Users get airdrop", () => {
     console.log("User sign up");
-    const userId = genIdentity();
-    const userCommitment = genIdentityCommitment(userId);
+    const userId = new ZkIdentity();
+    const userCommitment = userId.genIdentityCommitment();
     let currentEpoch;
     let reputationRecords = {};
     let attesterId_;
 
     it("user signs up through attester should get airdrop pos rep", async () => {
-      const tx = await unirepContract.userSignUp(userCommitment);
-      const receipt = await tx.wait();
+      let tx = await unirepContract.userSignUp(userCommitment);
+      let receipt = await tx.wait();
       expect(receipt.status).equal(1);
       const signUpFilter = unirepContract.filters.UserSignedUp();
       const signUpEvents = await unirepContract.queryFilter(signUpFilter);
@@ -408,7 +237,6 @@
       ).to.be.revertedWith("Unirep: the proof has been submitted before");
     });
 
-<<<<<<< HEAD
     it("get airdrop through a non-signup attester should fail", async () => {
       const signUpCircuitInputs = await genProveSignUpCircuitInput(
         userId,
@@ -421,12 +249,6 @@
         signUpCircuitInputs
       );
       unirepContractCalledByAttester = unirepContract.connect(accounts[2]);
-=======
-        it('get airdrop through a non-signup attester should fail', async () => {
-            const signUpCircuitInputs = await genProveSignUpCircuitInput(userId, currentEpoch, reputationRecords, attesterId_)
-            const input = await genInputForContract(Circuit.proveUserSignUp, signUpCircuitInputs)
-            unirepContractCalledByAttester = unirepContract.connect(accounts[2])
->>>>>>> b82d591a
 
       await expect(
         unirepContractCalledByAttester.airdropEpochKey(input, {
@@ -435,7 +257,6 @@
       ).to.be.revertedWith("Unirep: attester has not signed up yet");
     });
 
-<<<<<<< HEAD
     it("get airdrop through a wrong attester should fail", async () => {
       const signUpCircuitInputs = await genProveSignUpCircuitInput(
         userId,
@@ -448,12 +269,6 @@
         signUpCircuitInputs
       );
       unirepContractCalledByAttester = unirepContract.connect(accounts[1]);
-=======
-        it('get airdrop through a wrong attester should fail', async () => {
-            const signUpCircuitInputs = await genProveSignUpCircuitInput(userId, currentEpoch, reputationRecords, attesterId_)
-            const input = await genInputForContract(Circuit.proveUserSignUp, signUpCircuitInputs)
-            unirepContractCalledByAttester = unirepContract.connect(accounts[1])
->>>>>>> b82d591a
 
       await expect(
         unirepContractCalledByAttester.airdropEpochKey(input, {
@@ -462,7 +277,6 @@
       ).to.be.revertedWith("Unirep: mismatched attesterId");
     });
 
-<<<<<<< HEAD
     it("get airdrop through a wrong attester should fail", async () => {
       const signUpCircuitInputs = await genProveSignUpCircuitInput(
         userId,
@@ -478,15 +292,6 @@
       const attestingFee_ = await unirepContract.attestingFee();
       const wrongAttestingFee = attestingFee_.add(2);
       expect(wrongAttestingFee).not.equal(attestingFee_);
-=======
-        it('get airdrop through a wrong attester should fail', async () => {
-            const signUpCircuitInputs = await genProveSignUpCircuitInput(userId, currentEpoch, reputationRecords, attesterId_)
-            const input = await genInputForContract(Circuit.proveUserSignUp, signUpCircuitInputs)
-            unirepContractCalledByAttester = unirepContract.connect(accounts[0])
-            const attestingFee_ = await unirepContract.attestingFee()
-            const wrongAttestingFee = attestingFee_.add(2)
-            expect(wrongAttestingFee).not.equal(attestingFee_)
->>>>>>> b82d591a
 
       await expect(
         unirepContractCalledByAttester.airdropEpochKey(input, {
@@ -495,9 +300,8 @@
       ).to.be.revertedWith("Unirep: no attesting fee or incorrect amount");
     });
 
-<<<<<<< HEAD
     it("get airdrop through a wrong epoch should fail", async () => {
-      const wrongEpoch = Number(currentEpoch) + 1;
+      const wrongEpoch = currentEpoch + 1;
       const signUpCircuitInputs = await genProveSignUpCircuitInput(
         userId,
         wrongEpoch,
@@ -511,15 +315,6 @@
       unirepContractCalledByAttester = unirepContract.connect(accounts[0]);
       const currentEpoch_ = await unirepContract.currentEpoch();
       expect(wrongEpoch).not.equal(currentEpoch_);
-=======
-        it('get airdrop through a wrong epoch should fail', async () => {
-            const wrongEpoch = currentEpoch + 1
-            const signUpCircuitInputs = await genProveSignUpCircuitInput(userId, wrongEpoch, reputationRecords, attesterId_)
-            const input = await genInputForContract(Circuit.proveUserSignUp, signUpCircuitInputs)
-            unirepContractCalledByAttester = unirepContract.connect(accounts[0])
-            const currentEpoch_ = await unirepContract.currentEpoch()
-            expect(wrongEpoch).not.equal(currentEpoch_)
->>>>>>> b82d591a
 
       await expect(
         unirepContractCalledByAttester.airdropEpochKey(input, {
@@ -530,7 +325,6 @@
       );
     });
 
-<<<<<<< HEAD
     it("submit an invalid epoch key should fail", async () => {
       const signUpCircuitInputs = await genProveSignUpCircuitInput(
         userId,
@@ -544,13 +338,6 @@
       );
       unirepContractCalledByAttester = unirepContract.connect(accounts[0]);
       input.epochKey = genRandomSalt();
-=======
-        it('submit an invalid epoch key should fail', async () => {
-            const signUpCircuitInputs = await genProveSignUpCircuitInput(userId, currentEpoch, reputationRecords, attesterId_)
-            const input = await genInputForContract(Circuit.proveUserSignUp, signUpCircuitInputs)
-            unirepContractCalledByAttester = unirepContract.connect(accounts[0])
-            input.epochKey = genRandomSalt()
->>>>>>> b82d591a
 
       await expect(
         unirepContractCalledByAttester.airdropEpochKey(input, {
