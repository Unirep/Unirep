<<<<<<< HEAD
/* eslint-disable @typescript-eslint/no-unused-expressions */

import { Circuit } from "@unirep/circuits";
import {
  genIdentity,
  genIdentityCommitment,
  genRandomSalt,
  hashLeftRight,
  IncrementalQuinTree,
} from "@unirep/crypto";
import { expect } from "chai";
import { ethers } from "ethers";
import { ethers as hardhatEthers } from "hardhat";

import {
  circuitGlobalStateTreeDepth,
  epochLength,
  maxAttesters,
  maxReputationBudget,
  maxUsers,
  numEpochKeyNoncePerEpoch,
} from "../config";
import { deployUnirep, UserTransitionProof } from "../src";
import {
  Attestation,
  bootstrapRandomUSTree,
  genEpochKeyCircuitInput,
  genInputForContract,
  genProcessAttestationsCircuitInput,
  genStartTransitionCircuitInput,
  genUserStateTransitionCircuitInput,
  getTreeDepthsForTesting,
  GSTZERO_VALUE,
} from "./utils";

describe("Epoch Transition", function () {
  this.timeout(1000000);

  const ZERO_VALUE = 0;

  let unirepContract: ethers.Contract;
  let accounts: ethers.Signer[];

  let userId, userCommitment;

  let attester, attesterAddress, attesterId, unirepContractCalledByAttester;

  const signedUpInLeaf = 1;
  let epochKeyProofIndex;
  const proofIndexes: BigInt[] = [];
  const attestingFee = ethers.utils.parseEther("0.1");

  let fromEpoch;
  let GSTree;
  let userStateTree;
  let leafIndex;

  before(async () => {
    accounts = await hardhatEthers.getSigners();

    const _treeDepths = getTreeDepthsForTesting();
    const _settings = {
      maxUsers: maxUsers,
      maxAttesters: maxAttesters,
      numEpochKeyNoncePerEpoch: numEpochKeyNoncePerEpoch,
      maxReputationBudget: maxReputationBudget,
      epochLength: epochLength,
      attestingFee: attestingFee,
    };
    unirepContract = await deployUnirep(
      <ethers.Wallet>accounts[0],
      _treeDepths,
      _settings
    );

    console.log("User sign up");
    userId = genIdentity();
    userCommitment = genIdentityCommitment(userId);
    const tree = new IncrementalQuinTree(
      circuitGlobalStateTreeDepth,
      ZERO_VALUE,
      2
    );
    const stateRoot = genRandomSalt();
    const hashedStateLeaf = hashLeftRight(userCommitment, stateRoot);
    tree.insert(BigInt(hashedStateLeaf.toString()));
    const leafIndex = 0;
    let tx = await unirepContract.userSignUp(userCommitment);
    let receipt = await tx.wait();
    expect(receipt.status).equal(1);

    console.log("Attester sign up");
    attester = accounts[1];
    attesterAddress = await attester.getAddress();
    unirepContractCalledByAttester = unirepContract.connect(attester);
    tx = await unirepContractCalledByAttester.attesterSignUp();
    receipt = await tx.wait();
    expect(receipt.status).equal(1);

    attesterId = await unirepContract.attesters(attesterAddress);

    const epoch = (await unirepContract.currentEpoch()).toNumber();

    const nonce = 1;
    const circuitInputs = genEpochKeyCircuitInput(
      userId,
      tree,
      leafIndex,
      stateRoot,
      epoch,
      nonce
    );
    const input = await genInputForContract(
      Circuit.verifyEpochKey,
      circuitInputs
    );
    const epochKey = input.epochKey;

    // Submit epoch key proof
    tx = await unirepContract.submitEpochKeyProof(input);
    receipt = await tx.wait();
    expect(receipt.status).equal(1);
    const proofNullifier = await unirepContract.hashEpochKeyProof(input);
    epochKeyProofIndex = await unirepContract.getProofIndex(proofNullifier);
    const senderPfIdx = 0;

    // Submit attestations
    const attestationNum = 6;
    for (let i = 0; i < attestationNum; i++) {
      const attestation = new Attestation(
        BigInt(attesterId.toString()),
        BigInt(i),
        BigInt(0),
        genRandomSalt(),
        BigInt(signedUpInLeaf)
      );
      tx = await unirepContractCalledByAttester.submitAttestation(
        attestation,
        epochKey,
        epochKeyProofIndex,
        senderPfIdx,
        { value: attestingFee }
      );
      receipt = await tx.wait();
      expect(receipt.status).equal(1);
    }
  });

  it("premature epoch transition should fail", async () => {
    await expect(unirepContract.beginEpochTransition()).to.be.revertedWith(
      "Unirep: epoch not yet ended"
    );
  });

  it("epoch transition should succeed", async () => {
    // Record data before epoch transition so as to compare them with data after epoch transition
    const epoch = await unirepContract.currentEpoch();

    // Fast-forward epochLength of seconds
    await hardhatEthers.provider.send("evm_increaseTime", [epochLength]);
    // Assert no epoch transition compensation is dispensed to volunteer
    expect(
      await unirepContract.epochTransitionCompensation(attesterAddress)
    ).to.be.equal(0);
    // Begin epoch transition
    const tx = await unirepContractCalledByAttester.beginEpochTransition();
    const receipt = await tx.wait();
    expect(receipt.status).equal(1);
    console.log(
      "Gas cost of sealing one epoch key:",
      receipt.gasUsed.toString()
    );
    // Verify compensation to the volunteer increased
    expect(
      await unirepContract.epochTransitionCompensation(attesterAddress)
    ).to.gt(0);

    // Complete epoch transition
    expect(await unirepContract.currentEpoch()).to.be.equal(epoch.add(1));
    // Verify latestEpochTransitionTime and currentEpoch
    const latestEpochTransitionTime =
      await unirepContract.latestEpochTransitionTime();
    expect(latestEpochTransitionTime).equal(
      (await hardhatEthers.provider.getBlock(receipt.blockNumber)).timestamp
    );

    const epoch_ = await unirepContract.currentEpoch();
    expect(epoch_).equal(epoch.add(1));
  });

  it("bootstrap user state and reputations and bootstrap global state tree", async () => {
    const results = await bootstrapRandomUSTree();
    userStateTree = results.userStateTree;

    // Global state tree
    GSTree = new IncrementalQuinTree(
      circuitGlobalStateTreeDepth,
      GSTZERO_VALUE,
      2
    );
    const commitment = genIdentityCommitment(userId);
    const hashedLeaf = hashLeftRight(commitment, userStateTree.getRootHash());
    GSTree.insert(hashedLeaf);
    leafIndex = 0;
  });

  it("start user state transition should succeed", async () => {
    fromEpoch = 1;
    const nonce = 0;
    const circuitInputs = genStartTransitionCircuitInput(
      userId,
      GSTree,
      leafIndex,
      userStateTree.getRootHash(),
      fromEpoch,
      nonce
    );
    const { blindedUserState, blindedHashChain, GSTRoot, proof } =
      await genInputForContract(Circuit.startTransition, circuitInputs);
    const isProofValid = await unirepContract.verifyStartTransitionProof(
      blindedUserState,
      blindedHashChain,
      GSTRoot,
      proof
    );
    expect(isProofValid).to.be.true;

    const tx = await unirepContract.startUserStateTransition(
      blindedUserState,
      blindedHashChain,
      GSTRoot,
      proof
    );
    console.log("start transition");
    console.log("start blinded user state: ", blindedUserState);
    console.log("start blinded hash chain: ", blindedHashChain);
    const receipt = await tx.wait();
    expect(
      receipt.status,
      "Submit user state transition proof failed"
    ).to.equal(1);
    console.log(
      "Gas cost of submit a start transition proof:",
      receipt.gasUsed.toString()
    );

    const proofNullifier = await unirepContract.hashStartTransitionProof(
      blindedUserState,
      blindedHashChain,
      GSTRoot,
      proof
    );
    const proofIndex = await unirepContract.getProofIndex(proofNullifier);
    proofIndexes.push(BigInt(proofIndex));
  });

  it("submit process attestations proofs should succeed", async () => {
    for (let i = 0; i < numEpochKeyNoncePerEpoch; i++) {
      const prooftNum = Math.ceil(Math.random() * 5);
      let toNonce = i;
      for (let j = 0; j < prooftNum; j++) {
        // If it is the end of attestations of the epoch key, then the next epoch key nonce increased by one
        if (j === prooftNum - 1) toNonce = i + 1;
        // If it it the maximum epoch key nonce, then the next epoch key nonce should not increase
        if (i === numEpochKeyNoncePerEpoch - 1) toNonce = i;
        const { circuitInputs } = await genProcessAttestationsCircuitInput(
          userId,
          fromEpoch,
          BigInt(i),
          BigInt(toNonce)
        );

        const {
          outputBlindedUserState,
          outputBlindedHashChain,
          inputBlindedUserState,
          proof,
        } = await genInputForContract(
          Circuit.processAttestations,
          circuitInputs
        );
        const tx = await unirepContract.processAttestations(
          outputBlindedUserState,
          outputBlindedHashChain,
          inputBlindedUserState,
          proof
        );
        console.log("input blinded user state: ", inputBlindedUserState);
        console.log("output blinded user state: ", outputBlindedUserState);
        console.log("output blinded hash chain: ", outputBlindedHashChain);
        const receipt = await tx.wait();
        expect(
          receipt.status,
          "Submit process attestations proof failed"
        ).to.equal(1);
        console.log(
          "Gas cost of submit a process attestations proof:",
          receipt.gasUsed.toString()
        );

        const proofNullifier =
          await unirepContract.hashProcessAttestationsProof(
            outputBlindedUserState,
            outputBlindedHashChain,
            inputBlindedUserState,
            proof
          );
        const proofIndex = await unirepContract.getProofIndex(proofNullifier);
        proofIndexes.push(BigInt(proofIndex));
      }
    }
  });

  it("submit user state transition proofs should succeed", async () => {
    const circuitInputs = await genUserStateTransitionCircuitInput(
      userId,
      fromEpoch
    );
    const input: UserTransitionProof = await genInputForContract(
      Circuit.userStateTransition,
      circuitInputs
    );
    const tx = await unirepContract.updateUserStateRoot(input, proofIndexes);
    const receipt = await tx.wait();
    expect(
      receipt.status,
      "Submit user state transition proof failed"
    ).to.equal(1);
    console.log(
      "Gas cost of submit a user state transition proof:",
      receipt.gasUsed.toString()
    );
  });

  it("epoch transition with no attestations and epoch keys should also succeed", async () => {
    const epoch = await unirepContract.currentEpoch();

    // Fast-forward epochLength of seconds
    await hardhatEthers.provider.send("evm_increaseTime", [epochLength]);
    // Begin epoch transition
    const tx = await unirepContract.beginEpochTransition();
    const receipt = await tx.wait();
    expect(receipt.status).equal(1);

    // Verify latestEpochTransitionTime and currentEpoch
    const latestEpochTransitionTime =
      await unirepContract.latestEpochTransitionTime();
    expect(latestEpochTransitionTime).equal(
      (await hardhatEthers.provider.getBlock(receipt.blockNumber)).timestamp
    );

    const epoch_ = await unirepContract.currentEpoch();
    expect(epoch_).equal(epoch.add(1));
  });

  it("collecting epoch transition compensation should succeed", async () => {
    const compensation = await unirepContract.epochTransitionCompensation(
      attesterAddress
    );
    expect(compensation).to.gt(0);
    // Set gas price to 0 so attester will not be charged transaction fee
    await expect(() =>
      unirepContractCalledByAttester.collectEpochTransitionCompensation()
    ).to.changeEtherBalance(attester, compensation);
    expect(
      await unirepContract.epochTransitionCompensation(attesterAddress)
    ).to.equal(0);
  });
});
=======
// @ts-ignore
import { ethers as hardhatEthers } from 'hardhat'
import { ethers } from 'ethers'
import { expect } from "chai"
import { genRandomSalt, hashLeftRight, IncrementalMerkleTree, ZkIdentity } from '@unirep/crypto'
import { Circuit } from '@unirep/circuits'

import { circuitGlobalStateTreeDepth, epochLength, maxAttesters, maxReputationBudget, maxUsers, numEpochKeyNoncePerEpoch } from '../config'
import { getTreeDepthsForTesting, Attestation, genEpochKeyCircuitInput, genInputForContract, genStartTransitionCircuitInput, bootstrapRandomUSTree, GSTZERO_VALUE, genProcessAttestationsCircuitInput, genUserStateTransitionCircuitInput } from './utils'
import { deployUnirep, UserTransitionProof } from '../src'

describe('Epoch Transition', function () {
    this.timeout(1000000)

    let ZERO_VALUE = 0

    let unirepContract: ethers.Contract
    let accounts: ethers.Signer[]

    let userId, userCommitment

    let attester, attesterAddress, attesterId, unirepContractCalledByAttester

    const signedUpInLeaf = 1
    let epochKeyProofIndex
    const proofIndexes: BigInt[] = []
    const attestingFee = ethers.utils.parseEther("0.1")

    let fromEpoch
    let GSTree
    let userStateTree
    let leafIndex

    before(async () => {
        accounts = await hardhatEthers.getSigners()

        const _treeDepths = getTreeDepthsForTesting()
        const _settings = {
            maxUsers: maxUsers,
            maxAttesters: maxAttesters,
            numEpochKeyNoncePerEpoch: numEpochKeyNoncePerEpoch,
            maxReputationBudget: maxReputationBudget,
            epochLength: epochLength,
            attestingFee: attestingFee
        }
        unirepContract = await deployUnirep(<ethers.Wallet>accounts[0], _treeDepths, _settings)

        console.log('User sign up')
        userId = new ZkIdentity()
        userCommitment = userId.genIdentityCommitment()
        const tree = new IncrementalMerkleTree(
            circuitGlobalStateTreeDepth,
            ZERO_VALUE,
            2
        )
        const stateRoot = genRandomSalt()
        const hashedStateLeaf = hashLeftRight(userCommitment, stateRoot)
        tree.insert(BigInt(hashedStateLeaf.toString()))
        const leafIndex = 0
        let tx = await unirepContract.userSignUp(userCommitment)
        let receipt = await tx.wait()
        expect(receipt.status).equal(1)

        console.log('Attester sign up')
        attester = accounts[1]
        attesterAddress = await attester.getAddress()
        unirepContractCalledByAttester = unirepContract.connect(attester);
        tx = await unirepContractCalledByAttester.attesterSignUp()
        receipt = await tx.wait()
        expect(receipt.status).equal(1)

        attesterId = await unirepContract.attesters(attesterAddress)

        let epoch = (await unirepContract.currentEpoch()).toNumber()

        let nonce = 1
        let circuitInputs = genEpochKeyCircuitInput(userId, tree, leafIndex, stateRoot, epoch, nonce)
        let input = await genInputForContract(Circuit.verifyEpochKey, circuitInputs)
        let epochKey = input.epochKey

        // Submit epoch key proof
        tx = await unirepContract.submitEpochKeyProof(input)
        receipt = await tx.wait()
        expect(receipt.status).equal(1)
        let proofNullifier = await unirepContract.hashEpochKeyProof(input)
        epochKeyProofIndex = await unirepContract.getProofIndex(proofNullifier)
        const senderPfIdx = 0

        // Submit attestations
        const attestationNum = 6
        for (let i = 0; i < attestationNum; i++) {
            let attestation = new Attestation(
                BigInt(attesterId.toString()),
                BigInt(i),
                BigInt(0),
                genRandomSalt(),
                BigInt(signedUpInLeaf),
            )
            tx = await unirepContractCalledByAttester.submitAttestation(
                attestation,
                epochKey,
                epochKeyProofIndex,
                senderPfIdx,
                { value: attestingFee }
            )
            receipt = await tx.wait()
            expect(receipt.status).equal(1)
        }
    })

    it('premature epoch transition should fail', async () => {
        await expect(unirepContract.beginEpochTransition()
        ).to.be.revertedWith('Unirep: epoch not yet ended')
    })

    it('epoch transition should succeed', async () => {
        // Record data before epoch transition so as to compare them with data after epoch transition
        let epoch = await unirepContract.currentEpoch()

        // Fast-forward epochLength of seconds
        await hardhatEthers.provider.send("evm_increaseTime", [epochLength])
        // Assert no epoch transition compensation is dispensed to volunteer
        expect(await unirepContract.epochTransitionCompensation(attesterAddress)).to.be.equal(0)
        // Begin epoch transition 
        let tx = await unirepContractCalledByAttester.beginEpochTransition()
        let receipt = await tx.wait()
        expect(receipt.status).equal(1)
        console.log("Gas cost of sealing one epoch key:", receipt.gasUsed.toString())
        // Verify compensation to the volunteer increased
        expect(await unirepContract.epochTransitionCompensation(attesterAddress)).to.gt(0)

        // Complete epoch transition
        expect(await unirepContract.currentEpoch()).to.be.equal(epoch.add(1))
        // Verify latestEpochTransitionTime and currentEpoch
        let latestEpochTransitionTime = await unirepContract.latestEpochTransitionTime()
        expect(latestEpochTransitionTime).equal((await hardhatEthers.provider.getBlock(receipt.blockNumber)).timestamp)

        let epoch_ = await unirepContract.currentEpoch()
        expect(epoch_).equal(epoch.add(1))
    })

    it('bootstrap user state and reputations and bootstrap global state tree', async () => {
        const results = await bootstrapRandomUSTree()
        userStateTree = results.userStateTree

        // Global state tree
        GSTree = new IncrementalMerkleTree(circuitGlobalStateTreeDepth, GSTZERO_VALUE, 2)
        const commitment = userId.genIdentityCommitment()
        const hashedLeaf = hashLeftRight(commitment, userStateTree.getRootHash())
        GSTree.insert(hashedLeaf)
        leafIndex = 0
    })

    it('start user state transition should succeed', async () => {
        fromEpoch = 1
        const nonce = 0
        const circuitInputs = genStartTransitionCircuitInput(userId, GSTree, leafIndex, userStateTree.getRootHash(), fromEpoch, nonce)
        const { blindedUserState, blindedHashChain, GSTRoot, proof } = await genInputForContract(Circuit.startTransition, circuitInputs)
        const isProofValid = await unirepContract.verifyStartTransitionProof(blindedUserState, blindedHashChain, GSTRoot, proof)
        expect(isProofValid).to.be.true

        const tx = await unirepContract.startUserStateTransition(
            blindedUserState,
            blindedHashChain,
            GSTRoot,
            proof,
        )
        console.log('start transition')
        console.log('start blinded user state: ', blindedUserState)
        console.log('start blinded hash chain: ', blindedHashChain)
        const receipt = await tx.wait()
        expect(receipt.status, 'Submit user state transition proof failed').to.equal(1)
        console.log("Gas cost of submit a start transition proof:", receipt.gasUsed.toString())

        let proofNullifier = await unirepContract.hashStartTransitionProof(
            blindedUserState,
            blindedHashChain,
            GSTRoot,
            proof
        )
        let proofIndex = await unirepContract.getProofIndex(proofNullifier)
        proofIndexes.push(BigInt(proofIndex))
    })

    it('submit process attestations proofs should succeed', async () => {
        for (let i = 0; i < numEpochKeyNoncePerEpoch; i++) {
            const prooftNum = Math.ceil(Math.random() * 5)
            let toNonce = i
            for (let j = 0; j < prooftNum; j++) {
                // If it is the end of attestations of the epoch key, then the next epoch key nonce increased by one
                if (j == (prooftNum - 1)) toNonce = i + 1
                // If it it the maximum epoch key nonce, then the next epoch key nonce should not increase
                if (i == (numEpochKeyNoncePerEpoch - 1)) toNonce = i
                const { circuitInputs } = await genProcessAttestationsCircuitInput(userId, fromEpoch, BigInt(i), BigInt(toNonce))

                const { outputBlindedUserState, outputBlindedHashChain, inputBlindedUserState, proof } = await genInputForContract(Circuit.processAttestations, circuitInputs)
                const tx = await unirepContract.processAttestations(
                    outputBlindedUserState,
                    outputBlindedHashChain,
                    inputBlindedUserState,
                    proof,
                )
                console.log('input blinded user state: ', inputBlindedUserState)
                console.log('output blinded user state: ', outputBlindedUserState)
                console.log('output blinded hash chain: ', outputBlindedHashChain)
                const receipt = await tx.wait()
                expect(receipt.status, 'Submit process attestations proof failed').to.equal(1)
                console.log("Gas cost of submit a process attestations proof:", receipt.gasUsed.toString())

                const proofNullifier = await unirepContract.hashProcessAttestationsProof(
                    outputBlindedUserState,
                    outputBlindedHashChain,
                    inputBlindedUserState,
                    proof,
                )
                const proofIndex = await unirepContract.getProofIndex(proofNullifier)
                proofIndexes.push(BigInt(proofIndex))
            }
        }
    })

    it('submit user state transition proofs should succeed', async () => {
        const circuitInputs = await genUserStateTransitionCircuitInput(userId, fromEpoch)
        const input: UserTransitionProof = await genInputForContract(Circuit.userStateTransition, circuitInputs)
        const tx = await unirepContract.updateUserStateRoot(
            input,
            proofIndexes
        )
        const receipt = await tx.wait()
        expect(receipt.status, 'Submit user state transition proof failed').to.equal(1)
        console.log("Gas cost of submit a user state transition proof:", receipt.gasUsed.toString())
    })

    it('epoch transition with no attestations and epoch keys should also succeed', async () => {
        let epoch = await unirepContract.currentEpoch()

        // Fast-forward epochLength of seconds
        await hardhatEthers.provider.send("evm_increaseTime", [epochLength])
        // Begin epoch transition
        let tx = await unirepContract.beginEpochTransition()
        let receipt = await tx.wait()
        expect(receipt.status).equal(1)

        // Verify latestEpochTransitionTime and currentEpoch
        let latestEpochTransitionTime = await unirepContract.latestEpochTransitionTime()
        expect(latestEpochTransitionTime).equal((await hardhatEthers.provider.getBlock(receipt.blockNumber)).timestamp)

        let epoch_ = await unirepContract.currentEpoch()
        expect(epoch_).equal(epoch.add(1))
    })

    it('collecting epoch transition compensation should succeed', async () => {
        const compensation = await unirepContract.epochTransitionCompensation(attesterAddress)
        expect(compensation).to.gt(0)
        // Set gas price to 0 so attester will not be charged transaction fee
        await expect(() => unirepContractCalledByAttester.collectEpochTransitionCompensation())
            .to.changeEtherBalance(attester, compensation)
        expect(await unirepContract.epochTransitionCompensation(attesterAddress)).to.equal(0)
    })
})
>>>>>>> b82d591a
<|MERGE_RESOLUTION|>--- conflicted
+++ resolved
@@ -1,17 +1,14 @@
-<<<<<<< HEAD
-/* eslint-disable @typescript-eslint/no-unused-expressions */
-
-import { Circuit } from "@unirep/circuits";
+// @ts-ignore
+import { ethers as hardhatEthers } from "hardhat";
+import { ethers } from "ethers";
+import { expect } from "chai";
 import {
-  genIdentity,
-  genIdentityCommitment,
   genRandomSalt,
   hashLeftRight,
-  IncrementalQuinTree,
+  IncrementalMerkleTree,
+  ZkIdentity,
 } from "@unirep/crypto";
-import { expect } from "chai";
-import { ethers } from "ethers";
-import { ethers as hardhatEthers } from "hardhat";
+import { Circuit } from "@unirep/circuits";
 
 import {
   circuitGlobalStateTreeDepth,
@@ -21,23 +18,23 @@
   maxUsers,
   numEpochKeyNoncePerEpoch,
 } from "../config";
-import { deployUnirep, UserTransitionProof } from "../src";
 import {
+  getTreeDepthsForTesting,
   Attestation,
-  bootstrapRandomUSTree,
   genEpochKeyCircuitInput,
   genInputForContract,
+  genStartTransitionCircuitInput,
+  bootstrapRandomUSTree,
+  GSTZERO_VALUE,
   genProcessAttestationsCircuitInput,
-  genStartTransitionCircuitInput,
   genUserStateTransitionCircuitInput,
-  getTreeDepthsForTesting,
-  GSTZERO_VALUE,
 } from "./utils";
+import { deployUnirep, UserTransitionProof } from "../src";
 
 describe("Epoch Transition", function () {
   this.timeout(1000000);
 
-  const ZERO_VALUE = 0;
+  let ZERO_VALUE = 0;
 
   let unirepContract: ethers.Contract;
   let accounts: ethers.Signer[];
@@ -75,9 +72,9 @@
     );
 
     console.log("User sign up");
-    userId = genIdentity();
-    userCommitment = genIdentityCommitment(userId);
-    const tree = new IncrementalQuinTree(
+    userId = new ZkIdentity();
+    userCommitment = userId.genIdentityCommitment();
+    const tree = new IncrementalMerkleTree(
       circuitGlobalStateTreeDepth,
       ZERO_VALUE,
       2
@@ -100,10 +97,10 @@
 
     attesterId = await unirepContract.attesters(attesterAddress);
 
-    const epoch = (await unirepContract.currentEpoch()).toNumber();
-
-    const nonce = 1;
-    const circuitInputs = genEpochKeyCircuitInput(
+    let epoch = (await unirepContract.currentEpoch()).toNumber();
+
+    let nonce = 1;
+    let circuitInputs = genEpochKeyCircuitInput(
       userId,
       tree,
       leafIndex,
@@ -111,24 +108,24 @@
       epoch,
       nonce
     );
-    const input = await genInputForContract(
+    let input = await genInputForContract(
       Circuit.verifyEpochKey,
       circuitInputs
     );
-    const epochKey = input.epochKey;
+    let epochKey = input.epochKey;
 
     // Submit epoch key proof
     tx = await unirepContract.submitEpochKeyProof(input);
     receipt = await tx.wait();
     expect(receipt.status).equal(1);
-    const proofNullifier = await unirepContract.hashEpochKeyProof(input);
+    let proofNullifier = await unirepContract.hashEpochKeyProof(input);
     epochKeyProofIndex = await unirepContract.getProofIndex(proofNullifier);
     const senderPfIdx = 0;
 
     // Submit attestations
     const attestationNum = 6;
     for (let i = 0; i < attestationNum; i++) {
-      const attestation = new Attestation(
+      let attestation = new Attestation(
         BigInt(attesterId.toString()),
         BigInt(i),
         BigInt(0),
@@ -155,7 +152,7 @@
 
   it("epoch transition should succeed", async () => {
     // Record data before epoch transition so as to compare them with data after epoch transition
-    const epoch = await unirepContract.currentEpoch();
+    let epoch = await unirepContract.currentEpoch();
 
     // Fast-forward epochLength of seconds
     await hardhatEthers.provider.send("evm_increaseTime", [epochLength]);
@@ -164,8 +161,8 @@
       await unirepContract.epochTransitionCompensation(attesterAddress)
     ).to.be.equal(0);
     // Begin epoch transition
-    const tx = await unirepContractCalledByAttester.beginEpochTransition();
-    const receipt = await tx.wait();
+    let tx = await unirepContractCalledByAttester.beginEpochTransition();
+    let receipt = await tx.wait();
     expect(receipt.status).equal(1);
     console.log(
       "Gas cost of sealing one epoch key:",
@@ -179,13 +176,13 @@
     // Complete epoch transition
     expect(await unirepContract.currentEpoch()).to.be.equal(epoch.add(1));
     // Verify latestEpochTransitionTime and currentEpoch
-    const latestEpochTransitionTime =
+    let latestEpochTransitionTime =
       await unirepContract.latestEpochTransitionTime();
     expect(latestEpochTransitionTime).equal(
       (await hardhatEthers.provider.getBlock(receipt.blockNumber)).timestamp
     );
 
-    const epoch_ = await unirepContract.currentEpoch();
+    let epoch_ = await unirepContract.currentEpoch();
     expect(epoch_).equal(epoch.add(1));
   });
 
@@ -194,12 +191,12 @@
     userStateTree = results.userStateTree;
 
     // Global state tree
-    GSTree = new IncrementalQuinTree(
+    GSTree = new IncrementalMerkleTree(
       circuitGlobalStateTreeDepth,
       GSTZERO_VALUE,
       2
     );
-    const commitment = genIdentityCommitment(userId);
+    const commitment = userId.genIdentityCommitment();
     const hashedLeaf = hashLeftRight(commitment, userStateTree.getRootHash());
     GSTree.insert(hashedLeaf);
     leafIndex = 0;
@@ -245,13 +242,13 @@
       receipt.gasUsed.toString()
     );
 
-    const proofNullifier = await unirepContract.hashStartTransitionProof(
+    let proofNullifier = await unirepContract.hashStartTransitionProof(
       blindedUserState,
       blindedHashChain,
       GSTRoot,
       proof
     );
-    const proofIndex = await unirepContract.getProofIndex(proofNullifier);
+    let proofIndex = await unirepContract.getProofIndex(proofNullifier);
     proofIndexes.push(BigInt(proofIndex));
   });
 
@@ -261,9 +258,9 @@
       let toNonce = i;
       for (let j = 0; j < prooftNum; j++) {
         // If it is the end of attestations of the epoch key, then the next epoch key nonce increased by one
-        if (j === prooftNum - 1) toNonce = i + 1;
+        if (j == prooftNum - 1) toNonce = i + 1;
         // If it it the maximum epoch key nonce, then the next epoch key nonce should not increase
-        if (i === numEpochKeyNoncePerEpoch - 1) toNonce = i;
+        if (i == numEpochKeyNoncePerEpoch - 1) toNonce = i;
         const { circuitInputs } = await genProcessAttestationsCircuitInput(
           userId,
           fromEpoch,
@@ -334,23 +331,23 @@
   });
 
   it("epoch transition with no attestations and epoch keys should also succeed", async () => {
-    const epoch = await unirepContract.currentEpoch();
+    let epoch = await unirepContract.currentEpoch();
 
     // Fast-forward epochLength of seconds
     await hardhatEthers.provider.send("evm_increaseTime", [epochLength]);
     // Begin epoch transition
-    const tx = await unirepContract.beginEpochTransition();
-    const receipt = await tx.wait();
+    let tx = await unirepContract.beginEpochTransition();
+    let receipt = await tx.wait();
     expect(receipt.status).equal(1);
 
     // Verify latestEpochTransitionTime and currentEpoch
-    const latestEpochTransitionTime =
+    let latestEpochTransitionTime =
       await unirepContract.latestEpochTransitionTime();
     expect(latestEpochTransitionTime).equal(
       (await hardhatEthers.provider.getBlock(receipt.blockNumber)).timestamp
     );
 
-    const epoch_ = await unirepContract.currentEpoch();
+    let epoch_ = await unirepContract.currentEpoch();
     expect(epoch_).equal(epoch.add(1));
   });
 
@@ -367,266 +364,4 @@
       await unirepContract.epochTransitionCompensation(attesterAddress)
     ).to.equal(0);
   });
-});
-=======
-// @ts-ignore
-import { ethers as hardhatEthers } from 'hardhat'
-import { ethers } from 'ethers'
-import { expect } from "chai"
-import { genRandomSalt, hashLeftRight, IncrementalMerkleTree, ZkIdentity } from '@unirep/crypto'
-import { Circuit } from '@unirep/circuits'
-
-import { circuitGlobalStateTreeDepth, epochLength, maxAttesters, maxReputationBudget, maxUsers, numEpochKeyNoncePerEpoch } from '../config'
-import { getTreeDepthsForTesting, Attestation, genEpochKeyCircuitInput, genInputForContract, genStartTransitionCircuitInput, bootstrapRandomUSTree, GSTZERO_VALUE, genProcessAttestationsCircuitInput, genUserStateTransitionCircuitInput } from './utils'
-import { deployUnirep, UserTransitionProof } from '../src'
-
-describe('Epoch Transition', function () {
-    this.timeout(1000000)
-
-    let ZERO_VALUE = 0
-
-    let unirepContract: ethers.Contract
-    let accounts: ethers.Signer[]
-
-    let userId, userCommitment
-
-    let attester, attesterAddress, attesterId, unirepContractCalledByAttester
-
-    const signedUpInLeaf = 1
-    let epochKeyProofIndex
-    const proofIndexes: BigInt[] = []
-    const attestingFee = ethers.utils.parseEther("0.1")
-
-    let fromEpoch
-    let GSTree
-    let userStateTree
-    let leafIndex
-
-    before(async () => {
-        accounts = await hardhatEthers.getSigners()
-
-        const _treeDepths = getTreeDepthsForTesting()
-        const _settings = {
-            maxUsers: maxUsers,
-            maxAttesters: maxAttesters,
-            numEpochKeyNoncePerEpoch: numEpochKeyNoncePerEpoch,
-            maxReputationBudget: maxReputationBudget,
-            epochLength: epochLength,
-            attestingFee: attestingFee
-        }
-        unirepContract = await deployUnirep(<ethers.Wallet>accounts[0], _treeDepths, _settings)
-
-        console.log('User sign up')
-        userId = new ZkIdentity()
-        userCommitment = userId.genIdentityCommitment()
-        const tree = new IncrementalMerkleTree(
-            circuitGlobalStateTreeDepth,
-            ZERO_VALUE,
-            2
-        )
-        const stateRoot = genRandomSalt()
-        const hashedStateLeaf = hashLeftRight(userCommitment, stateRoot)
-        tree.insert(BigInt(hashedStateLeaf.toString()))
-        const leafIndex = 0
-        let tx = await unirepContract.userSignUp(userCommitment)
-        let receipt = await tx.wait()
-        expect(receipt.status).equal(1)
-
-        console.log('Attester sign up')
-        attester = accounts[1]
-        attesterAddress = await attester.getAddress()
-        unirepContractCalledByAttester = unirepContract.connect(attester);
-        tx = await unirepContractCalledByAttester.attesterSignUp()
-        receipt = await tx.wait()
-        expect(receipt.status).equal(1)
-
-        attesterId = await unirepContract.attesters(attesterAddress)
-
-        let epoch = (await unirepContract.currentEpoch()).toNumber()
-
-        let nonce = 1
-        let circuitInputs = genEpochKeyCircuitInput(userId, tree, leafIndex, stateRoot, epoch, nonce)
-        let input = await genInputForContract(Circuit.verifyEpochKey, circuitInputs)
-        let epochKey = input.epochKey
-
-        // Submit epoch key proof
-        tx = await unirepContract.submitEpochKeyProof(input)
-        receipt = await tx.wait()
-        expect(receipt.status).equal(1)
-        let proofNullifier = await unirepContract.hashEpochKeyProof(input)
-        epochKeyProofIndex = await unirepContract.getProofIndex(proofNullifier)
-        const senderPfIdx = 0
-
-        // Submit attestations
-        const attestationNum = 6
-        for (let i = 0; i < attestationNum; i++) {
-            let attestation = new Attestation(
-                BigInt(attesterId.toString()),
-                BigInt(i),
-                BigInt(0),
-                genRandomSalt(),
-                BigInt(signedUpInLeaf),
-            )
-            tx = await unirepContractCalledByAttester.submitAttestation(
-                attestation,
-                epochKey,
-                epochKeyProofIndex,
-                senderPfIdx,
-                { value: attestingFee }
-            )
-            receipt = await tx.wait()
-            expect(receipt.status).equal(1)
-        }
-    })
-
-    it('premature epoch transition should fail', async () => {
-        await expect(unirepContract.beginEpochTransition()
-        ).to.be.revertedWith('Unirep: epoch not yet ended')
-    })
-
-    it('epoch transition should succeed', async () => {
-        // Record data before epoch transition so as to compare them with data after epoch transition
-        let epoch = await unirepContract.currentEpoch()
-
-        // Fast-forward epochLength of seconds
-        await hardhatEthers.provider.send("evm_increaseTime", [epochLength])
-        // Assert no epoch transition compensation is dispensed to volunteer
-        expect(await unirepContract.epochTransitionCompensation(attesterAddress)).to.be.equal(0)
-        // Begin epoch transition 
-        let tx = await unirepContractCalledByAttester.beginEpochTransition()
-        let receipt = await tx.wait()
-        expect(receipt.status).equal(1)
-        console.log("Gas cost of sealing one epoch key:", receipt.gasUsed.toString())
-        // Verify compensation to the volunteer increased
-        expect(await unirepContract.epochTransitionCompensation(attesterAddress)).to.gt(0)
-
-        // Complete epoch transition
-        expect(await unirepContract.currentEpoch()).to.be.equal(epoch.add(1))
-        // Verify latestEpochTransitionTime and currentEpoch
-        let latestEpochTransitionTime = await unirepContract.latestEpochTransitionTime()
-        expect(latestEpochTransitionTime).equal((await hardhatEthers.provider.getBlock(receipt.blockNumber)).timestamp)
-
-        let epoch_ = await unirepContract.currentEpoch()
-        expect(epoch_).equal(epoch.add(1))
-    })
-
-    it('bootstrap user state and reputations and bootstrap global state tree', async () => {
-        const results = await bootstrapRandomUSTree()
-        userStateTree = results.userStateTree
-
-        // Global state tree
-        GSTree = new IncrementalMerkleTree(circuitGlobalStateTreeDepth, GSTZERO_VALUE, 2)
-        const commitment = userId.genIdentityCommitment()
-        const hashedLeaf = hashLeftRight(commitment, userStateTree.getRootHash())
-        GSTree.insert(hashedLeaf)
-        leafIndex = 0
-    })
-
-    it('start user state transition should succeed', async () => {
-        fromEpoch = 1
-        const nonce = 0
-        const circuitInputs = genStartTransitionCircuitInput(userId, GSTree, leafIndex, userStateTree.getRootHash(), fromEpoch, nonce)
-        const { blindedUserState, blindedHashChain, GSTRoot, proof } = await genInputForContract(Circuit.startTransition, circuitInputs)
-        const isProofValid = await unirepContract.verifyStartTransitionProof(blindedUserState, blindedHashChain, GSTRoot, proof)
-        expect(isProofValid).to.be.true
-
-        const tx = await unirepContract.startUserStateTransition(
-            blindedUserState,
-            blindedHashChain,
-            GSTRoot,
-            proof,
-        )
-        console.log('start transition')
-        console.log('start blinded user state: ', blindedUserState)
-        console.log('start blinded hash chain: ', blindedHashChain)
-        const receipt = await tx.wait()
-        expect(receipt.status, 'Submit user state transition proof failed').to.equal(1)
-        console.log("Gas cost of submit a start transition proof:", receipt.gasUsed.toString())
-
-        let proofNullifier = await unirepContract.hashStartTransitionProof(
-            blindedUserState,
-            blindedHashChain,
-            GSTRoot,
-            proof
-        )
-        let proofIndex = await unirepContract.getProofIndex(proofNullifier)
-        proofIndexes.push(BigInt(proofIndex))
-    })
-
-    it('submit process attestations proofs should succeed', async () => {
-        for (let i = 0; i < numEpochKeyNoncePerEpoch; i++) {
-            const prooftNum = Math.ceil(Math.random() * 5)
-            let toNonce = i
-            for (let j = 0; j < prooftNum; j++) {
-                // If it is the end of attestations of the epoch key, then the next epoch key nonce increased by one
-                if (j == (prooftNum - 1)) toNonce = i + 1
-                // If it it the maximum epoch key nonce, then the next epoch key nonce should not increase
-                if (i == (numEpochKeyNoncePerEpoch - 1)) toNonce = i
-                const { circuitInputs } = await genProcessAttestationsCircuitInput(userId, fromEpoch, BigInt(i), BigInt(toNonce))
-
-                const { outputBlindedUserState, outputBlindedHashChain, inputBlindedUserState, proof } = await genInputForContract(Circuit.processAttestations, circuitInputs)
-                const tx = await unirepContract.processAttestations(
-                    outputBlindedUserState,
-                    outputBlindedHashChain,
-                    inputBlindedUserState,
-                    proof,
-                )
-                console.log('input blinded user state: ', inputBlindedUserState)
-                console.log('output blinded user state: ', outputBlindedUserState)
-                console.log('output blinded hash chain: ', outputBlindedHashChain)
-                const receipt = await tx.wait()
-                expect(receipt.status, 'Submit process attestations proof failed').to.equal(1)
-                console.log("Gas cost of submit a process attestations proof:", receipt.gasUsed.toString())
-
-                const proofNullifier = await unirepContract.hashProcessAttestationsProof(
-                    outputBlindedUserState,
-                    outputBlindedHashChain,
-                    inputBlindedUserState,
-                    proof,
-                )
-                const proofIndex = await unirepContract.getProofIndex(proofNullifier)
-                proofIndexes.push(BigInt(proofIndex))
-            }
-        }
-    })
-
-    it('submit user state transition proofs should succeed', async () => {
-        const circuitInputs = await genUserStateTransitionCircuitInput(userId, fromEpoch)
-        const input: UserTransitionProof = await genInputForContract(Circuit.userStateTransition, circuitInputs)
-        const tx = await unirepContract.updateUserStateRoot(
-            input,
-            proofIndexes
-        )
-        const receipt = await tx.wait()
-        expect(receipt.status, 'Submit user state transition proof failed').to.equal(1)
-        console.log("Gas cost of submit a user state transition proof:", receipt.gasUsed.toString())
-    })
-
-    it('epoch transition with no attestations and epoch keys should also succeed', async () => {
-        let epoch = await unirepContract.currentEpoch()
-
-        // Fast-forward epochLength of seconds
-        await hardhatEthers.provider.send("evm_increaseTime", [epochLength])
-        // Begin epoch transition
-        let tx = await unirepContract.beginEpochTransition()
-        let receipt = await tx.wait()
-        expect(receipt.status).equal(1)
-
-        // Verify latestEpochTransitionTime and currentEpoch
-        let latestEpochTransitionTime = await unirepContract.latestEpochTransitionTime()
-        expect(latestEpochTransitionTime).equal((await hardhatEthers.provider.getBlock(receipt.blockNumber)).timestamp)
-
-        let epoch_ = await unirepContract.currentEpoch()
-        expect(epoch_).equal(epoch.add(1))
-    })
-
-    it('collecting epoch transition compensation should succeed', async () => {
-        const compensation = await unirepContract.epochTransitionCompensation(attesterAddress)
-        expect(compensation).to.gt(0)
-        // Set gas price to 0 so attester will not be charged transaction fee
-        await expect(() => unirepContractCalledByAttester.collectEpochTransitionCompensation())
-            .to.changeEtherBalance(attester, compensation)
-        expect(await unirepContract.epochTransitionCompensation(attesterAddress)).to.equal(0)
-    })
-})
->>>>>>> b82d591a
+});