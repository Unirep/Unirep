// The reason for the ts-ignore below is that if we are executing the code via `ts-node` instead of `hardhat`,
// it can not read the hardhat config and error ts-2503 will be reported.
// @ts-ignore
<<<<<<< HEAD
import assert from 'assert'
import { ethers, BigNumberish } from 'ethers'
=======
import { BigNumberish } from 'ethers'
>>>>>>> c2a0829c
import * as crypto from '@unirep/crypto'
import {
    Circuit,
    formatProofForVerifierContract,
    genProofAndPublicSignals,
} from '@unirep/circuits'
import {
    computeEmptyUserStateRoot,
    defaultUserStateLeaf,
    GSTZERO_VALUE,
    Reputation,
    SMT_ONE_LEAF,
    SMT_ZERO_LEAF,
    genNewEpochTree,
    genNewUserStateTree,
    genNewSMT,
    toCompleteHexString,
    genEpochKey,
    genEpochKeyNullifier,
    bootstrapRandomUSTree,
    genEpochKeyCircuitInput,
    genStartTransitionCircuitInput,
    genProcessAttestationsCircuitInput,
    genUserStateTransitionCircuitInput,
    genReputationCircuitInput,
    genProveSignUpCircuitInput,
    genProofAndVerify,
} from '../../circuits/test/utils'

import {
    Attestation,
    EpochKeyProof,
    ReputationProof,
    SignUpProof,
    UserTransitionProof,
} from '../src'
<<<<<<< HEAD
import {
    EPOCH_TREE_DEPTH,
    GLOBAL_STATE_TREE_DEPTH,
    MAX_REPUTATION_BUDGET,
    NUM_ATTESTATIONS_PER_PROOF,
    NUM_EPOCH_KEY_NONCE_PER_EPOCH,
    USER_STATE_TREE_DEPTH,
} from '@unirep/circuits/config'

const SMT_ZERO_LEAF = crypto.hashLeftRight(BigInt(0), BigInt(0))
const SMT_ONE_LEAF = crypto.hashLeftRight(BigInt(1), BigInt(0))
const EPOCH_KEY_NULLIFIER_DOMAIN = BigInt(1)

export type Field = BigNumberish

interface IReputation {
    posRep: bigint
    negRep: bigint
    graffiti: bigint
    signUp: bigint
}

class Reputation implements IReputation {
    public posRep: bigint
    public negRep: bigint
    public graffiti: bigint
    public graffitiPreImage: bigint = BigInt(0)
    public signUp: bigint

    constructor(
        _posRep: bigint,
        _negRep: bigint,
        _graffiti: bigint,
        _signUp: bigint
    ) {
        this.posRep = _posRep
        this.negRep = _negRep
        this.graffiti = _graffiti
        this.signUp = _signUp
    }

    public static default(): Reputation {
        return new Reputation(BigInt(0), BigInt(0), BigInt(0), BigInt(0))
    }

    public update = (
        _posRep: bigint,
        _negRep: bigint,
        _graffiti: bigint,
        _signUp: bigint
    ): Reputation => {
        this.posRep = BigInt(Number(this.posRep) + Number(_posRep))
        this.negRep = BigInt(Number(this.negRep) + Number(_negRep))
        if (_graffiti != BigInt(0)) {
            this.graffiti = _graffiti
        }
        this.signUp = this.signUp || _signUp
        return this
    }

    public addGraffitiPreImage = (_graffitiPreImage: bigint) => {
        assert(
            crypto.hashOne(_graffitiPreImage) === this.graffiti,
            'Graffiti pre-image does not match'
        )
        this.graffitiPreImage = _graffitiPreImage
    }

    public hash = (): bigint => {
        return crypto.hash5([
            this.posRep,
            this.negRep,
            this.graffiti,
            this.signUp,
            BigInt(0),
        ])
    }
}

const toCompleteHexString = (str: string, len?: number): string => {
    str = str.startsWith('0x') ? str : '0x' + str
    if (len) str = ethers.utils.hexZeroPad(str, len)
    return str
}

const genNewSMT = (treeDepth: number, defaultLeafHash: bigint) => {
    return new crypto.SparseMerkleTree(treeDepth, defaultLeafHash)
}

const genNewEpochTree = (epochTreeDepth: number = EPOCH_TREE_DEPTH) => {
    const defaultOTSMTHash = SMT_ONE_LEAF
    return genNewSMT(epochTreeDepth, defaultOTSMTHash)
}

const defaultUserStateLeaf = crypto.hash5([
    BigInt(0),
    BigInt(0),
    BigInt(0),
    BigInt(0),
    BigInt(0),
])

const computeEmptyUserStateRoot = (treeDepth: number): bigint => {
    const t = new crypto.SparseMerkleTree(treeDepth, defaultUserStateLeaf)

    return t.root
}
const defaultGSTLeaf = (treeDepth: number): bigint => {
=======

export type Field = BigNumberish

const defaultGSTLeaf = (treeDepth: number): BigInt => {
>>>>>>> c2a0829c
    const USTRoot = computeEmptyUserStateRoot(treeDepth)
    return crypto.hashLeftRight(BigInt(0), USTRoot)
}

<<<<<<< HEAD
const genNewUserStateTree = (
    userStateTreeDepth: number = USER_STATE_TREE_DEPTH
): crypto.SparseMerkleTree => {
    return genNewSMT(userStateTreeDepth, defaultUserStateLeaf)
}

const genEpochKey = (
    identityNullifier: crypto.SnarkBigInt,
    epoch: BigNumberish,
    nonce: BigNumberish,
    epochTreeDepth: number = EPOCH_TREE_DEPTH
): crypto.SnarkBigInt => {
    const values: any[] = [
        identityNullifier,
        epoch,
        nonce,
        BigInt(0),
        BigInt(0),
    ]
    let epochKey = crypto.hash5(values)
    // Adjust epoch key size according to epoch tree depth
    const epochKeyModed = epochKey % BigInt(2 ** epochTreeDepth)
    return epochKeyModed
}

const genEpochKeyNullifier = (
    identityNullifier: crypto.SnarkBigInt,
    epoch: number,
    nonce: number
): crypto.SnarkBigInt => {
    return crypto.hash5([
        EPOCH_KEY_NULLIFIER_DOMAIN,
        identityNullifier,
        BigInt(epoch),
        BigInt(nonce),
        BigInt(0),
    ])
}

const bootstrapRandomUSTree = async (): Promise<any> => {
    const expectedNumAttestationsMade = 5
    const userStateTree = genNewUserStateTree()
    let reputationRecords = {}
    // Bootstrap user state for the first `expectedNumAttestationsMade` attesters
    for (let i = 1; i < expectedNumAttestationsMade; i++) {
        const attesterId = BigInt(
            Math.ceil(Math.random() * (2 ** USER_STATE_TREE_DEPTH - 1))
        )
        if (reputationRecords[attesterId.toString()] === undefined) {
            const signUp = Math.floor(Math.random() * 2)
            reputationRecords[attesterId.toString()] = new Reputation(
                BigInt(Math.floor(Math.random() * 100)),
                BigInt(Math.floor(Math.random() * 100)),
                crypto.genRandomNumber(),
                BigInt(signUp)
            )
        }
        await userStateTree.update(
            BigInt(attesterId),
            reputationRecords[attesterId.toString()].hash()
        )
    }
    return { userStateTree, reputationRecords }
}

const genEpochKeyCircuitInput = (
    id: crypto.ZkIdentity,
    tree: crypto.IncrementalMerkleTree,
    leafIndex: number,
    ustRoot: bigint,
    epoch: number,
    nonce: number
) => {
    const proof = tree.createProof(leafIndex)
    const root = tree.root
    const epk = genEpochKey(id.identityNullifier, epoch, nonce)

    const circuitInputs = {
        GST_path_elements: proof.siblings,
        GST_path_index: proof.pathIndices,
        GST_root: root,
        identity_nullifier: id.identityNullifier,
        identity_trapdoor: id.trapdoor,
        user_tree_root: ustRoot,
        nonce: nonce,
        epoch: epoch,
        epoch_key: epk,
    }
    return crypto.stringifyBigInts(circuitInputs)
}

const genStartTransitionCircuitInput = (
    id: crypto.ZkIdentity,
    tree: crypto.IncrementalMerkleTree,
    leafIndex: number,
    ustRoot: bigint,
    epoch: number,
    nonce: number
) => {
    const proof = tree.createProof(leafIndex)
    const root = tree.root

    const circuitInputs = {
        epoch: epoch,
        nonce: nonce,
        user_tree_root: ustRoot,
        identity_nullifier: id.identityNullifier,
        identity_trapdoor: id.trapdoor,
        GST_path_elements: proof.siblings,
        GST_path_index: proof.pathIndices,
        GST_root: root,
    }
    return crypto.stringifyBigInts(circuitInputs)
}

const genProcessAttestationsCircuitInput = async (
    id: crypto.ZkIdentity,
    epoch: bigint,
    fromNonce: bigint,
    toNonce: bigint,
    _selectors?: number[],
    _hashChainStarter?: bigint,
    _attestations?: Attestation[]
) => {
    const oldPosReps: bigint[] = []
    const oldNegReps: bigint[] = []
    const oldGraffities: bigint[] = []
    const oldSignUps: bigint[] = []
    const attesterIds: bigint[] = []
    const posReps: bigint[] = []
    const negReps: bigint[] = []
    const overwriteGraffitis: bigint[] = []
    const graffities: bigint[] = []
    const signUps: bigint[] = []
    let selectors: number[] = []
    const hashChainStarter =
        _hashChainStarter === undefined
            ? crypto.genRandomNumber()
            : _hashChainStarter
    const intermediateUserStateTreeRoots: bigint[] = []
    const userStateTreePathElements: bigint[][] = []

    const userStateTree = genNewUserStateTree()
    let reputationRecords = {}

    // Bootstrap user state
    for (let i = 0; i < NUM_ATTESTATIONS_PER_PROOF; i++) {
        // attester ID cannot be 0
        const attesterId = BigInt(
            Math.ceil(Math.random() * (2 ** USER_STATE_TREE_DEPTH - 1))
        )
        if (reputationRecords[attesterId.toString()] === undefined) {
            const signUp = Math.floor(Math.random() * 2)
            reputationRecords[attesterId.toString()] = new Reputation(
                BigInt(Math.floor(Math.random() * 100)),
                BigInt(Math.floor(Math.random() * 100)),
                crypto.genRandomNumber(),
                BigInt(signUp)
            )
        }
        await userStateTree.update(
            attesterId,
            reputationRecords[attesterId.toString()].hash()
        )
    }
    intermediateUserStateTreeRoots.push(userStateTree.root)

    // Ensure as least one of the selectors is true
    const selTrue = Math.floor(Math.random() * NUM_ATTESTATIONS_PER_PROOF)
    for (let i = 0; i < NUM_ATTESTATIONS_PER_PROOF; i++) {
        if (i == selTrue) selectors.push(1)
        else selectors.push(Math.floor(Math.random() * 2))
    }
    if (_selectors !== undefined) selectors = _selectors

    let hashChainResult = hashChainStarter
    for (let i = 0; i < NUM_ATTESTATIONS_PER_PROOF; i++) {
        let attesterId
        let attestation: Attestation
        if (_attestations === undefined) {
            // attester ID cannot be 0
            attesterId = BigInt(
                Math.ceil(Math.random() * (2 ** USER_STATE_TREE_DEPTH - 1))
            )
            const signUp = Math.floor(Math.random() * 2)
            attestation = new Attestation(
                attesterId,
                BigInt(Math.floor(Math.random() * 100)),
                BigInt(Math.floor(Math.random() * 100)),
                BigInt(0),
                BigInt(signUp)
            )
        } else {
            attesterId = _attestations[i].attesterId
            attestation = _attestations[i]
        }

        attesterIds.push(attesterId)
        posReps.push(attestation['posRep'].toBigInt())
        negReps.push(attestation['negRep'].toBigInt())
        graffities.push(attestation['graffiti'].toBigInt())
        signUps.push(attestation['signUp'].toBigInt())
        overwriteGraffitis.push(
            BigInt(attestation['graffiti'].toBigInt() != BigInt(0))
        )
        if (reputationRecords[attesterId.toString()] === undefined) {
            reputationRecords[attesterId.toString()] = Reputation.default()
        }

        if (selectors[i] == 1) {
            oldPosReps.push(reputationRecords[attesterId.toString()]['posRep'])
            oldNegReps.push(reputationRecords[attesterId.toString()]['negRep'])
            oldGraffities.push(
                reputationRecords[attesterId.toString()]['graffiti']
            )
            oldSignUps.push(reputationRecords[attesterId.toString()]['signUp'])

            // Get old reputation record proof
            const oldReputationRecordProof = await userStateTree.createProof(
                attesterId
            )
            userStateTreePathElements.push(oldReputationRecordProof)

            // Update reputation record
            reputationRecords[attesterId.toString()].update(
                attestation['posRep'],
                attestation['negRep'],
                attestation['graffiti'],
                attestation['signUp']
            )

            await userStateTree.update(
                attesterId,
                reputationRecords[attesterId.toString()].hash()
            )

            const attestation_hash = attestation.hash()
            hashChainResult = crypto.hashLeftRight(
                attestation_hash,
                hashChainResult
            )
        } else {
            oldPosReps.push(BigInt(0))
            oldNegReps.push(BigInt(0))
            oldGraffities.push(BigInt(0))
            oldSignUps.push(BigInt(0))

            const leafZeroPathElements = await userStateTree.createProof(
                BigInt(0)
            )
            userStateTreePathElements.push(leafZeroPathElements)
        }

        intermediateUserStateTreeRoots.push(userStateTree.root)
    }
    const inputBlindedUserState = crypto.hash5([
        id.identityNullifier,
        intermediateUserStateTreeRoots[0],
        epoch,
        fromNonce,
    ])

    const circuitInputs = {
        epoch: epoch,
        from_nonce: fromNonce,
        to_nonce: toNonce,
        identity_nullifier: id.identityNullifier,
        intermediate_user_state_tree_roots: intermediateUserStateTreeRoots,
        old_pos_reps: oldPosReps,
        old_neg_reps: oldNegReps,
        old_graffities: oldGraffities,
        old_sign_ups: oldSignUps,
        path_elements: userStateTreePathElements,
        attester_ids: attesterIds,
        pos_reps: posReps,
        neg_reps: negReps,
        graffities: graffities,
        overwrite_graffities: overwriteGraffitis,
        sign_ups: signUps,
        selectors: selectors,
        hash_chain_starter: hashChainStarter,
        input_blinded_user_state: inputBlindedUserState,
    }
    return {
        circuitInputs: crypto.stringifyBigInts(circuitInputs),
        hashChainResult: hashChainResult,
    }
}

const genUserStateTransitionCircuitInput = async (
    id: crypto.ZkIdentity,
    epoch: number
) => {
    // config
    const startEpochKeyNonce = Math.floor(
        Math.random() * NUM_EPOCH_KEY_NONCE_PER_EPOCH
    )
    const endEpochKeyNonce =
        (startEpochKeyNonce + NUM_EPOCH_KEY_NONCE_PER_EPOCH - 1) %
        NUM_EPOCH_KEY_NONCE_PER_EPOCH

    // Epoch tree
    const epochTree = await genNewEpochTree()

    // User state tree
    const { userStateTree } = await bootstrapRandomUSTree()
    const intermediateUserStateTreeRoots: bigint[] = []
    const blindedUserState: bigint[] = []
    const blindedHashChain: bigint[] = []
    const epochTreePathElements: bigint[][] = []

    intermediateUserStateTreeRoots.push(userStateTree.root)
    blindedUserState.push(
        crypto.hash5([
            id.identityNullifier,
            userStateTree.root,
            BigInt(epoch),
            BigInt(startEpochKeyNonce),
        ])
    )

    // Global state tree
    const GSTree = new crypto.IncrementalMerkleTree(GLOBAL_STATE_TREE_DEPTH)
    const commitment = id.genIdentityCommitment()
    const hashedLeaf = crypto.hashLeftRight(commitment, userStateTree.root)
    GSTree.insert(hashedLeaf)
    const GSTreeProof = GSTree.createProof(0)
    const GSTreeRoot = GSTree.root

    const hashChainResults: bigint[] = []
    // Begin generating and processing attestations
    for (let nonce = 0; nonce < NUM_EPOCH_KEY_NONCE_PER_EPOCH; nonce++) {
        // Each epoch key has `ATTESTATIONS_PER_EPOCH_KEY` of attestations so
        // interval between starting index of each epoch key is `ATTESTATIONS_PER_EPOCH_KEY`.
        const epochKey = genEpochKey(
            id.identityNullifier,
            epoch,
            nonce,
            EPOCH_TREE_DEPTH
        )
        const hashChainResult = crypto.genRandomNumber()

        // Blinded hash chain result
        hashChainResults.push(hashChainResult)
        blindedHashChain.push(
            crypto.hash5([
                id.identityNullifier,
                hashChainResult,
                BigInt(epoch),
                BigInt(nonce),
            ])
        )

        // Seal hash chain of this epoch key
        const sealedHashChainResult = crypto.hashLeftRight(
            BigInt(1),
            hashChainResult
        )

        // Update epoch tree
        await epochTree.update(epochKey, sealedHashChainResult)
    }

    const intermediateUserStateTreeRoot = crypto.genRandomNumber()
    intermediateUserStateTreeRoots.push(intermediateUserStateTreeRoot)
    blindedUserState.push(
        crypto.hash5([
            id.identityNullifier,
            intermediateUserStateTreeRoot,
            BigInt(epoch),
            BigInt(endEpochKeyNonce),
        ])
    )

    for (let nonce = 0; nonce < NUM_EPOCH_KEY_NONCE_PER_EPOCH; nonce++) {
        const epochKey = genEpochKey(
            id.identityNullifier,
            epoch,
            nonce,
            EPOCH_TREE_DEPTH
        )
        // Get epoch tree root and merkle proof for this epoch key
        epochTreePathElements.push(await epochTree.createProof(epochKey))
    }
    const epochTreeRoot = epochTree.root

    const circuitInputs = {
        epoch: epoch,
        blinded_user_state: blindedUserState,
        intermediate_user_state_tree_roots: intermediateUserStateTreeRoots,
        start_epoch_key_nonce: startEpochKeyNonce,
        end_epoch_key_nonce: endEpochKeyNonce,

        identity_nullifier: id.identityNullifier,
        identity_trapdoor: id.trapdoor,
        GST_path_elements: GSTreeProof.siblings,
        GST_path_index: GSTreeProof.pathIndices,
        GST_root: GSTreeRoot,
        epk_path_elements: epochTreePathElements,
        hash_chain_results: hashChainResults,
        blinded_hash_chain_results: blindedHashChain,
        epoch_tree_root: epochTreeRoot,
    }
    return crypto.stringifyBigInts(circuitInputs)
}

const genReputationCircuitInput = async (
    id: crypto.ZkIdentity,
    epoch: number,
    nonce: number,
    reputationRecords,
    attesterId,
    _repNullifiersAmount?,
    _minRep?,
    _proveGraffiti?,
    _graffitiPreImage?
) => {
    const epk = genEpochKey(id.identityNullifier, epoch, nonce)
    const repNullifiersAmount =
        _repNullifiersAmount === undefined ? 0 : _repNullifiersAmount
    const minRep = _minRep === undefined ? 0 : _minRep
    const proveGraffiti = _proveGraffiti === undefined ? 0 : _proveGraffiti
    let graffitiPreImage
    if (proveGraffiti === 1 && reputationRecords[attesterId] !== undefined) {
        graffitiPreImage = reputationRecords[attesterId]['graffitiPreImage']
    }
    graffitiPreImage = graffitiPreImage === undefined ? 0 : graffitiPreImage
    if (reputationRecords[attesterId] === undefined) {
        reputationRecords[attesterId] = Reputation.default()
    }

    // User state tree
    const userStateTree = genNewUserStateTree()
    for (const attester of Object.keys(reputationRecords)) {
        await userStateTree.update(
            BigInt(attester),
            reputationRecords[attester].hash()
        )
    }
    const userStateRoot = userStateTree.root
    const USTPathElements = await userStateTree.createProof(BigInt(attesterId))

    // Global state tree
    const GSTree = new crypto.IncrementalMerkleTree(GLOBAL_STATE_TREE_DEPTH)
    const commitment = id.genIdentityCommitment()
    const hashedLeaf = crypto.hashLeftRight(commitment, userStateRoot)
    GSTree.insert(hashedLeaf)
    const GSTreeProof = GSTree.createProof(0) // if there is only one GST leaf, the index is 0
    const GSTreeRoot = GSTree.root

    // selectors and karma nonce
    const nonceStarter = 0
    const selectors: bigint[] = []
    const nonceList: bigint[] = []
    for (let i = 0; i < repNullifiersAmount; i++) {
        nonceList.push(BigInt(nonceStarter + i))
        selectors.push(BigInt(1))
    }
    for (let i = repNullifiersAmount; i < MAX_REPUTATION_BUDGET; i++) {
        nonceList.push(BigInt(0))
        selectors.push(BigInt(0))
    }

    const circuitInputs = {
        epoch: epoch,
        epoch_key_nonce: nonce,
        epoch_key: epk,

        identity_nullifier: id.identityNullifier,
        identity_trapdoor: id.trapdoor,
        user_tree_root: userStateRoot,
        GST_path_index: GSTreeProof.pathIndices,
        GST_path_elements: GSTreeProof.siblings,
        GST_root: GSTreeRoot,
        attester_id: attesterId,
        pos_rep: reputationRecords[attesterId]['posRep'],
        neg_rep: reputationRecords[attesterId]['negRep'],
        graffiti: reputationRecords[attesterId]['graffiti'],
        sign_up: reputationRecords[attesterId]['signUp'],
        UST_path_elements: USTPathElements,
        rep_nullifiers_amount: repNullifiersAmount,
        selectors: selectors,
        rep_nonce: nonceList,
        min_rep: minRep,
        prove_graffiti: proveGraffiti,
        graffiti_pre_image: graffitiPreImage,
    }
    return crypto.stringifyBigInts(circuitInputs)
}

const genProveSignUpCircuitInput = async (
    id: crypto.ZkIdentity,
    epoch: number,
    reputationRecords,
    attesterId,
    _signUp?: number
) => {
    const nonce = 0
    const epk = genEpochKey(id.identityNullifier, epoch, nonce)
    if (reputationRecords[attesterId] === undefined) {
        reputationRecords[attesterId] = Reputation.default()
    }

    // User state tree
    const userStateTree = genNewUserStateTree()
    for (const attester of Object.keys(reputationRecords)) {
        await userStateTree.update(
            BigInt(attester),
            reputationRecords[attester].hash()
        )
    }
    const userStateRoot = userStateTree.root
    const USTPathElements = await userStateTree.createProof(BigInt(attesterId))

    // Global state tree
    const GSTree = new crypto.IncrementalMerkleTree(GLOBAL_STATE_TREE_DEPTH)
    const commitment = id.genIdentityCommitment()
    const hashedLeaf = crypto.hashLeftRight(commitment, userStateRoot)
    GSTree.insert(hashedLeaf)
    const GSTreeProof = GSTree.createProof(0) // if there is only one GST leaf, the index is 0
    const GSTreeRoot = GSTree.root

    const circuitInputs = {
        epoch: epoch,
        epoch_key: epk,
        identity_nullifier: id.identityNullifier,
        identity_trapdoor: id.trapdoor,
        user_tree_root: userStateRoot,
        GST_path_index: GSTreeProof.pathIndices,
        GST_path_elements: GSTreeProof.siblings,
        GST_root: GSTreeRoot,
        attester_id: attesterId,
        pos_rep: reputationRecords[attesterId]['posRep'],
        neg_rep: reputationRecords[attesterId]['negRep'],
        graffiti: reputationRecords[attesterId]['graffiti'],
        sign_up: reputationRecords[attesterId]['signUp'],
        UST_path_elements: USTPathElements,
    }
    return crypto.stringifyBigInts(circuitInputs)
}

=======
>>>>>>> c2a0829c
const formatProofAndPublicSignals = (
    circuit: Circuit,
    proof: crypto.SnarkProof,
    publicSignals: any[]
) => {
    let result
    const formattedProof: any[] = formatProofForVerifierContract(proof)
    if (circuit === Circuit.proveReputation) {
        result = new ReputationProof(publicSignals, proof)
    } else if (circuit === Circuit.verifyEpochKey) {
        result = new EpochKeyProof(publicSignals, proof)
    } else if (circuit === Circuit.proveUserSignUp) {
        result = new SignUpProof(publicSignals, proof)
    } else if (circuit === Circuit.startTransition) {
        result = {
            blindedUserState: publicSignals[0],
            blindedHashChain: publicSignals[1],
            GSTRoot: publicSignals[2],
            proof: formattedProof,
        }
    } else if (circuit === Circuit.processAttestations) {
        result = {
            outputBlindedUserState: publicSignals[0],
            outputBlindedHashChain: publicSignals[1],
            inputBlindedUserState: publicSignals[2],
            proof: formattedProof,
        }
    } else if (circuit === Circuit.userStateTransition) {
        result = new UserTransitionProof(publicSignals, proof)
    } else {
        result = publicSignals.concat([formattedProof])
    }
    return result
}

const genInputForContract = async (circuit: Circuit, circuitInputs) => {
    const startTime = new Date().getTime()
    const { proof, publicSignals } = await genProofAndPublicSignals(
        circuit,
        circuitInputs
    )
    const endTime = new Date().getTime()
    console.log(
        `Gen Proof time: ${endTime - startTime} ms (${Math.floor(
            (endTime - startTime) / 1000
        )} s)`
    )

    const input = formatProofAndPublicSignals(circuit, proof, publicSignals)
    return input
}

export {
    Attestation,
    Reputation,
    SMT_ONE_LEAF,
    SMT_ZERO_LEAF,
    computeEmptyUserStateRoot,
    defaultUserStateLeaf,
    defaultGSTLeaf,
    genNewEpochTree,
    genNewUserStateTree,
    genNewSMT,
    toCompleteHexString,
    genEpochKey,
    genEpochKeyNullifier,
    bootstrapRandomUSTree,
    genEpochKeyCircuitInput,
    genStartTransitionCircuitInput,
    genProcessAttestationsCircuitInput,
    genUserStateTransitionCircuitInput,
    genReputationCircuitInput,
    genProveSignUpCircuitInput,
    formatProofAndPublicSignals,
    genProofAndVerify,
    genInputForContract,
}<|MERGE_RESOLUTION|>--- conflicted
+++ resolved
@@ -1,12 +1,7 @@
 // The reason for the ts-ignore below is that if we are executing the code via `ts-node` instead of `hardhat`,
 // it can not read the hardhat config and error ts-2503 will be reported.
 // @ts-ignore
-<<<<<<< HEAD
-import assert from 'assert'
-import { ethers, BigNumberish } from 'ethers'
-=======
 import { BigNumberish } from 'ethers'
->>>>>>> c2a0829c
 import * as crypto from '@unirep/crypto'
 import {
     Circuit,
@@ -16,7 +11,6 @@
 import {
     computeEmptyUserStateRoot,
     defaultUserStateLeaf,
-    GSTZERO_VALUE,
     Reputation,
     SMT_ONE_LEAF,
     SMT_ZERO_LEAF,
@@ -43,669 +37,14 @@
     SignUpProof,
     UserTransitionProof,
 } from '../src'
-<<<<<<< HEAD
-import {
-    EPOCH_TREE_DEPTH,
-    GLOBAL_STATE_TREE_DEPTH,
-    MAX_REPUTATION_BUDGET,
-    NUM_ATTESTATIONS_PER_PROOF,
-    NUM_EPOCH_KEY_NONCE_PER_EPOCH,
-    USER_STATE_TREE_DEPTH,
-} from '@unirep/circuits/config'
-
-const SMT_ZERO_LEAF = crypto.hashLeftRight(BigInt(0), BigInt(0))
-const SMT_ONE_LEAF = crypto.hashLeftRight(BigInt(1), BigInt(0))
-const EPOCH_KEY_NULLIFIER_DOMAIN = BigInt(1)
-
-export type Field = BigNumberish
-
-interface IReputation {
-    posRep: bigint
-    negRep: bigint
-    graffiti: bigint
-    signUp: bigint
-}
-
-class Reputation implements IReputation {
-    public posRep: bigint
-    public negRep: bigint
-    public graffiti: bigint
-    public graffitiPreImage: bigint = BigInt(0)
-    public signUp: bigint
-
-    constructor(
-        _posRep: bigint,
-        _negRep: bigint,
-        _graffiti: bigint,
-        _signUp: bigint
-    ) {
-        this.posRep = _posRep
-        this.negRep = _negRep
-        this.graffiti = _graffiti
-        this.signUp = _signUp
-    }
-
-    public static default(): Reputation {
-        return new Reputation(BigInt(0), BigInt(0), BigInt(0), BigInt(0))
-    }
-
-    public update = (
-        _posRep: bigint,
-        _negRep: bigint,
-        _graffiti: bigint,
-        _signUp: bigint
-    ): Reputation => {
-        this.posRep = BigInt(Number(this.posRep) + Number(_posRep))
-        this.negRep = BigInt(Number(this.negRep) + Number(_negRep))
-        if (_graffiti != BigInt(0)) {
-            this.graffiti = _graffiti
-        }
-        this.signUp = this.signUp || _signUp
-        return this
-    }
-
-    public addGraffitiPreImage = (_graffitiPreImage: bigint) => {
-        assert(
-            crypto.hashOne(_graffitiPreImage) === this.graffiti,
-            'Graffiti pre-image does not match'
-        )
-        this.graffitiPreImage = _graffitiPreImage
-    }
-
-    public hash = (): bigint => {
-        return crypto.hash5([
-            this.posRep,
-            this.negRep,
-            this.graffiti,
-            this.signUp,
-            BigInt(0),
-        ])
-    }
-}
-
-const toCompleteHexString = (str: string, len?: number): string => {
-    str = str.startsWith('0x') ? str : '0x' + str
-    if (len) str = ethers.utils.hexZeroPad(str, len)
-    return str
-}
-
-const genNewSMT = (treeDepth: number, defaultLeafHash: bigint) => {
-    return new crypto.SparseMerkleTree(treeDepth, defaultLeafHash)
-}
-
-const genNewEpochTree = (epochTreeDepth: number = EPOCH_TREE_DEPTH) => {
-    const defaultOTSMTHash = SMT_ONE_LEAF
-    return genNewSMT(epochTreeDepth, defaultOTSMTHash)
-}
-
-const defaultUserStateLeaf = crypto.hash5([
-    BigInt(0),
-    BigInt(0),
-    BigInt(0),
-    BigInt(0),
-    BigInt(0),
-])
-
-const computeEmptyUserStateRoot = (treeDepth: number): bigint => {
-    const t = new crypto.SparseMerkleTree(treeDepth, defaultUserStateLeaf)
-
-    return t.root
-}
-const defaultGSTLeaf = (treeDepth: number): bigint => {
-=======
 
 export type Field = BigNumberish
 
 const defaultGSTLeaf = (treeDepth: number): BigInt => {
->>>>>>> c2a0829c
     const USTRoot = computeEmptyUserStateRoot(treeDepth)
     return crypto.hashLeftRight(BigInt(0), USTRoot)
 }
 
-<<<<<<< HEAD
-const genNewUserStateTree = (
-    userStateTreeDepth: number = USER_STATE_TREE_DEPTH
-): crypto.SparseMerkleTree => {
-    return genNewSMT(userStateTreeDepth, defaultUserStateLeaf)
-}
-
-const genEpochKey = (
-    identityNullifier: crypto.SnarkBigInt,
-    epoch: BigNumberish,
-    nonce: BigNumberish,
-    epochTreeDepth: number = EPOCH_TREE_DEPTH
-): crypto.SnarkBigInt => {
-    const values: any[] = [
-        identityNullifier,
-        epoch,
-        nonce,
-        BigInt(0),
-        BigInt(0),
-    ]
-    let epochKey = crypto.hash5(values)
-    // Adjust epoch key size according to epoch tree depth
-    const epochKeyModed = epochKey % BigInt(2 ** epochTreeDepth)
-    return epochKeyModed
-}
-
-const genEpochKeyNullifier = (
-    identityNullifier: crypto.SnarkBigInt,
-    epoch: number,
-    nonce: number
-): crypto.SnarkBigInt => {
-    return crypto.hash5([
-        EPOCH_KEY_NULLIFIER_DOMAIN,
-        identityNullifier,
-        BigInt(epoch),
-        BigInt(nonce),
-        BigInt(0),
-    ])
-}
-
-const bootstrapRandomUSTree = async (): Promise<any> => {
-    const expectedNumAttestationsMade = 5
-    const userStateTree = genNewUserStateTree()
-    let reputationRecords = {}
-    // Bootstrap user state for the first `expectedNumAttestationsMade` attesters
-    for (let i = 1; i < expectedNumAttestationsMade; i++) {
-        const attesterId = BigInt(
-            Math.ceil(Math.random() * (2 ** USER_STATE_TREE_DEPTH - 1))
-        )
-        if (reputationRecords[attesterId.toString()] === undefined) {
-            const signUp = Math.floor(Math.random() * 2)
-            reputationRecords[attesterId.toString()] = new Reputation(
-                BigInt(Math.floor(Math.random() * 100)),
-                BigInt(Math.floor(Math.random() * 100)),
-                crypto.genRandomNumber(),
-                BigInt(signUp)
-            )
-        }
-        await userStateTree.update(
-            BigInt(attesterId),
-            reputationRecords[attesterId.toString()].hash()
-        )
-    }
-    return { userStateTree, reputationRecords }
-}
-
-const genEpochKeyCircuitInput = (
-    id: crypto.ZkIdentity,
-    tree: crypto.IncrementalMerkleTree,
-    leafIndex: number,
-    ustRoot: bigint,
-    epoch: number,
-    nonce: number
-) => {
-    const proof = tree.createProof(leafIndex)
-    const root = tree.root
-    const epk = genEpochKey(id.identityNullifier, epoch, nonce)
-
-    const circuitInputs = {
-        GST_path_elements: proof.siblings,
-        GST_path_index: proof.pathIndices,
-        GST_root: root,
-        identity_nullifier: id.identityNullifier,
-        identity_trapdoor: id.trapdoor,
-        user_tree_root: ustRoot,
-        nonce: nonce,
-        epoch: epoch,
-        epoch_key: epk,
-    }
-    return crypto.stringifyBigInts(circuitInputs)
-}
-
-const genStartTransitionCircuitInput = (
-    id: crypto.ZkIdentity,
-    tree: crypto.IncrementalMerkleTree,
-    leafIndex: number,
-    ustRoot: bigint,
-    epoch: number,
-    nonce: number
-) => {
-    const proof = tree.createProof(leafIndex)
-    const root = tree.root
-
-    const circuitInputs = {
-        epoch: epoch,
-        nonce: nonce,
-        user_tree_root: ustRoot,
-        identity_nullifier: id.identityNullifier,
-        identity_trapdoor: id.trapdoor,
-        GST_path_elements: proof.siblings,
-        GST_path_index: proof.pathIndices,
-        GST_root: root,
-    }
-    return crypto.stringifyBigInts(circuitInputs)
-}
-
-const genProcessAttestationsCircuitInput = async (
-    id: crypto.ZkIdentity,
-    epoch: bigint,
-    fromNonce: bigint,
-    toNonce: bigint,
-    _selectors?: number[],
-    _hashChainStarter?: bigint,
-    _attestations?: Attestation[]
-) => {
-    const oldPosReps: bigint[] = []
-    const oldNegReps: bigint[] = []
-    const oldGraffities: bigint[] = []
-    const oldSignUps: bigint[] = []
-    const attesterIds: bigint[] = []
-    const posReps: bigint[] = []
-    const negReps: bigint[] = []
-    const overwriteGraffitis: bigint[] = []
-    const graffities: bigint[] = []
-    const signUps: bigint[] = []
-    let selectors: number[] = []
-    const hashChainStarter =
-        _hashChainStarter === undefined
-            ? crypto.genRandomNumber()
-            : _hashChainStarter
-    const intermediateUserStateTreeRoots: bigint[] = []
-    const userStateTreePathElements: bigint[][] = []
-
-    const userStateTree = genNewUserStateTree()
-    let reputationRecords = {}
-
-    // Bootstrap user state
-    for (let i = 0; i < NUM_ATTESTATIONS_PER_PROOF; i++) {
-        // attester ID cannot be 0
-        const attesterId = BigInt(
-            Math.ceil(Math.random() * (2 ** USER_STATE_TREE_DEPTH - 1))
-        )
-        if (reputationRecords[attesterId.toString()] === undefined) {
-            const signUp = Math.floor(Math.random() * 2)
-            reputationRecords[attesterId.toString()] = new Reputation(
-                BigInt(Math.floor(Math.random() * 100)),
-                BigInt(Math.floor(Math.random() * 100)),
-                crypto.genRandomNumber(),
-                BigInt(signUp)
-            )
-        }
-        await userStateTree.update(
-            attesterId,
-            reputationRecords[attesterId.toString()].hash()
-        )
-    }
-    intermediateUserStateTreeRoots.push(userStateTree.root)
-
-    // Ensure as least one of the selectors is true
-    const selTrue = Math.floor(Math.random() * NUM_ATTESTATIONS_PER_PROOF)
-    for (let i = 0; i < NUM_ATTESTATIONS_PER_PROOF; i++) {
-        if (i == selTrue) selectors.push(1)
-        else selectors.push(Math.floor(Math.random() * 2))
-    }
-    if (_selectors !== undefined) selectors = _selectors
-
-    let hashChainResult = hashChainStarter
-    for (let i = 0; i < NUM_ATTESTATIONS_PER_PROOF; i++) {
-        let attesterId
-        let attestation: Attestation
-        if (_attestations === undefined) {
-            // attester ID cannot be 0
-            attesterId = BigInt(
-                Math.ceil(Math.random() * (2 ** USER_STATE_TREE_DEPTH - 1))
-            )
-            const signUp = Math.floor(Math.random() * 2)
-            attestation = new Attestation(
-                attesterId,
-                BigInt(Math.floor(Math.random() * 100)),
-                BigInt(Math.floor(Math.random() * 100)),
-                BigInt(0),
-                BigInt(signUp)
-            )
-        } else {
-            attesterId = _attestations[i].attesterId
-            attestation = _attestations[i]
-        }
-
-        attesterIds.push(attesterId)
-        posReps.push(attestation['posRep'].toBigInt())
-        negReps.push(attestation['negRep'].toBigInt())
-        graffities.push(attestation['graffiti'].toBigInt())
-        signUps.push(attestation['signUp'].toBigInt())
-        overwriteGraffitis.push(
-            BigInt(attestation['graffiti'].toBigInt() != BigInt(0))
-        )
-        if (reputationRecords[attesterId.toString()] === undefined) {
-            reputationRecords[attesterId.toString()] = Reputation.default()
-        }
-
-        if (selectors[i] == 1) {
-            oldPosReps.push(reputationRecords[attesterId.toString()]['posRep'])
-            oldNegReps.push(reputationRecords[attesterId.toString()]['negRep'])
-            oldGraffities.push(
-                reputationRecords[attesterId.toString()]['graffiti']
-            )
-            oldSignUps.push(reputationRecords[attesterId.toString()]['signUp'])
-
-            // Get old reputation record proof
-            const oldReputationRecordProof = await userStateTree.createProof(
-                attesterId
-            )
-            userStateTreePathElements.push(oldReputationRecordProof)
-
-            // Update reputation record
-            reputationRecords[attesterId.toString()].update(
-                attestation['posRep'],
-                attestation['negRep'],
-                attestation['graffiti'],
-                attestation['signUp']
-            )
-
-            await userStateTree.update(
-                attesterId,
-                reputationRecords[attesterId.toString()].hash()
-            )
-
-            const attestation_hash = attestation.hash()
-            hashChainResult = crypto.hashLeftRight(
-                attestation_hash,
-                hashChainResult
-            )
-        } else {
-            oldPosReps.push(BigInt(0))
-            oldNegReps.push(BigInt(0))
-            oldGraffities.push(BigInt(0))
-            oldSignUps.push(BigInt(0))
-
-            const leafZeroPathElements = await userStateTree.createProof(
-                BigInt(0)
-            )
-            userStateTreePathElements.push(leafZeroPathElements)
-        }
-
-        intermediateUserStateTreeRoots.push(userStateTree.root)
-    }
-    const inputBlindedUserState = crypto.hash5([
-        id.identityNullifier,
-        intermediateUserStateTreeRoots[0],
-        epoch,
-        fromNonce,
-    ])
-
-    const circuitInputs = {
-        epoch: epoch,
-        from_nonce: fromNonce,
-        to_nonce: toNonce,
-        identity_nullifier: id.identityNullifier,
-        intermediate_user_state_tree_roots: intermediateUserStateTreeRoots,
-        old_pos_reps: oldPosReps,
-        old_neg_reps: oldNegReps,
-        old_graffities: oldGraffities,
-        old_sign_ups: oldSignUps,
-        path_elements: userStateTreePathElements,
-        attester_ids: attesterIds,
-        pos_reps: posReps,
-        neg_reps: negReps,
-        graffities: graffities,
-        overwrite_graffities: overwriteGraffitis,
-        sign_ups: signUps,
-        selectors: selectors,
-        hash_chain_starter: hashChainStarter,
-        input_blinded_user_state: inputBlindedUserState,
-    }
-    return {
-        circuitInputs: crypto.stringifyBigInts(circuitInputs),
-        hashChainResult: hashChainResult,
-    }
-}
-
-const genUserStateTransitionCircuitInput = async (
-    id: crypto.ZkIdentity,
-    epoch: number
-) => {
-    // config
-    const startEpochKeyNonce = Math.floor(
-        Math.random() * NUM_EPOCH_KEY_NONCE_PER_EPOCH
-    )
-    const endEpochKeyNonce =
-        (startEpochKeyNonce + NUM_EPOCH_KEY_NONCE_PER_EPOCH - 1) %
-        NUM_EPOCH_KEY_NONCE_PER_EPOCH
-
-    // Epoch tree
-    const epochTree = await genNewEpochTree()
-
-    // User state tree
-    const { userStateTree } = await bootstrapRandomUSTree()
-    const intermediateUserStateTreeRoots: bigint[] = []
-    const blindedUserState: bigint[] = []
-    const blindedHashChain: bigint[] = []
-    const epochTreePathElements: bigint[][] = []
-
-    intermediateUserStateTreeRoots.push(userStateTree.root)
-    blindedUserState.push(
-        crypto.hash5([
-            id.identityNullifier,
-            userStateTree.root,
-            BigInt(epoch),
-            BigInt(startEpochKeyNonce),
-        ])
-    )
-
-    // Global state tree
-    const GSTree = new crypto.IncrementalMerkleTree(GLOBAL_STATE_TREE_DEPTH)
-    const commitment = id.genIdentityCommitment()
-    const hashedLeaf = crypto.hashLeftRight(commitment, userStateTree.root)
-    GSTree.insert(hashedLeaf)
-    const GSTreeProof = GSTree.createProof(0)
-    const GSTreeRoot = GSTree.root
-
-    const hashChainResults: bigint[] = []
-    // Begin generating and processing attestations
-    for (let nonce = 0; nonce < NUM_EPOCH_KEY_NONCE_PER_EPOCH; nonce++) {
-        // Each epoch key has `ATTESTATIONS_PER_EPOCH_KEY` of attestations so
-        // interval between starting index of each epoch key is `ATTESTATIONS_PER_EPOCH_KEY`.
-        const epochKey = genEpochKey(
-            id.identityNullifier,
-            epoch,
-            nonce,
-            EPOCH_TREE_DEPTH
-        )
-        const hashChainResult = crypto.genRandomNumber()
-
-        // Blinded hash chain result
-        hashChainResults.push(hashChainResult)
-        blindedHashChain.push(
-            crypto.hash5([
-                id.identityNullifier,
-                hashChainResult,
-                BigInt(epoch),
-                BigInt(nonce),
-            ])
-        )
-
-        // Seal hash chain of this epoch key
-        const sealedHashChainResult = crypto.hashLeftRight(
-            BigInt(1),
-            hashChainResult
-        )
-
-        // Update epoch tree
-        await epochTree.update(epochKey, sealedHashChainResult)
-    }
-
-    const intermediateUserStateTreeRoot = crypto.genRandomNumber()
-    intermediateUserStateTreeRoots.push(intermediateUserStateTreeRoot)
-    blindedUserState.push(
-        crypto.hash5([
-            id.identityNullifier,
-            intermediateUserStateTreeRoot,
-            BigInt(epoch),
-            BigInt(endEpochKeyNonce),
-        ])
-    )
-
-    for (let nonce = 0; nonce < NUM_EPOCH_KEY_NONCE_PER_EPOCH; nonce++) {
-        const epochKey = genEpochKey(
-            id.identityNullifier,
-            epoch,
-            nonce,
-            EPOCH_TREE_DEPTH
-        )
-        // Get epoch tree root and merkle proof for this epoch key
-        epochTreePathElements.push(await epochTree.createProof(epochKey))
-    }
-    const epochTreeRoot = epochTree.root
-
-    const circuitInputs = {
-        epoch: epoch,
-        blinded_user_state: blindedUserState,
-        intermediate_user_state_tree_roots: intermediateUserStateTreeRoots,
-        start_epoch_key_nonce: startEpochKeyNonce,
-        end_epoch_key_nonce: endEpochKeyNonce,
-
-        identity_nullifier: id.identityNullifier,
-        identity_trapdoor: id.trapdoor,
-        GST_path_elements: GSTreeProof.siblings,
-        GST_path_index: GSTreeProof.pathIndices,
-        GST_root: GSTreeRoot,
-        epk_path_elements: epochTreePathElements,
-        hash_chain_results: hashChainResults,
-        blinded_hash_chain_results: blindedHashChain,
-        epoch_tree_root: epochTreeRoot,
-    }
-    return crypto.stringifyBigInts(circuitInputs)
-}
-
-const genReputationCircuitInput = async (
-    id: crypto.ZkIdentity,
-    epoch: number,
-    nonce: number,
-    reputationRecords,
-    attesterId,
-    _repNullifiersAmount?,
-    _minRep?,
-    _proveGraffiti?,
-    _graffitiPreImage?
-) => {
-    const epk = genEpochKey(id.identityNullifier, epoch, nonce)
-    const repNullifiersAmount =
-        _repNullifiersAmount === undefined ? 0 : _repNullifiersAmount
-    const minRep = _minRep === undefined ? 0 : _minRep
-    const proveGraffiti = _proveGraffiti === undefined ? 0 : _proveGraffiti
-    let graffitiPreImage
-    if (proveGraffiti === 1 && reputationRecords[attesterId] !== undefined) {
-        graffitiPreImage = reputationRecords[attesterId]['graffitiPreImage']
-    }
-    graffitiPreImage = graffitiPreImage === undefined ? 0 : graffitiPreImage
-    if (reputationRecords[attesterId] === undefined) {
-        reputationRecords[attesterId] = Reputation.default()
-    }
-
-    // User state tree
-    const userStateTree = genNewUserStateTree()
-    for (const attester of Object.keys(reputationRecords)) {
-        await userStateTree.update(
-            BigInt(attester),
-            reputationRecords[attester].hash()
-        )
-    }
-    const userStateRoot = userStateTree.root
-    const USTPathElements = await userStateTree.createProof(BigInt(attesterId))
-
-    // Global state tree
-    const GSTree = new crypto.IncrementalMerkleTree(GLOBAL_STATE_TREE_DEPTH)
-    const commitment = id.genIdentityCommitment()
-    const hashedLeaf = crypto.hashLeftRight(commitment, userStateRoot)
-    GSTree.insert(hashedLeaf)
-    const GSTreeProof = GSTree.createProof(0) // if there is only one GST leaf, the index is 0
-    const GSTreeRoot = GSTree.root
-
-    // selectors and karma nonce
-    const nonceStarter = 0
-    const selectors: bigint[] = []
-    const nonceList: bigint[] = []
-    for (let i = 0; i < repNullifiersAmount; i++) {
-        nonceList.push(BigInt(nonceStarter + i))
-        selectors.push(BigInt(1))
-    }
-    for (let i = repNullifiersAmount; i < MAX_REPUTATION_BUDGET; i++) {
-        nonceList.push(BigInt(0))
-        selectors.push(BigInt(0))
-    }
-
-    const circuitInputs = {
-        epoch: epoch,
-        epoch_key_nonce: nonce,
-        epoch_key: epk,
-
-        identity_nullifier: id.identityNullifier,
-        identity_trapdoor: id.trapdoor,
-        user_tree_root: userStateRoot,
-        GST_path_index: GSTreeProof.pathIndices,
-        GST_path_elements: GSTreeProof.siblings,
-        GST_root: GSTreeRoot,
-        attester_id: attesterId,
-        pos_rep: reputationRecords[attesterId]['posRep'],
-        neg_rep: reputationRecords[attesterId]['negRep'],
-        graffiti: reputationRecords[attesterId]['graffiti'],
-        sign_up: reputationRecords[attesterId]['signUp'],
-        UST_path_elements: USTPathElements,
-        rep_nullifiers_amount: repNullifiersAmount,
-        selectors: selectors,
-        rep_nonce: nonceList,
-        min_rep: minRep,
-        prove_graffiti: proveGraffiti,
-        graffiti_pre_image: graffitiPreImage,
-    }
-    return crypto.stringifyBigInts(circuitInputs)
-}
-
-const genProveSignUpCircuitInput = async (
-    id: crypto.ZkIdentity,
-    epoch: number,
-    reputationRecords,
-    attesterId,
-    _signUp?: number
-) => {
-    const nonce = 0
-    const epk = genEpochKey(id.identityNullifier, epoch, nonce)
-    if (reputationRecords[attesterId] === undefined) {
-        reputationRecords[attesterId] = Reputation.default()
-    }
-
-    // User state tree
-    const userStateTree = genNewUserStateTree()
-    for (const attester of Object.keys(reputationRecords)) {
-        await userStateTree.update(
-            BigInt(attester),
-            reputationRecords[attester].hash()
-        )
-    }
-    const userStateRoot = userStateTree.root
-    const USTPathElements = await userStateTree.createProof(BigInt(attesterId))
-
-    // Global state tree
-    const GSTree = new crypto.IncrementalMerkleTree(GLOBAL_STATE_TREE_DEPTH)
-    const commitment = id.genIdentityCommitment()
-    const hashedLeaf = crypto.hashLeftRight(commitment, userStateRoot)
-    GSTree.insert(hashedLeaf)
-    const GSTreeProof = GSTree.createProof(0) // if there is only one GST leaf, the index is 0
-    const GSTreeRoot = GSTree.root
-
-    const circuitInputs = {
-        epoch: epoch,
-        epoch_key: epk,
-        identity_nullifier: id.identityNullifier,
-        identity_trapdoor: id.trapdoor,
-        user_tree_root: userStateRoot,
-        GST_path_index: GSTreeProof.pathIndices,
-        GST_path_elements: GSTreeProof.siblings,
-        GST_root: GSTreeRoot,
-        attester_id: attesterId,
-        pos_rep: reputationRecords[attesterId]['posRep'],
-        neg_rep: reputationRecords[attesterId]['negRep'],
-        graffiti: reputationRecords[attesterId]['graffiti'],
-        sign_up: reputationRecords[attesterId]['signUp'],
-        UST_path_elements: USTPathElements,
-    }
-    return crypto.stringifyBigInts(circuitInputs)
-}
-
-=======
->>>>>>> c2a0829c
 const formatProofAndPublicSignals = (
     circuit: Circuit,
     proof: crypto.SnarkProof,
