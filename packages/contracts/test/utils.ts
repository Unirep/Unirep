// The reason for the ts-ignore below is that if we are executing the code via `ts-node` instead of `hardhat`,
// it can not read the hardhat config and error ts-2503 will be reported.
// @ts-ignore
import assert from 'assert'
import { ethers, BigNumberish } from 'ethers'
import Keyv from 'keyv'
import * as crypto from '@unirep/crypto'
import UnirepCircuit, { CircuitName } from '@unirep/circuits'
import {
    Attestation,
    EpochKeyProof,
    ReputationProof,
    SignUpProof,
    UserTransitionProof,
} from '../src'
<<<<<<< HEAD

import config, { zkFilesPath } from '../src/config'
=======
import {
    EPOCH_TREE_DEPTH,
    GLOBAL_STATE_TREE_DEPTH,
    MAX_REPUTATION_BUDGET,
    NUM_ATTESTATIONS_PER_PROOF,
    NUM_EPOCH_KEY_NONCE_PER_EPOCH,
    USER_STATE_TREE_DEPTH,
} from '@unirep/config'
import { SparseMerkleTree } from '@unirep/crypto'
>>>>>>> c652fbc7
const SMT_ZERO_LEAF = crypto.hashLeftRight(BigInt(0), BigInt(0))
const SMT_ONE_LEAF = crypto.hashLeftRight(BigInt(1), BigInt(0))
const EPOCH_KEY_NULLIFIER_DOMAIN = BigInt(1)
const GSTZERO_VALUE = 0

export type Field = BigNumberish

interface IReputation {
    posRep: BigInt
    negRep: BigInt
    graffiti: BigInt
    signUp: BigInt
}

class Reputation implements IReputation {
    public posRep: BigInt
    public negRep: BigInt
    public graffiti: BigInt
    public graffitiPreImage: BigInt = BigInt(0)
    public signUp: BigInt

    constructor(
        _posRep: BigInt,
        _negRep: BigInt,
        _graffiti: BigInt,
        _signUp: BigInt
    ) {
        this.posRep = _posRep
        this.negRep = _negRep
        this.graffiti = _graffiti
        this.signUp = _signUp
    }

    public static default(): Reputation {
        return new Reputation(BigInt(0), BigInt(0), BigInt(0), BigInt(0))
    }

    public update = (
        _posRep: BigInt,
        _negRep: BigInt,
        _graffiti: BigInt,
        _signUp: BigInt
    ): Reputation => {
        this.posRep = BigInt(Number(this.posRep) + Number(_posRep))
        this.negRep = BigInt(Number(this.negRep) + Number(_negRep))
        if (_graffiti != BigInt(0)) {
            this.graffiti = _graffiti
        }
        this.signUp = this.signUp || _signUp
        return this
    }

    public addGraffitiPreImage = (_graffitiPreImage: BigInt) => {
        assert(
            crypto.hashOne(_graffitiPreImage) === this.graffiti,
            'Graffiti pre-image does not match'
        )
        this.graffitiPreImage = _graffitiPreImage
    }

    public hash = (): BigInt => {
        return crypto.hash5([
            this.posRep,
            this.negRep,
            this.graffiti,
            this.signUp,
            BigInt(0),
        ])
    }
}

const toCompleteHexString = (str: string, len?: number): string => {
    str = str.startsWith('0x') ? str : '0x' + str
    if (len) str = ethers.utils.hexZeroPad(str, len)
    return str
}

const genNewSMT = async (
    treeDepth: number,
    defaultLeafHash: BigInt
): Promise<crypto.SparseMerkleTree> => {
    return crypto.SparseMerkleTree.create(
        new Keyv(),
        treeDepth,
        defaultLeafHash
    )
}

const genNewEpochTree = async (
<<<<<<< HEAD
    _epochTreeDepth: number = config.epochTreeDepth
=======
    epochTreeDepth: number = EPOCH_TREE_DEPTH
>>>>>>> c652fbc7
): Promise<crypto.SparseMerkleTree> => {
    const defaultOTSMTHash = SMT_ONE_LEAF
    return genNewSMT(epochTreeDepth, defaultOTSMTHash)
}

const defaultUserStateLeaf = crypto.hash5([
    BigInt(0),
    BigInt(0),
    BigInt(0),
    BigInt(0),
    BigInt(0),
])

const computeEmptyUserStateRoot = (treeDepth: number): BigInt => {
    const t = new crypto.IncrementalMerkleTree(
        treeDepth,
        defaultUserStateLeaf,
        2
    )
    return t.root
}

const defaultGSTLeaf = (treeDepth: number): BigInt => {
    const USTRoot = computeEmptyUserStateRoot(treeDepth)
    return crypto.hashLeftRight(BigInt(0), USTRoot)
}

const genNewUserStateTree = async (
<<<<<<< HEAD
    _userStateTreeDepth: number = config.userStateTreeDepth
): Promise<crypto.SparseMerkleTree> => {
    return genNewSMT(_userStateTreeDepth, defaultUserStateLeaf)
=======
    userStateTreeDepth: number = USER_STATE_TREE_DEPTH
): Promise<SparseMerkleTree> => {
    return genNewSMT(userStateTreeDepth, defaultUserStateLeaf)
>>>>>>> c652fbc7
}

const genEpochKey = (
    identityNullifier: crypto.SnarkBigInt,
    epoch: BigNumberish,
    nonce: BigNumberish,
<<<<<<< HEAD
    _epochTreeDepth: number = config.epochTreeDepth
=======
    epochTreeDepth: number = EPOCH_TREE_DEPTH
>>>>>>> c652fbc7
): crypto.SnarkBigInt => {
    const values: any[] = [
        identityNullifier,
        epoch,
        nonce,
        BigInt(0),
        BigInt(0),
    ]
    let epochKey = crypto.hash5(values).toString()
    // Adjust epoch key size according to epoch tree depth
    const epochKeyModed = BigInt(epochKey) % BigInt(2 ** epochTreeDepth)
    return epochKeyModed
}

const genEpochKeyNullifier = (
    identityNullifier: crypto.SnarkBigInt,
    epoch: number,
    nonce: number
): crypto.SnarkBigInt => {
    return crypto.hash5([
        EPOCH_KEY_NULLIFIER_DOMAIN,
        identityNullifier,
        BigInt(epoch),
        BigInt(nonce),
        BigInt(0),
    ])
}

const bootstrapRandomUSTree = async (): Promise<any> => {
    const expectedNumAttestationsMade = 5
    const userStateTree = await genNewUserStateTree()
    let reputationRecords = {}
    // Bootstrap user state for the first `expectedNumAttestationsMade` attesters
    for (let i = 1; i < expectedNumAttestationsMade; i++) {
        const attesterId = BigInt(
            Math.ceil(Math.random() * (2 ** config.userStateTreeDepth - 1))
        )
        if (reputationRecords[attesterId.toString()] === undefined) {
            const signUp = Math.floor(Math.random() * 2)
            reputationRecords[attesterId.toString()] = new Reputation(
                BigInt(Math.floor(Math.random() * 100)),
                BigInt(Math.floor(Math.random() * 100)),
                crypto.genRandomSalt(),
                BigInt(signUp)
            )
        }
        await userStateTree.update(
            BigInt(attesterId),
            reputationRecords[attesterId.toString()].hash()
        )
    }
    return { userStateTree, reputationRecords }
}

const genEpochKeyCircuitInput = (
    id: crypto.ZkIdentity,
    tree: crypto.IncrementalMerkleTree,
    leafIndex: number,
    ustRoot: BigInt,
    epoch: number,
    nonce: number
) => {
    const proof = tree.createProof(leafIndex)
    const root = tree.root
    const epk = genEpochKey(id.getNullifier(), epoch, nonce)

    const circuitInputs = {
        GST_path_elements: proof.siblings,
        GST_path_index: proof.pathIndices,
        GST_root: root,
        identity_nullifier: id.getNullifier(),
        identity_trapdoor: id.getTrapdoor(),
        user_tree_root: ustRoot,
        nonce: nonce,
        epoch: epoch,
        epoch_key: epk,
    }
    return crypto.stringifyBigInts(circuitInputs)
}

const genStartTransitionCircuitInput = (
    id: crypto.ZkIdentity,
    tree: crypto.IncrementalMerkleTree,
    leafIndex: number,
    ustRoot: BigInt,
    epoch: number,
    nonce: number
) => {
    const proof = tree.createProof(leafIndex)
    const root = tree.root

    const circuitInputs = {
        epoch: epoch,
        nonce: nonce,
        user_tree_root: ustRoot,
        identity_nullifier: id.getNullifier(),
        identity_trapdoor: id.getTrapdoor(),
        GST_path_elements: proof.siblings,
        GST_path_index: proof.pathIndices,
        GST_root: root,
    }
    return crypto.stringifyBigInts(circuitInputs)
}

const genProcessAttestationsCircuitInput = async (
    id: crypto.ZkIdentity,
    epoch: BigInt,
    fromNonce: BigInt,
    toNonce: BigInt,
    _selectors?: number[],
    _hashChainStarter?: BigInt,
    _attestations?: Attestation[]
) => {
    const oldPosReps: BigInt[] = []
    const oldNegReps: BigInt[] = []
    const oldGraffities: BigInt[] = []
    const oldSignUps: BigInt[] = []
    const attesterIds: BigInt[] = []
    const posReps: BigInt[] = []
    const negReps: BigInt[] = []
    const overwriteGraffitis: BigInt[] = []
    const graffities: BigInt[] = []
    const signUps: BigInt[] = []
    let selectors: number[] = []
    const hashChainStarter =
        _hashChainStarter === undefined
            ? crypto.genRandomSalt()
            : _hashChainStarter
    const intermediateUserStateTreeRoots: BigInt[] = []
    const userStateTreePathElements: BigInt[][] = []

    const userStateTree = await genNewUserStateTree()
    let reputationRecords = {}

    // Bootstrap user state
    for (let i = 0; i < config.numAttestationsPerProof; i++) {
        // attester ID cannot be 0
        const attesterId = BigInt(
            Math.ceil(Math.random() * (2 ** config.userStateTreeDepth - 1))
        )
        if (reputationRecords[attesterId.toString()] === undefined) {
            const signUp = Math.floor(Math.random() * 2)
            reputationRecords[attesterId.toString()] = new Reputation(
                BigInt(Math.floor(Math.random() * 100)),
                BigInt(Math.floor(Math.random() * 100)),
                crypto.genRandomSalt(),
                BigInt(signUp)
            )
        }
        await userStateTree.update(
            attesterId,
            reputationRecords[attesterId.toString()].hash()
        )
    }
    intermediateUserStateTreeRoots.push(userStateTree.getRootHash())

    // Ensure as least one of the selectors is true
    const selTrue = Math.floor(Math.random() * config.numAttestationsPerProof)
    for (let i = 0; i < config.numAttestationsPerProof; i++) {
        if (i == selTrue) selectors.push(1)
        else selectors.push(Math.floor(Math.random() * 2))
    }
    if (_selectors !== undefined) selectors = _selectors

    let hashChainResult = hashChainStarter
    for (let i = 0; i < config.numAttestationsPerProof; i++) {
        let attesterId
        let attestation: Attestation
        if (_attestations === undefined) {
            // attester ID cannot be 0
            attesterId = BigInt(
                Math.ceil(Math.random() * (2 ** config.userStateTreeDepth - 1))
            )
            const signUp = Math.floor(Math.random() * 2)
            attestation = new Attestation(
                attesterId,
                BigInt(Math.floor(Math.random() * 100)),
                BigInt(Math.floor(Math.random() * 100)),
                BigInt(0),
                BigInt(signUp)
            )
        } else {
            attesterId = _attestations[i].attesterId
            attestation = _attestations[i]
        }

        attesterIds.push(attesterId)
        posReps.push(attestation['posRep'].toBigInt())
        negReps.push(attestation['negRep'].toBigInt())
        graffities.push(attestation['graffiti'].toBigInt())
        signUps.push(attestation['signUp'].toBigInt())
        overwriteGraffitis.push(
            BigInt(attestation['graffiti'].toBigInt() != BigInt(0))
        )
        if (reputationRecords[attesterId.toString()] === undefined) {
            reputationRecords[attesterId.toString()] = Reputation.default()
        }

        if (selectors[i] == 1) {
            oldPosReps.push(reputationRecords[attesterId.toString()]['posRep'])
            oldNegReps.push(reputationRecords[attesterId.toString()]['negRep'])
            oldGraffities.push(
                reputationRecords[attesterId.toString()]['graffiti']
            )
            oldSignUps.push(reputationRecords[attesterId.toString()]['signUp'])

            // Get old reputation record proof
            const oldReputationRecordProof = await userStateTree.getMerkleProof(
                attesterId
            )
            userStateTreePathElements.push(oldReputationRecordProof)

            // Update reputation record
            reputationRecords[attesterId.toString()].update(
                attestation['posRep'],
                attestation['negRep'],
                attestation['graffiti'],
                attestation['signUp']
            )

            await userStateTree.update(
                attesterId,
                reputationRecords[attesterId.toString()].hash()
            )

            const attestation_hash = attestation.hash()
            hashChainResult = crypto.hashLeftRight(
                attestation_hash,
                hashChainResult
            )
        } else {
            oldPosReps.push(BigInt(0))
            oldNegReps.push(BigInt(0))
            oldGraffities.push(BigInt(0))
            oldSignUps.push(BigInt(0))

            const leafZeroPathElements = await userStateTree.getMerkleProof(
                BigInt(0)
            )
            userStateTreePathElements.push(leafZeroPathElements)
        }

        intermediateUserStateTreeRoots.push(userStateTree.getRootHash())
    }
    const inputBlindedUserState = crypto.hash5([
        id.getNullifier(),
        intermediateUserStateTreeRoots[0],
        epoch,
        fromNonce,
    ])

    const circuitInputs = {
        epoch: epoch,
        from_nonce: fromNonce,
        to_nonce: toNonce,
        identity_nullifier: id.getNullifier(),
        intermediate_user_state_tree_roots: intermediateUserStateTreeRoots,
        old_pos_reps: oldPosReps,
        old_neg_reps: oldNegReps,
        old_graffities: oldGraffities,
        old_sign_ups: oldSignUps,
        path_elements: userStateTreePathElements,
        attester_ids: attesterIds,
        pos_reps: posReps,
        neg_reps: negReps,
        graffities: graffities,
        overwrite_graffities: overwriteGraffitis,
        sign_ups: signUps,
        selectors: selectors,
        hash_chain_starter: hashChainStarter,
        input_blinded_user_state: inputBlindedUserState,
    }
    return {
        circuitInputs: crypto.stringifyBigInts(circuitInputs),
        hashChainResult: hashChainResult,
    }
}

const genUserStateTransitionCircuitInput = async (
    id: crypto.ZkIdentity,
    epoch: number
) => {
    // config
    const startEpochKeyNonce = Math.floor(
        Math.random() * config.numEpochKeyNoncePerEpoch
    )
    const endEpochKeyNonce =
        (startEpochKeyNonce + config.numEpochKeyNoncePerEpoch - 1) %
        config.numEpochKeyNoncePerEpoch

    // Epoch tree
    const epochTree = await genNewEpochTree()

    // User state tree
    const { userStateTree } = await bootstrapRandomUSTree()
    const intermediateUserStateTreeRoots: BigInt[] = []
    const blindedUserState: BigInt[] = []
    const blindedHashChain: BigInt[] = []
    const epochTreePathElements: BigInt[][] = []

    intermediateUserStateTreeRoots.push(userStateTree.getRootHash())
    blindedUserState.push(
        crypto.hash5([
            id.getNullifier(),
            userStateTree.getRootHash(),
            BigInt(epoch),
            BigInt(startEpochKeyNonce),
        ])
    )

    // Global state tree
    const GSTree = new crypto.IncrementalMerkleTree(
        config.globalStateTreeDepth,
        GSTZERO_VALUE,
        2
    )
    const commitment = id.genIdentityCommitment()
    const hashedLeaf = crypto.hashLeftRight(
        commitment,
        userStateTree.getRootHash()
    )
    GSTree.insert(hashedLeaf)
    const GSTreeProof = GSTree.createProof(0)
    const GSTreeRoot = GSTree.root

    const hashChainResults: BigInt[] = []
    // Begin generating and processing attestations
    for (let nonce = 0; nonce < config.numEpochKeyNoncePerEpoch; nonce++) {
        // Each epoch key has `ATTESTATIONS_PER_EPOCH_KEY` of attestations so
        // interval between starting index of each epoch key is `ATTESTATIONS_PER_EPOCH_KEY`.
        const epochKey = genEpochKey(
            id.getNullifier(),
            epoch,
            nonce,
            config.epochTreeDepth
        )
        const hashChainResult = crypto.genRandomSalt()

        // Blinded hash chain result
        hashChainResults.push(hashChainResult)
        blindedHashChain.push(
            crypto.hash5([
                id.getNullifier(),
                hashChainResult,
                BigInt(epoch),
                BigInt(nonce),
            ])
        )

        // Seal hash chain of this epoch key
        const sealedHashChainResult = crypto.hashLeftRight(
            BigInt(1),
            hashChainResult
        )

        // Update epoch tree
        await epochTree.update(epochKey, sealedHashChainResult)
    }

    const intermediateUserStateTreeRoot = crypto.genRandomSalt()
    intermediateUserStateTreeRoots.push(intermediateUserStateTreeRoot)
    blindedUserState.push(
        crypto.hash5([
            id.getNullifier(),
            intermediateUserStateTreeRoot,
            BigInt(epoch),
            BigInt(endEpochKeyNonce),
        ])
    )

    for (let nonce = 0; nonce < config.numEpochKeyNoncePerEpoch; nonce++) {
        const epochKey = genEpochKey(
            id.getNullifier(),
            epoch,
            nonce,
            config.epochTreeDepth
        )
        // Get epoch tree root and merkle proof for this epoch key
        epochTreePathElements.push(await epochTree.getMerkleProof(epochKey))
    }
    const epochTreeRoot = epochTree.getRootHash()

    const circuitInputs = {
        epoch: epoch,
        blinded_user_state: blindedUserState,
        intermediate_user_state_tree_roots: intermediateUserStateTreeRoots,
        start_epoch_key_nonce: startEpochKeyNonce,
        end_epoch_key_nonce: endEpochKeyNonce,

        identity_nullifier: id.getNullifier(),
        identity_trapdoor: id.getTrapdoor(),
        GST_path_elements: GSTreeProof.siblings,
        GST_path_index: GSTreeProof.pathIndices,
        GST_root: GSTreeRoot,
        epk_path_elements: epochTreePathElements,
        hash_chain_results: hashChainResults,
        blinded_hash_chain_results: blindedHashChain,
        epoch_tree_root: epochTreeRoot,
    }
    return crypto.stringifyBigInts(circuitInputs)
}

const genReputationCircuitInput = async (
    id: crypto.ZkIdentity,
    epoch: number,
    nonce: number,
    reputationRecords,
    attesterId,
    _repNullifiersAmount?,
    _minRep?,
    _proveGraffiti?,
    _graffitiPreImage?
) => {
    const epk = genEpochKey(id.getNullifier(), epoch, nonce)
    const repNullifiersAmount =
        _repNullifiersAmount === undefined ? 0 : _repNullifiersAmount
    const minRep = _minRep === undefined ? 0 : _minRep
    const proveGraffiti = _proveGraffiti === undefined ? 0 : _proveGraffiti
    let graffitiPreImage
    if (proveGraffiti === 1 && reputationRecords[attesterId] !== undefined) {
        graffitiPreImage = reputationRecords[attesterId]['graffitiPreImage']
    }
    graffitiPreImage = graffitiPreImage === undefined ? 0 : graffitiPreImage
    if (reputationRecords[attesterId] === undefined) {
        reputationRecords[attesterId] = Reputation.default()
    }

    // User state tree
    const userStateTree = await genNewUserStateTree()
    for (const attester of Object.keys(reputationRecords)) {
        await userStateTree.update(
            BigInt(attester),
            reputationRecords[attester].hash()
        )
    }
    const userStateRoot = userStateTree.getRootHash()
    const USTPathElements = await userStateTree.getMerkleProof(
        BigInt(attesterId)
    )

    // Global state tree
    const GSTree = new crypto.IncrementalMerkleTree(
        config.globalStateTreeDepth,
        GSTZERO_VALUE,
        2
    )
    const commitment = id.genIdentityCommitment()
    const hashedLeaf = crypto.hashLeftRight(commitment, userStateRoot)
    GSTree.insert(hashedLeaf)
    const GSTreeProof = GSTree.createProof(0) // if there is only one GST leaf, the index is 0
    const GSTreeRoot = GSTree.root

    // selectors and karma nonce
    const nonceStarter = 0
    const selectors: BigInt[] = []
    const nonceList: BigInt[] = []
    for (let i = 0; i < repNullifiersAmount; i++) {
        nonceList.push(BigInt(nonceStarter + i))
        selectors.push(BigInt(1))
    }
    for (let i = repNullifiersAmount; i < config.maxReputationBudget; i++) {
        nonceList.push(BigInt(0))
        selectors.push(BigInt(0))
    }

    const circuitInputs = {
        epoch: epoch,
        epoch_key_nonce: nonce,
        epoch_key: epk,

        identity_nullifier: id.getNullifier(),
        identity_trapdoor: id.getTrapdoor(),
        user_tree_root: userStateRoot,
        GST_path_index: GSTreeProof.pathIndices,
        GST_path_elements: GSTreeProof.siblings,
        GST_root: GSTreeRoot,
        attester_id: attesterId,
        pos_rep: reputationRecords[attesterId]['posRep'],
        neg_rep: reputationRecords[attesterId]['negRep'],
        graffiti: reputationRecords[attesterId]['graffiti'],
        sign_up: reputationRecords[attesterId]['signUp'],
        UST_path_elements: USTPathElements,
        rep_nullifiers_amount: repNullifiersAmount,
        selectors: selectors,
        rep_nonce: nonceList,
        min_rep: minRep,
        prove_graffiti: proveGraffiti,
        graffiti_pre_image: graffitiPreImage,
    }
    return crypto.stringifyBigInts(circuitInputs)
}

const genProveSignUpCircuitInput = async (
    id: crypto.ZkIdentity,
    epoch: number,
    reputationRecords,
    attesterId,
    _signUp?: number
) => {
    const nonce = 0
    const epk = genEpochKey(id.getNullifier(), epoch, nonce)
    if (reputationRecords[attesterId] === undefined) {
        reputationRecords[attesterId] = Reputation.default()
    }

    // User state tree
    const userStateTree = await genNewUserStateTree()
    for (const attester of Object.keys(reputationRecords)) {
        await userStateTree.update(
            BigInt(attester),
            reputationRecords[attester].hash()
        )
    }
    const userStateRoot = userStateTree.getRootHash()
    const USTPathElements = await userStateTree.getMerkleProof(
        BigInt(attesterId)
    )

    // Global state tree
    const GSTree = new crypto.IncrementalMerkleTree(
        config.globalStateTreeDepth,
        GSTZERO_VALUE,
        2
    )
    const commitment = id.genIdentityCommitment()
    const hashedLeaf = crypto.hashLeftRight(commitment, userStateRoot)
    GSTree.insert(hashedLeaf)
    const GSTreeProof = GSTree.createProof(0) // if there is only one GST leaf, the index is 0
    const GSTreeRoot = GSTree.root

    const circuitInputs = {
        epoch: epoch,
        epoch_key: epk,
        identity_nullifier: id.getNullifier(),
        identity_trapdoor: id.getTrapdoor(),
        user_tree_root: userStateRoot,
        GST_path_index: GSTreeProof.pathIndices,
        GST_path_elements: GSTreeProof.siblings,
        GST_root: GSTreeRoot,
        attester_id: attesterId,
        pos_rep: reputationRecords[attesterId]['posRep'],
        neg_rep: reputationRecords[attesterId]['negRep'],
        graffiti: reputationRecords[attesterId]['graffiti'],
        sign_up: reputationRecords[attesterId]['signUp'],
        UST_path_elements: USTPathElements,
    }
    return crypto.stringifyBigInts(circuitInputs)
}

const formatProofAndPublicSignals = (
    circuit: CircuitName,
    proof: crypto.SnarkProof,
    publicSignals: any[]
) => {
    let result
    const formattedProof: any[] = UnirepCircuit.formatProofForVerifierContract(proof)
    if (circuit === CircuitName.proveReputation) {
        result = new ReputationProof(publicSignals, proof)
    } else if (circuit === CircuitName.verifyEpochKey) {
        result = new EpochKeyProof(publicSignals, proof)
    } else if (circuit === CircuitName.proveUserSignUp) {
        result = new SignUpProof(publicSignals, proof)
    } else if (circuit === CircuitName.startTransition) {
        result = {
            blindedUserState: publicSignals[0],
            blindedHashChain: publicSignals[1],
            GSTRoot: publicSignals[2],
            proof: formattedProof,
        }
    } else if (circuit === CircuitName.processAttestations) {
        result = {
            outputBlindedUserState: publicSignals[0],
            outputBlindedHashChain: publicSignals[1],
            inputBlindedUserState: publicSignals[2],
            proof: formattedProof,
        }
    } else if (circuit === CircuitName.userStateTransition) {
        result = new UserTransitionProof(publicSignals, proof)
    } else {
        result = publicSignals.concat([formattedProof])
    }
    return result
}

const genProofAndVerify = async (circuit: CircuitName, circuitInputs) => {
    const startTime = new Date().getTime()
    const { proof, publicSignals } = await UnirepCircuit.genProofAndPublicSignals(
        zkFilesPath,
        circuit,
        circuitInputs
    )
    const endTime = new Date().getTime()
    console.log(
        `Gen Proof time: ${endTime - startTime} ms (${Math.floor(
            (endTime - startTime) / 1000
        )} s)`
    )
    const isValid = await UnirepCircuit.verifyProof(
        zkFilesPath,
        circuit, 
        proof, 
        publicSignals
    )
    return isValid
}

const genInputForContract = async (circuit: CircuitName, circuitInputs) => {
    const startTime = new Date().getTime()
    const { proof, publicSignals } = await UnirepCircuit.genProofAndPublicSignals(
        zkFilesPath,
        circuit,
        circuitInputs
    )
    const endTime = new Date().getTime()
    console.log(
        `Gen Proof time: ${endTime - startTime} ms (${Math.floor(
            (endTime - startTime) / 1000
        )} s)`
    )

    const input = formatProofAndPublicSignals(circuit, proof, publicSignals)
    return input
}

export {
    Attestation,
    Reputation,
    SMT_ONE_LEAF,
    SMT_ZERO_LEAF,
    GSTZERO_VALUE,
    computeEmptyUserStateRoot,
    defaultUserStateLeaf,
    defaultGSTLeaf,
    genNewEpochTree,
    genNewUserStateTree,
    genNewSMT,
    toCompleteHexString,
    genEpochKey,
    genEpochKeyNullifier,
    bootstrapRandomUSTree,
    genEpochKeyCircuitInput,
    genStartTransitionCircuitInput,
    genProcessAttestationsCircuitInput,
    genUserStateTransitionCircuitInput,
    genReputationCircuitInput,
    genProveSignUpCircuitInput,
    formatProofAndPublicSignals,
    genProofAndVerify,
    genInputForContract,
}<|MERGE_RESOLUTION|>--- conflicted
+++ resolved
@@ -13,20 +13,8 @@
     SignUpProof,
     UserTransitionProof,
 } from '../src'
-<<<<<<< HEAD
 
 import config, { zkFilesPath } from '../src/config'
-=======
-import {
-    EPOCH_TREE_DEPTH,
-    GLOBAL_STATE_TREE_DEPTH,
-    MAX_REPUTATION_BUDGET,
-    NUM_ATTESTATIONS_PER_PROOF,
-    NUM_EPOCH_KEY_NONCE_PER_EPOCH,
-    USER_STATE_TREE_DEPTH,
-} from '@unirep/config'
-import { SparseMerkleTree } from '@unirep/crypto'
->>>>>>> c652fbc7
 const SMT_ZERO_LEAF = crypto.hashLeftRight(BigInt(0), BigInt(0))
 const SMT_ONE_LEAF = crypto.hashLeftRight(BigInt(1), BigInt(0))
 const EPOCH_KEY_NULLIFIER_DOMAIN = BigInt(1)
@@ -116,11 +104,7 @@
 }
 
 const genNewEpochTree = async (
-<<<<<<< HEAD
-    _epochTreeDepth: number = config.epochTreeDepth
-=======
-    epochTreeDepth: number = EPOCH_TREE_DEPTH
->>>>>>> c652fbc7
+    epochTreeDepth: number = config.epochTreeDepth
 ): Promise<crypto.SparseMerkleTree> => {
     const defaultOTSMTHash = SMT_ONE_LEAF
     return genNewSMT(epochTreeDepth, defaultOTSMTHash)
@@ -149,26 +133,16 @@
 }
 
 const genNewUserStateTree = async (
-<<<<<<< HEAD
-    _userStateTreeDepth: number = config.userStateTreeDepth
+    userStateTreeDepth: number = config.userStateTreeDepth
 ): Promise<crypto.SparseMerkleTree> => {
-    return genNewSMT(_userStateTreeDepth, defaultUserStateLeaf)
-=======
-    userStateTreeDepth: number = USER_STATE_TREE_DEPTH
-): Promise<SparseMerkleTree> => {
     return genNewSMT(userStateTreeDepth, defaultUserStateLeaf)
->>>>>>> c652fbc7
 }
 
 const genEpochKey = (
     identityNullifier: crypto.SnarkBigInt,
     epoch: BigNumberish,
     nonce: BigNumberish,
-<<<<<<< HEAD
-    _epochTreeDepth: number = config.epochTreeDepth
-=======
-    epochTreeDepth: number = EPOCH_TREE_DEPTH
->>>>>>> c652fbc7
+    epochTreeDepth: number = config.epochTreeDepth
 ): crypto.SnarkBigInt => {
     const values: any[] = [
         identityNullifier,
