// The reason for the ts-ignore below is that if we are executing the code via `ts-node` instead of `hardhat`,
// it can not read the hardhat config and error ts-2503 will be reported.
// @ts-ignore
import assert from 'assert'
import { ethers, BigNumberish } from 'ethers'
import Keyv from 'keyv'
import * as crypto from '@unirep/crypto'
import UnirepCircuit, { CircuitName } from '@unirep/circuits'
import {
    Attestation,
    EpochKeyProof,
    ReputationProof,
    SignUpProof,
    UserTransitionProof,
} from '../src'
<<<<<<< HEAD

import config, { zkFilesPath } from '../src/config'
=======
import {
    EPOCH_TREE_DEPTH,
    GLOBAL_STATE_TREE_DEPTH,
    MAX_REPUTATION_BUDGET,
    NUM_ATTESTATIONS_PER_PROOF,
    NUM_EPOCH_KEY_NONCE_PER_EPOCH,
    USER_STATE_TREE_DEPTH,
} from '@unirep/circuits/config'
import { SparseMerkleTree } from '@unirep/crypto'
>>>>>>> 9cae02e9
const SMT_ZERO_LEAF = crypto.hashLeftRight(BigInt(0), BigInt(0))
const SMT_ONE_LEAF = crypto.hashLeftRight(BigInt(1), BigInt(0))
const EPOCH_KEY_NULLIFIER_DOMAIN = BigInt(1)
const GSTZERO_VALUE = 0

export type Field = BigNumberish

interface IReputation {
    posRep: BigInt
    negRep: BigInt
    graffiti: BigInt
    signUp: BigInt
}

class Reputation implements IReputation {
    public posRep: BigInt
    public negRep: BigInt
    public graffiti: BigInt
    public graffitiPreImage: BigInt = BigInt(0)
    public signUp: BigInt

    constructor(
        _posRep: BigInt,
        _negRep: BigInt,
        _graffiti: BigInt,
        _signUp: BigInt
    ) {
        this.posRep = _posRep
        this.negRep = _negRep
        this.graffiti = _graffiti
        this.signUp = _signUp
    }

    public static default(): Reputation {
        return new Reputation(BigInt(0), BigInt(0), BigInt(0), BigInt(0))
    }

    public update = (
        _posRep: BigInt,
        _negRep: BigInt,
        _graffiti: BigInt,
        _signUp: BigInt
    ): Reputation => {
        this.posRep = BigInt(Number(this.posRep) + Number(_posRep))
        this.negRep = BigInt(Number(this.negRep) + Number(_negRep))
        if (_graffiti != BigInt(0)) {
            this.graffiti = _graffiti
        }
        this.signUp = this.signUp || _signUp
        return this
    }

    public addGraffitiPreImage = (_graffitiPreImage: BigInt) => {
        assert(
            crypto.hashOne(_graffitiPreImage) === this.graffiti,
            'Graffiti pre-image does not match'
        )
        this.graffitiPreImage = _graffitiPreImage
    }

    public hash = (): BigInt => {
        return crypto.hash5([
            this.posRep,
            this.negRep,
            this.graffiti,
            this.signUp,
            BigInt(0),
        ])
    }
}

const toCompleteHexString = (str: string, len?: number): string => {
    str = str.startsWith('0x') ? str : '0x' + str
    if (len) str = ethers.utils.hexZeroPad(str, len)
    return str
}

const genNewSMT = async (
    treeDepth: number,
    defaultLeafHash: BigInt
): Promise<crypto.SparseMerkleTree> => {
    return crypto.SparseMerkleTree.create(
        new Keyv(),
        treeDepth,
        defaultLeafHash
    )
}

const genNewEpochTree = async (
    epochTreeDepth: number = config.epochTreeDepth
): Promise<crypto.SparseMerkleTree> => {
    const defaultOTSMTHash = SMT_ONE_LEAF
    return genNewSMT(epochTreeDepth, defaultOTSMTHash)
}

const defaultUserStateLeaf = crypto.hash5([
    BigInt(0),
    BigInt(0),
    BigInt(0),
    BigInt(0),
    BigInt(0),
])

const computeEmptyUserStateRoot = (treeDepth: number): BigInt => {
    const t = new crypto.IncrementalMerkleTree(
        treeDepth,
        defaultUserStateLeaf,
        2
    )
    return t.root
}

const defaultGSTLeaf = (treeDepth: number): BigInt => {
    const USTRoot = computeEmptyUserStateRoot(treeDepth)
    return crypto.hashLeftRight(BigInt(0), USTRoot)
}

const genNewUserStateTree = async (
    userStateTreeDepth: number = config.userStateTreeDepth
): Promise<crypto.SparseMerkleTree> => {
    return genNewSMT(userStateTreeDepth, defaultUserStateLeaf)
}

const genEpochKey = (
    identityNullifier: crypto.SnarkBigInt,
    epoch: BigNumberish,
    nonce: BigNumberish,
    epochTreeDepth: number = config.epochTreeDepth
): crypto.SnarkBigInt => {
    const values: any[] = [
        identityNullifier,
        epoch,
        nonce,
        BigInt(0),
        BigInt(0),
    ]
    let epochKey = crypto.hash5(values).toString()
    // Adjust epoch key size according to epoch tree depth
    const epochKeyModed = BigInt(epochKey) % BigInt(2 ** epochTreeDepth)
    return epochKeyModed
}

const genEpochKeyNullifier = (
    identityNullifier: crypto.SnarkBigInt,
    epoch: number,
    nonce: number
): crypto.SnarkBigInt => {
    return crypto.hash5([
        EPOCH_KEY_NULLIFIER_DOMAIN,
        identityNullifier,
        BigInt(epoch),
        BigInt(nonce),
        BigInt(0),
    ])
}

const bootstrapRandomUSTree = async (): Promise<any> => {
    const expectedNumAttestationsMade = 5
    const userStateTree = await genNewUserStateTree()
    let reputationRecords = {}
    // Bootstrap user state for the first `expectedNumAttestationsMade` attesters
    for (let i = 1; i < expectedNumAttestationsMade; i++) {
        const attesterId = BigInt(
            Math.ceil(Math.random() * (2 ** config.userStateTreeDepth - 1))
        )
        if (reputationRecords[attesterId.toString()] === undefined) {
            const signUp = Math.floor(Math.random() * 2)
            reputationRecords[attesterId.toString()] = new Reputation(
                BigInt(Math.floor(Math.random() * 100)),
                BigInt(Math.floor(Math.random() * 100)),
                crypto.genRandomSalt(),
                BigInt(signUp)
            )
        }
        await userStateTree.update(
            BigInt(attesterId),
            reputationRecords[attesterId.toString()].hash()
        )
    }
    return { userStateTree, reputationRecords }
}

const genEpochKeyCircuitInput = (
    id: crypto.ZkIdentity,
    tree: crypto.IncrementalMerkleTree,
    leafIndex: number,
    ustRoot: BigInt,
    epoch: number,
    nonce: number
) => {
    const proof = tree.createProof(leafIndex)
    const root = tree.root
    const epk = genEpochKey(id.identityNullifier, epoch, nonce)

    const circuitInputs = {
        GST_path_elements: proof.siblings,
        GST_path_index: proof.pathIndices,
        GST_root: root,
        identity_nullifier: id.identityNullifier,
        identity_trapdoor: id.trapdoor,
        user_tree_root: ustRoot,
        nonce: nonce,
        epoch: epoch,
        epoch_key: epk,
    }
    return crypto.stringifyBigInts(circuitInputs)
}

const genStartTransitionCircuitInput = (
    id: crypto.ZkIdentity,
    tree: crypto.IncrementalMerkleTree,
    leafIndex: number,
    ustRoot: BigInt,
    epoch: number,
    nonce: number
) => {
    const proof = tree.createProof(leafIndex)
    const root = tree.root

    const circuitInputs = {
        epoch: epoch,
        nonce: nonce,
        user_tree_root: ustRoot,
        identity_nullifier: id.identityNullifier,
        identity_trapdoor: id.trapdoor,
        GST_path_elements: proof.siblings,
        GST_path_index: proof.pathIndices,
        GST_root: root,
    }
    return crypto.stringifyBigInts(circuitInputs)
}

const genProcessAttestationsCircuitInput = async (
    id: crypto.ZkIdentity,
    epoch: BigInt,
    fromNonce: BigInt,
    toNonce: BigInt,
    _selectors?: number[],
    _hashChainStarter?: BigInt,
    _attestations?: Attestation[]
) => {
    const oldPosReps: BigInt[] = []
    const oldNegReps: BigInt[] = []
    const oldGraffities: BigInt[] = []
    const oldSignUps: BigInt[] = []
    const attesterIds: BigInt[] = []
    const posReps: BigInt[] = []
    const negReps: BigInt[] = []
    const overwriteGraffitis: BigInt[] = []
    const graffities: BigInt[] = []
    const signUps: BigInt[] = []
    let selectors: number[] = []
    const hashChainStarter =
        _hashChainStarter === undefined
            ? crypto.genRandomSalt()
            : _hashChainStarter
    const intermediateUserStateTreeRoots: BigInt[] = []
    const userStateTreePathElements: BigInt[][] = []

    const userStateTree = await genNewUserStateTree()
    let reputationRecords = {}

    // Bootstrap user state
    for (let i = 0; i < config.numAttestationsPerProof; i++) {
        // attester ID cannot be 0
        const attesterId = BigInt(
            Math.ceil(Math.random() * (2 ** config.userStateTreeDepth - 1))
        )
        if (reputationRecords[attesterId.toString()] === undefined) {
            const signUp = Math.floor(Math.random() * 2)
            reputationRecords[attesterId.toString()] = new Reputation(
                BigInt(Math.floor(Math.random() * 100)),
                BigInt(Math.floor(Math.random() * 100)),
                crypto.genRandomSalt(),
                BigInt(signUp)
            )
        }
        await userStateTree.update(
            attesterId,
            reputationRecords[attesterId.toString()].hash()
        )
    }
    intermediateUserStateTreeRoots.push(userStateTree.getRootHash())

    // Ensure as least one of the selectors is true
    const selTrue = Math.floor(Math.random() * config.numAttestationsPerProof)
    for (let i = 0; i < config.numAttestationsPerProof; i++) {
        if (i == selTrue) selectors.push(1)
        else selectors.push(Math.floor(Math.random() * 2))
    }
    if (_selectors !== undefined) selectors = _selectors

    let hashChainResult = hashChainStarter
    for (let i = 0; i < config.numAttestationsPerProof; i++) {
        let attesterId
        let attestation: Attestation
        if (_attestations === undefined) {
            // attester ID cannot be 0
            attesterId = BigInt(
                Math.ceil(Math.random() * (2 ** config.userStateTreeDepth - 1))
            )
            const signUp = Math.floor(Math.random() * 2)
            attestation = new Attestation(
                attesterId,
                BigInt(Math.floor(Math.random() * 100)),
                BigInt(Math.floor(Math.random() * 100)),
                BigInt(0),
                BigInt(signUp)
            )
        } else {
            attesterId = _attestations[i].attesterId
            attestation = _attestations[i]
        }

        attesterIds.push(attesterId)
        posReps.push(attestation['posRep'].toBigInt())
        negReps.push(attestation['negRep'].toBigInt())
        graffities.push(attestation['graffiti'].toBigInt())
        signUps.push(attestation['signUp'].toBigInt())
        overwriteGraffitis.push(
            BigInt(attestation['graffiti'].toBigInt() != BigInt(0))
        )
        if (reputationRecords[attesterId.toString()] === undefined) {
            reputationRecords[attesterId.toString()] = Reputation.default()
        }

        if (selectors[i] == 1) {
            oldPosReps.push(reputationRecords[attesterId.toString()]['posRep'])
            oldNegReps.push(reputationRecords[attesterId.toString()]['negRep'])
            oldGraffities.push(
                reputationRecords[attesterId.toString()]['graffiti']
            )
            oldSignUps.push(reputationRecords[attesterId.toString()]['signUp'])

            // Get old reputation record proof
            const oldReputationRecordProof = await userStateTree.getMerkleProof(
                attesterId
            )
            userStateTreePathElements.push(oldReputationRecordProof)

            // Update reputation record
            reputationRecords[attesterId.toString()].update(
                attestation['posRep'],
                attestation['negRep'],
                attestation['graffiti'],
                attestation['signUp']
            )

            await userStateTree.update(
                attesterId,
                reputationRecords[attesterId.toString()].hash()
            )

            const attestation_hash = attestation.hash()
            hashChainResult = crypto.hashLeftRight(
                attestation_hash,
                hashChainResult
            )
        } else {
            oldPosReps.push(BigInt(0))
            oldNegReps.push(BigInt(0))
            oldGraffities.push(BigInt(0))
            oldSignUps.push(BigInt(0))

            const leafZeroPathElements = await userStateTree.getMerkleProof(
                BigInt(0)
            )
            userStateTreePathElements.push(leafZeroPathElements)
        }

        intermediateUserStateTreeRoots.push(userStateTree.getRootHash())
    }
    const inputBlindedUserState = crypto.hash5([
        id.identityNullifier,
        intermediateUserStateTreeRoots[0],
        epoch,
        fromNonce,
    ])

    const circuitInputs = {
        epoch: epoch,
        from_nonce: fromNonce,
        to_nonce: toNonce,
        identity_nullifier: id.identityNullifier,
        intermediate_user_state_tree_roots: intermediateUserStateTreeRoots,
        old_pos_reps: oldPosReps,
        old_neg_reps: oldNegReps,
        old_graffities: oldGraffities,
        old_sign_ups: oldSignUps,
        path_elements: userStateTreePathElements,
        attester_ids: attesterIds,
        pos_reps: posReps,
        neg_reps: negReps,
        graffities: graffities,
        overwrite_graffities: overwriteGraffitis,
        sign_ups: signUps,
        selectors: selectors,
        hash_chain_starter: hashChainStarter,
        input_blinded_user_state: inputBlindedUserState,
    }
    return {
        circuitInputs: crypto.stringifyBigInts(circuitInputs),
        hashChainResult: hashChainResult,
    }
}

const genUserStateTransitionCircuitInput = async (
    id: crypto.ZkIdentity,
    epoch: number
) => {
    // config
    const startEpochKeyNonce = Math.floor(
        Math.random() * config.numEpochKeyNoncePerEpoch
    )
    const endEpochKeyNonce =
        (startEpochKeyNonce + config.numEpochKeyNoncePerEpoch - 1) %
        config.numEpochKeyNoncePerEpoch

    // Epoch tree
    const epochTree = await genNewEpochTree()

    // User state tree
    const { userStateTree } = await bootstrapRandomUSTree()
    const intermediateUserStateTreeRoots: BigInt[] = []
    const blindedUserState: BigInt[] = []
    const blindedHashChain: BigInt[] = []
    const epochTreePathElements: BigInt[][] = []

    intermediateUserStateTreeRoots.push(userStateTree.getRootHash())
    blindedUserState.push(
        crypto.hash5([
            id.identityNullifier,
            userStateTree.getRootHash(),
            BigInt(epoch),
            BigInt(startEpochKeyNonce),
        ])
    )

    // Global state tree
    const GSTree = new crypto.IncrementalMerkleTree(
        config.globalStateTreeDepth,
        GSTZERO_VALUE,
        2
    )
    const commitment = id.genIdentityCommitment()
    const hashedLeaf = crypto.hashLeftRight(
        commitment,
        userStateTree.getRootHash()
    )
    GSTree.insert(hashedLeaf)
    const GSTreeProof = GSTree.createProof(0)
    const GSTreeRoot = GSTree.root

    const hashChainResults: BigInt[] = []
    // Begin generating and processing attestations
    for (let nonce = 0; nonce < config.numEpochKeyNoncePerEpoch; nonce++) {
        // Each epoch key has `ATTESTATIONS_PER_EPOCH_KEY` of attestations so
        // interval between starting index of each epoch key is `ATTESTATIONS_PER_EPOCH_KEY`.
        const epochKey = genEpochKey(
            id.identityNullifier,
            epoch,
            nonce,
            config.epochTreeDepth
        )
        const hashChainResult = crypto.genRandomSalt()

        // Blinded hash chain result
        hashChainResults.push(hashChainResult)
        blindedHashChain.push(
            crypto.hash5([
                id.identityNullifier,
                hashChainResult,
                BigInt(epoch),
                BigInt(nonce),
            ])
        )

        // Seal hash chain of this epoch key
        const sealedHashChainResult = crypto.hashLeftRight(
            BigInt(1),
            hashChainResult
        )

        // Update epoch tree
        await epochTree.update(epochKey, sealedHashChainResult)
    }

    const intermediateUserStateTreeRoot = crypto.genRandomSalt()
    intermediateUserStateTreeRoots.push(intermediateUserStateTreeRoot)
    blindedUserState.push(
        crypto.hash5([
            id.identityNullifier,
            intermediateUserStateTreeRoot,
            BigInt(epoch),
            BigInt(endEpochKeyNonce),
        ])
    )

    for (let nonce = 0; nonce < config.numEpochKeyNoncePerEpoch; nonce++) {
        const epochKey = genEpochKey(
            id.identityNullifier,
            epoch,
            nonce,
            config.epochTreeDepth
        )
        // Get epoch tree root and merkle proof for this epoch key
        epochTreePathElements.push(await epochTree.getMerkleProof(epochKey))
    }
    const epochTreeRoot = epochTree.getRootHash()

    const circuitInputs = {
        epoch: epoch,
        blinded_user_state: blindedUserState,
        intermediate_user_state_tree_roots: intermediateUserStateTreeRoots,
        start_epoch_key_nonce: startEpochKeyNonce,
        end_epoch_key_nonce: endEpochKeyNonce,

        identity_nullifier: id.identityNullifier,
        identity_trapdoor: id.trapdoor,
        GST_path_elements: GSTreeProof.siblings,
        GST_path_index: GSTreeProof.pathIndices,
        GST_root: GSTreeRoot,
        epk_path_elements: epochTreePathElements,
        hash_chain_results: hashChainResults,
        blinded_hash_chain_results: blindedHashChain,
        epoch_tree_root: epochTreeRoot,
    }
    return crypto.stringifyBigInts(circuitInputs)
}

const genReputationCircuitInput = async (
    id: crypto.ZkIdentity,
    epoch: number,
    nonce: number,
    reputationRecords,
    attesterId,
    _repNullifiersAmount?,
    _minRep?,
    _proveGraffiti?,
    _graffitiPreImage?
) => {
    const epk = genEpochKey(id.identityNullifier, epoch, nonce)
    const repNullifiersAmount =
        _repNullifiersAmount === undefined ? 0 : _repNullifiersAmount
    const minRep = _minRep === undefined ? 0 : _minRep
    const proveGraffiti = _proveGraffiti === undefined ? 0 : _proveGraffiti
    let graffitiPreImage
    if (proveGraffiti === 1 && reputationRecords[attesterId] !== undefined) {
        graffitiPreImage = reputationRecords[attesterId]['graffitiPreImage']
    }
    graffitiPreImage = graffitiPreImage === undefined ? 0 : graffitiPreImage
    if (reputationRecords[attesterId] === undefined) {
        reputationRecords[attesterId] = Reputation.default()
    }

    // User state tree
    const userStateTree = await genNewUserStateTree()
    for (const attester of Object.keys(reputationRecords)) {
        await userStateTree.update(
            BigInt(attester),
            reputationRecords[attester].hash()
        )
    }
    const userStateRoot = userStateTree.getRootHash()
    const USTPathElements = await userStateTree.getMerkleProof(
        BigInt(attesterId)
    )

    // Global state tree
    const GSTree = new crypto.IncrementalMerkleTree(
        config.globalStateTreeDepth,
        GSTZERO_VALUE,
        2
    )
    const commitment = id.genIdentityCommitment()
    const hashedLeaf = crypto.hashLeftRight(commitment, userStateRoot)
    GSTree.insert(hashedLeaf)
    const GSTreeProof = GSTree.createProof(0) // if there is only one GST leaf, the index is 0
    const GSTreeRoot = GSTree.root

    // selectors and karma nonce
    const nonceStarter = 0
    const selectors: BigInt[] = []
    const nonceList: BigInt[] = []
    for (let i = 0; i < repNullifiersAmount; i++) {
        nonceList.push(BigInt(nonceStarter + i))
        selectors.push(BigInt(1))
    }
    for (let i = repNullifiersAmount; i < config.maxReputationBudget; i++) {
        nonceList.push(BigInt(0))
        selectors.push(BigInt(0))
    }

    const circuitInputs = {
        epoch: epoch,
        epoch_key_nonce: nonce,
        epoch_key: epk,

        identity_nullifier: id.identityNullifier,
        identity_trapdoor: id.trapdoor,
        user_tree_root: userStateRoot,
        GST_path_index: GSTreeProof.pathIndices,
        GST_path_elements: GSTreeProof.siblings,
        GST_root: GSTreeRoot,
        attester_id: attesterId,
        pos_rep: reputationRecords[attesterId]['posRep'],
        neg_rep: reputationRecords[attesterId]['negRep'],
        graffiti: reputationRecords[attesterId]['graffiti'],
        sign_up: reputationRecords[attesterId]['signUp'],
        UST_path_elements: USTPathElements,
        rep_nullifiers_amount: repNullifiersAmount,
        selectors: selectors,
        rep_nonce: nonceList,
        min_rep: minRep,
        prove_graffiti: proveGraffiti,
        graffiti_pre_image: graffitiPreImage,
    }
    return crypto.stringifyBigInts(circuitInputs)
}

const genProveSignUpCircuitInput = async (
    id: crypto.ZkIdentity,
    epoch: number,
    reputationRecords,
    attesterId,
    _signUp?: number
) => {
    const nonce = 0
    const epk = genEpochKey(id.identityNullifier, epoch, nonce)
    if (reputationRecords[attesterId] === undefined) {
        reputationRecords[attesterId] = Reputation.default()
    }

    // User state tree
    const userStateTree = await genNewUserStateTree()
    for (const attester of Object.keys(reputationRecords)) {
        await userStateTree.update(
            BigInt(attester),
            reputationRecords[attester].hash()
        )
    }
    const userStateRoot = userStateTree.getRootHash()
    const USTPathElements = await userStateTree.getMerkleProof(
        BigInt(attesterId)
    )

    // Global state tree
    const GSTree = new crypto.IncrementalMerkleTree(
        config.globalStateTreeDepth,
        GSTZERO_VALUE,
        2
    )
    const commitment = id.genIdentityCommitment()
    const hashedLeaf = crypto.hashLeftRight(commitment, userStateRoot)
    GSTree.insert(hashedLeaf)
    const GSTreeProof = GSTree.createProof(0) // if there is only one GST leaf, the index is 0
    const GSTreeRoot = GSTree.root

    const circuitInputs = {
        epoch: epoch,
        epoch_key: epk,
        identity_nullifier: id.identityNullifier,
        identity_trapdoor: id.trapdoor,
        user_tree_root: userStateRoot,
        GST_path_index: GSTreeProof.pathIndices,
        GST_path_elements: GSTreeProof.siblings,
        GST_root: GSTreeRoot,
        attester_id: attesterId,
        pos_rep: reputationRecords[attesterId]['posRep'],
        neg_rep: reputationRecords[attesterId]['negRep'],
        graffiti: reputationRecords[attesterId]['graffiti'],
        sign_up: reputationRecords[attesterId]['signUp'],
        UST_path_elements: USTPathElements,
    }
    return crypto.stringifyBigInts(circuitInputs)
}

const formatProofAndPublicSignals = (
    circuit: CircuitName,
    proof: crypto.SnarkProof,
    publicSignals: any[]
) => {
    let result
    const formattedProof: any[] = UnirepCircuit.formatProofForVerifierContract(proof)
    if (circuit === CircuitName.proveReputation) {
        result = new ReputationProof(publicSignals, proof)
    } else if (circuit === CircuitName.verifyEpochKey) {
        result = new EpochKeyProof(publicSignals, proof)
    } else if (circuit === CircuitName.proveUserSignUp) {
        result = new SignUpProof(publicSignals, proof)
    } else if (circuit === CircuitName.startTransition) {
        result = {
            blindedUserState: publicSignals[0],
            blindedHashChain: publicSignals[1],
            GSTRoot: publicSignals[2],
            proof: formattedProof,
        }
    } else if (circuit === CircuitName.processAttestations) {
        result = {
            outputBlindedUserState: publicSignals[0],
            outputBlindedHashChain: publicSignals[1],
            inputBlindedUserState: publicSignals[2],
            proof: formattedProof,
        }
    } else if (circuit === CircuitName.userStateTransition) {
        result = new UserTransitionProof(publicSignals, proof)
    } else {
        result = publicSignals.concat([formattedProof])
    }
    return result
}

const genProofAndVerify = async (circuit: CircuitName, circuitInputs) => {
    const startTime = new Date().getTime()
    const { proof, publicSignals } = await UnirepCircuit.genProof(
        zkFilesPath,
        circuit,
        circuitInputs
    )
    const endTime = new Date().getTime()
    console.log(
        `Gen Proof time: ${endTime - startTime} ms (${Math.floor(
            (endTime - startTime) / 1000
        )} s)`
    )
    const isValid = await UnirepCircuit.verifyProof(
        zkFilesPath,
        circuit, 
        proof, 
        publicSignals
    )
    return isValid
}

const genInputForContract = async (circuit: CircuitName, circuitInputs) => {
    const startTime = new Date().getTime()
    const { proof, publicSignals } = await UnirepCircuit.genProof(
        zkFilesPath,
        circuit,
        circuitInputs
    )
    const endTime = new Date().getTime()
    console.log(
        `Gen Proof time: ${endTime - startTime} ms (${Math.floor(
            (endTime - startTime) / 1000
        )} s)`
    )

    const input = formatProofAndPublicSignals(circuit, proof, publicSignals)
    return input
}

export {
    config,
    Attestation,
    Reputation,
    SMT_ONE_LEAF,
    SMT_ZERO_LEAF,
    GSTZERO_VALUE,
    computeEmptyUserStateRoot,
    defaultUserStateLeaf,
    defaultGSTLeaf,
    genNewEpochTree,
    genNewUserStateTree,
    genNewSMT,
    toCompleteHexString,
    genEpochKey,
    genEpochKeyNullifier,
    bootstrapRandomUSTree,
    genEpochKeyCircuitInput,
    genStartTransitionCircuitInput,
    genProcessAttestationsCircuitInput,
    genUserStateTransitionCircuitInput,
    genReputationCircuitInput,
    genProveSignUpCircuitInput,
    formatProofAndPublicSignals,
    genProofAndVerify,
    genInputForContract,
}<|MERGE_RESOLUTION|>--- conflicted
+++ resolved
@@ -13,20 +13,8 @@
     SignUpProof,
     UserTransitionProof,
 } from '../src'
-<<<<<<< HEAD
 
 import config, { zkFilesPath } from '../src/config'
-=======
-import {
-    EPOCH_TREE_DEPTH,
-    GLOBAL_STATE_TREE_DEPTH,
-    MAX_REPUTATION_BUDGET,
-    NUM_ATTESTATIONS_PER_PROOF,
-    NUM_EPOCH_KEY_NONCE_PER_EPOCH,
-    USER_STATE_TREE_DEPTH,
-} from '@unirep/circuits/config'
-import { SparseMerkleTree } from '@unirep/crypto'
->>>>>>> 9cae02e9
 const SMT_ZERO_LEAF = crypto.hashLeftRight(BigInt(0), BigInt(0))
 const SMT_ONE_LEAF = crypto.hashLeftRight(BigInt(1), BigInt(0))
 const EPOCH_KEY_NULLIFIER_DOMAIN = BigInt(1)
