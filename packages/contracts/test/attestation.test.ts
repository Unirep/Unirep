// @ts-ignore
import { ethers } from 'hardhat'
import { expect } from 'chai'
import { hash2, SparseMerkleTree } from '@unirep/crypto'
import {
<<<<<<< HEAD
    AGGREGATE_KEY_COUNT,
    Circuit,
=======
    IncrementalMerkleTree,
    SparseMerkleTree,
    hash4,
    ZkIdentity,
    stringifyBigInts,
} from '@unirep/crypto'
import {
>>>>>>> 43f67ad8
    EPOCH_TREE_DEPTH,
    STATE_TREE_DEPTH,
    NUM_EPOCH_KEY_NONCE_PER_EPOCH,
} from '@unirep/circuits'
import { defaultProver } from '@unirep/circuits/provers/defaultProver'

import { AggregateEpochKeysProof, EPOCH_LENGTH } from '../src'
import { deployUnirep } from '../deploy'
import { defaultEpochTreeLeaf } from './utils'

describe('Attestations', function () {
    this.timeout(120000)
    let unirepContract

    before(async () => {
        const accounts = await ethers.getSigners()
        unirepContract = await deployUnirep(accounts[0])
    })

    it('should have the correct config value', async () => {
        const config = await unirepContract.config()
        expect(NUM_EPOCH_KEY_NONCE_PER_EPOCH).equal(
            config.numEpochKeyNoncePerEpoch
        )
        expect(EPOCH_TREE_DEPTH).equal(config.epochTreeDepth)
<<<<<<< HEAD
        expect(GLOBAL_STATE_TREE_DEPTH).equal(config.globalStateTreeDepth)
        const tree = new SparseMerkleTree(
            EPOCH_TREE_DEPTH,
            defaultEpochTreeLeaf
        )
=======
        expect(STATE_TREE_DEPTH).equal(config.stateTreeDepth)
        const tree = new SparseMerkleTree(EPOCH_TREE_DEPTH, hash4([0, 0, 0, 0]))
>>>>>>> 43f67ad8
        expect(tree.root.toString()).equal(config.emptyEpochTreeRoot.toString())
    })

    it('attester sign up', async () => {
        const accounts = await ethers.getSigners()
        const attester = accounts[1]
        await unirepContract
            .connect(attester)
            .attesterSignUp(EPOCH_LENGTH)
            .then((t) => t.wait())
    })

    it('should fail to submit attestation with wrong epoch', async () => {
        const accounts = await ethers.getSigners()
        const attester = accounts[1]
        const wrongEpoch = 444444
        const epochKey = BigInt(24910)
<<<<<<< HEAD
        await expect(
            unirepContract
                .connect(attester)
                .submitAttestation(wrongEpoch, epochKey, 1, 1)
=======
        const epochTree = new SparseMerkleTree(
            EPOCH_TREE_DEPTH,
            hash4([0, 0, 0, 0])
        )
        await expect(
            unirepContract
                .connect(accounts[1])
                .submitAttestation(444444, epochKey, 1, 1, 0)
>>>>>>> 43f67ad8
        ).to.be.revertedWithCustomError(unirepContract, 'EpochNotMatch')
    })

    it('should fail to submit attestation after epoch ends', async () => {
        const accounts = await ethers.getSigners()
        const attester = accounts[1]
        const oldEpoch = await unirepContract.attesterCurrentEpoch(
            attester.address
        )
        const epochKey = BigInt(24910)
<<<<<<< HEAD

        // epoch transition
=======
        const epochTree = new SparseMerkleTree(
            EPOCH_TREE_DEPTH,
            hash4([0, 0, 0, 0])
        )
>>>>>>> 43f67ad8
        await ethers.provider.send('evm_increaseTime', [EPOCH_LENGTH])
        await ethers.provider.send('evm_mine', [])
        const newEpoch = await unirepContract.attesterCurrentEpoch(
            attester.address
        )
        expect(oldEpoch.toString()).not.equal(newEpoch.toString())

        await expect(
            unirepContract
<<<<<<< HEAD
                .connect(attester)
                .submitAttestation(oldEpoch, epochKey, 1, 1)
=======
                .connect(accounts[1])
                .submitAttestation(0, epochKey, 1, 1, 0)
>>>>>>> 43f67ad8
        ).to.be.revertedWithCustomError(unirepContract, 'EpochNotMatch')
    })

    it('should fail to submit from non-attester', async () => {
        const accounts = await ethers.getSigners()
        const attester = accounts[1]
        const wrontAttester = accounts[5]
        const epoch = await unirepContract.attesterCurrentEpoch(
            attester.address
        )
        const epochKey = BigInt(24910)
<<<<<<< HEAD

        await expect(
            unirepContract
                .connect(wrontAttester)
                .submitAttestation(epoch, epochKey, 1, 1)
=======
        const epochTree = new SparseMerkleTree(
            EPOCH_TREE_DEPTH,
            hash4([0, 0, 0, 0])
        )
        await expect(
            unirepContract
                .connect(accounts[5])
                .submitAttestation(1, epochKey, 1, 1, 0)
>>>>>>> 43f67ad8
        ).to.be.revertedWithCustomError(unirepContract, 'AttesterNotSignUp')
    })

    it('should submit attestation with graffiti', async () => {
        const accounts = await ethers.getSigners()
        const id = new ZkIdentity()
        const epochRoot = await unirepContract.attesterEpochRoot(
            accounts[1].address,
            0
        )
        const epochKey = BigInt(24910)
        const posRep = 1
        const negRep = 5
        const graffiti = 101910
        const tx = await unirepContract
            .connect(accounts[1])
            .submitAttestation(1, epochKey, posRep, negRep, graffiti)
        await tx.wait()
        const blockNumber = await ethers.provider.getBlockNumber()
        const block = await ethers.provider.getBlock(blockNumber)
        const { timestamp } = block

        expect(tx)
            .to.emit(unirepContract, 'AttestationSubmitted')
            .withArgs(
                1,
                epochKey,
                accounts[1].address,
                posRep,
                negRep,
                graffiti,
                timestamp
            )
    })

    it('should submit attestation without graffiti', async () => {
        const accounts = await ethers.getSigners()
        const attester = accounts[1]

        const epoch = await unirepContract.attesterCurrentEpoch(
            attester.address
        )
        const epochKey = BigInt(24910)
        const posRep = 1
        const negRep = 5

        const tx = await unirepContract
<<<<<<< HEAD
            .connect(attester)
            .submitAttestation(epoch, epochKey, posRep, negRep)
=======
            .connect(accounts[1])
            .submitAttestation(1, epochKey, posRep, negRep, 0)
>>>>>>> 43f67ad8
        await tx.wait()

        expect(tx)
            .to.emit(unirepContract, 'AttestationSubmitted')
<<<<<<< HEAD
            .withArgs(epoch, epochKey, attester.address, posRep, negRep)

        {
            const tx = await unirepContract.buildHashchain(
                attester.address,
                epoch
            )
            await tx.wait()
        }

        {
            const tree = new SparseMerkleTree(
                EPOCH_TREE_DEPTH,
                defaultEpochTreeLeaf
            )
            const startRoot = tree.root
            const newLeaves = Array(AGGREGATE_KEY_COUNT).fill({
                posRep: BigInt(0),
                negRep: BigInt(0),
                leafIndex: BigInt(0),
            })
            newLeaves[0] = {
                posRep,
                negRep,
                leafIndex: epochKey,
            }
            const circuitInputs = {
                start_root: startRoot,
                epoch_keys: newLeaves.map(({ leafIndex }) => leafIndex),
                epoch_key_balances: newLeaves.map(({ posRep, negRep }) => [
                    posRep,
                    negRep,
                ]),
                old_epoch_key_hashes: newLeaves.map(() => defaultEpochTreeLeaf),
                path_elements: newLeaves.map((d) => {
                    const p = tree.createProof(d.leafIndex)
                    tree.update(d.leafIndex, hash2([d.posRep, d.negRep]))
                    return p
                }),
                epoch: epoch.toString(),
                attester_id: attester.address,
                hashchain_index: 0,
                epoch_key_count: 1, // process all of them
            }
            const r = await defaultProver.genProofAndPublicSignals(
                Circuit.aggregateEpochKeys,
                circuitInputs
            )

            const proof = new AggregateEpochKeysProof(
                r.publicSignals,
                r.proof,
                defaultProver
            )

            const tx = await unirepContract.processHashchain(
                proof.publicSignals,
                proof.proof
            )
            await tx.wait()
        }
=======
            .withArgs(1, epochKey, accounts[1].address, posRep, negRep, 0, 0)
>>>>>>> 43f67ad8
    })
})<|MERGE_RESOLUTION|>--- conflicted
+++ resolved
@@ -1,20 +1,10 @@
 // @ts-ignore
 import { ethers } from 'hardhat'
 import { expect } from 'chai'
-import { hash2, SparseMerkleTree } from '@unirep/crypto'
+import { hash4, SparseMerkleTree } from '@unirep/crypto'
 import {
-<<<<<<< HEAD
     AGGREGATE_KEY_COUNT,
     Circuit,
-=======
-    IncrementalMerkleTree,
-    SparseMerkleTree,
-    hash4,
-    ZkIdentity,
-    stringifyBigInts,
-} from '@unirep/crypto'
-import {
->>>>>>> 43f67ad8
     EPOCH_TREE_DEPTH,
     STATE_TREE_DEPTH,
     NUM_EPOCH_KEY_NONCE_PER_EPOCH,
@@ -40,16 +30,11 @@
             config.numEpochKeyNoncePerEpoch
         )
         expect(EPOCH_TREE_DEPTH).equal(config.epochTreeDepth)
-<<<<<<< HEAD
-        expect(GLOBAL_STATE_TREE_DEPTH).equal(config.globalStateTreeDepth)
+        expect(STATE_TREE_DEPTH).equal(config.stateTreeDepth)
         const tree = new SparseMerkleTree(
             EPOCH_TREE_DEPTH,
             defaultEpochTreeLeaf
         )
-=======
-        expect(STATE_TREE_DEPTH).equal(config.stateTreeDepth)
-        const tree = new SparseMerkleTree(EPOCH_TREE_DEPTH, hash4([0, 0, 0, 0]))
->>>>>>> 43f67ad8
         expect(tree.root.toString()).equal(config.emptyEpochTreeRoot.toString())
     })
 
@@ -67,21 +52,10 @@
         const attester = accounts[1]
         const wrongEpoch = 444444
         const epochKey = BigInt(24910)
-<<<<<<< HEAD
         await expect(
             unirepContract
                 .connect(attester)
-                .submitAttestation(wrongEpoch, epochKey, 1, 1)
-=======
-        const epochTree = new SparseMerkleTree(
-            EPOCH_TREE_DEPTH,
-            hash4([0, 0, 0, 0])
-        )
-        await expect(
-            unirepContract
-                .connect(accounts[1])
-                .submitAttestation(444444, epochKey, 1, 1, 0)
->>>>>>> 43f67ad8
+                .submitAttestation(wrongEpoch, epochKey, 1, 1, 0)
         ).to.be.revertedWithCustomError(unirepContract, 'EpochNotMatch')
     })
 
@@ -92,15 +66,8 @@
             attester.address
         )
         const epochKey = BigInt(24910)
-<<<<<<< HEAD
 
         // epoch transition
-=======
-        const epochTree = new SparseMerkleTree(
-            EPOCH_TREE_DEPTH,
-            hash4([0, 0, 0, 0])
-        )
->>>>>>> 43f67ad8
         await ethers.provider.send('evm_increaseTime', [EPOCH_LENGTH])
         await ethers.provider.send('evm_mine', [])
         const newEpoch = await unirepContract.attesterCurrentEpoch(
@@ -110,13 +77,8 @@
 
         await expect(
             unirepContract
-<<<<<<< HEAD
                 .connect(attester)
-                .submitAttestation(oldEpoch, epochKey, 1, 1)
-=======
-                .connect(accounts[1])
-                .submitAttestation(0, epochKey, 1, 1, 0)
->>>>>>> 43f67ad8
+                .submitAttestation(oldEpoch, epochKey, 1, 1, 0)
         ).to.be.revertedWithCustomError(unirepContract, 'EpochNotMatch')
     })
 
@@ -128,39 +90,27 @@
             attester.address
         )
         const epochKey = BigInt(24910)
-<<<<<<< HEAD
 
         await expect(
             unirepContract
                 .connect(wrontAttester)
-                .submitAttestation(epoch, epochKey, 1, 1)
-=======
-        const epochTree = new SparseMerkleTree(
-            EPOCH_TREE_DEPTH,
-            hash4([0, 0, 0, 0])
-        )
-        await expect(
-            unirepContract
-                .connect(accounts[5])
-                .submitAttestation(1, epochKey, 1, 1, 0)
->>>>>>> 43f67ad8
+                .submitAttestation(epoch, epochKey, 1, 1, 0)
         ).to.be.revertedWithCustomError(unirepContract, 'AttesterNotSignUp')
     })
 
     it('should submit attestation with graffiti', async () => {
         const accounts = await ethers.getSigners()
-        const id = new ZkIdentity()
-        const epochRoot = await unirepContract.attesterEpochRoot(
-            accounts[1].address,
-            0
+        const attester = accounts[1]
+        const epoch = await unirepContract.attesterCurrentEpoch(
+            attester.address
         )
         const epochKey = BigInt(24910)
         const posRep = 1
         const negRep = 5
         const graffiti = 101910
         const tx = await unirepContract
-            .connect(accounts[1])
-            .submitAttestation(1, epochKey, posRep, negRep, graffiti)
+            .connect(attester)
+            .submitAttestation(epoch, epochKey, posRep, negRep, graffiti)
         await tx.wait()
         const blockNumber = await ethers.provider.getBlockNumber()
         const block = await ethers.provider.getBlock(blockNumber)
@@ -169,42 +119,14 @@
         expect(tx)
             .to.emit(unirepContract, 'AttestationSubmitted')
             .withArgs(
-                1,
+                epoch,
                 epochKey,
-                accounts[1].address,
+                attester.address,
                 posRep,
                 negRep,
                 graffiti,
                 timestamp
             )
-    })
-
-    it('should submit attestation without graffiti', async () => {
-        const accounts = await ethers.getSigners()
-        const attester = accounts[1]
-
-        const epoch = await unirepContract.attesterCurrentEpoch(
-            attester.address
-        )
-        const epochKey = BigInt(24910)
-        const posRep = 1
-        const negRep = 5
-
-        const tx = await unirepContract
-<<<<<<< HEAD
-            .connect(attester)
-            .submitAttestation(epoch, epochKey, posRep, negRep)
-=======
-            .connect(accounts[1])
-            .submitAttestation(1, epochKey, posRep, negRep, 0)
->>>>>>> 43f67ad8
-        await tx.wait()
-
-        expect(tx)
-            .to.emit(unirepContract, 'AttestationSubmitted')
-<<<<<<< HEAD
-            .withArgs(epoch, epochKey, attester.address, posRep, negRep)
-
         {
             const tx = await unirepContract.buildHashchain(
                 attester.address,
@@ -222,24 +144,35 @@
             const newLeaves = Array(AGGREGATE_KEY_COUNT).fill({
                 posRep: BigInt(0),
                 negRep: BigInt(0),
+                graffiti: BigInt(0),
+                timestamp: BigInt(0),
                 leafIndex: BigInt(0),
             })
             newLeaves[0] = {
                 posRep,
                 negRep,
+                graffiti,
+                timestamp,
                 leafIndex: epochKey,
             }
             const circuitInputs = {
                 start_root: startRoot,
                 epoch_keys: newLeaves.map(({ leafIndex }) => leafIndex),
-                epoch_key_balances: newLeaves.map(({ posRep, negRep }) => [
-                    posRep,
-                    negRep,
-                ]),
+                epoch_key_balances: newLeaves.map(
+                    ({ posRep, negRep, graffiti, timestamp }) => [
+                        posRep,
+                        negRep,
+                        graffiti,
+                        timestamp,
+                    ]
+                ),
                 old_epoch_key_hashes: newLeaves.map(() => defaultEpochTreeLeaf),
                 path_elements: newLeaves.map((d) => {
                     const p = tree.createProof(d.leafIndex)
-                    tree.update(d.leafIndex, hash2([d.posRep, d.negRep]))
+                    tree.update(
+                        d.leafIndex,
+                        hash4([d.posRep, d.negRep, d.graffiti, d.timestamp])
+                    )
                     return p
                 }),
                 epoch: epoch.toString(),
@@ -264,8 +197,26 @@
             )
             await tx.wait()
         }
-=======
-            .withArgs(1, epochKey, accounts[1].address, posRep, negRep, 0, 0)
->>>>>>> 43f67ad8
+    })
+
+    it('should submit attestation without graffiti', async () => {
+        const accounts = await ethers.getSigners()
+        const attester = accounts[1]
+
+        const epoch = await unirepContract.attesterCurrentEpoch(
+            attester.address
+        )
+        const epochKey = BigInt(24920)
+        const posRep = 1
+        const negRep = 5
+
+        const tx = await unirepContract
+            .connect(attester)
+            .submitAttestation(epoch, epochKey, posRep, negRep, 0)
+        await tx.wait()
+
+        expect(tx)
+            .to.emit(unirepContract, 'AttestationSubmitted')
+            .withArgs(epoch, epochKey, attester.address, posRep, negRep, 0, 0)
     })
 })