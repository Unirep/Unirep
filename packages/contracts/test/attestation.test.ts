// @ts-ignore
import { ethers } from 'hardhat'
import { expect } from 'chai'
<<<<<<< HEAD
import { hash4, SparseMerkleTree } from '@unirep/utils'
=======

import { AggregateEpochKeysProof, EPOCH_LENGTH } from '../src'
import { deployUnirep } from '../deploy'
>>>>>>> aa06ffdb
import {
    genRandomSalt,
    hash3,
    hash4,
    hash6,
    SparseMerkleTree,
    stringifyBigInts,
} from '@unirep/crypto'
import {
    AGGREGATE_KEY_COUNT,
    Circuit,
    EPOCH_TREE_DEPTH,
    defaultEpochTreeLeaf,
} from '@unirep/circuits'
import { defaultProver } from '@unirep/circuits/provers/defaultProver'

function genAggregateEpochKeysCircuitInputs(
    epoch,
    attester,
    hashchainIndex,
    hashchain,
    epochTree?
) {
    const tree =
        epochTree ??
        new SparseMerkleTree(EPOCH_TREE_DEPTH, defaultEpochTreeLeaf)
    const startRoot = tree.root
    const dummyEpochKeys = Array(
        AGGREGATE_KEY_COUNT - hashchain.epochKeys.length
    )
        .fill(null)
        .map(() => '0x0000000')
    const dummyBalances = Array(
        AGGREGATE_KEY_COUNT - hashchain.epochKeyBalances.length
    )
        .fill(null)
        .map(() => [0, 0, 0, 0])
    const allEpochKeys = [hashchain.epochKeys, dummyEpochKeys].flat()
    const allBalances = [
        hashchain.epochKeyBalances.map(
            ({ posRep, negRep, graffiti, timestamp }) => {
                return [
                    posRep.toString(),
                    negRep.toString(),
                    graffiti.toString(),
                    timestamp.toString(),
                ]
            }
        ),
        dummyBalances,
    ].flat()
    const circuitInputs = {
        start_root: startRoot,
        epoch_keys: allEpochKeys.map((k) => k.toString()),
        epoch_key_balances: allBalances,
        old_epoch_key_hashes:
            Array(AGGREGATE_KEY_COUNT).fill(defaultEpochTreeLeaf),
        path_elements: allEpochKeys.map((key, i) => {
            const p = tree.createProof(BigInt(key))
            if (i < hashchain.epochKeys.length) {
                const { posRep, negRep, graffiti, timestamp } =
                    hashchain.epochKeyBalances[i]
                tree.update(
                    BigInt(key),
                    hash4([posRep, negRep, graffiti, timestamp])
                )
            }
            return p
        }),
        epoch: epoch.toString(),
        attester_id: attester.address,
        hashchain_index: hashchainIndex.toString(),
        epoch_key_count: hashchain.epochKeys.length, // process epoch keys with attestations
    }

    return stringifyBigInts(circuitInputs)
}

describe('Attestations', function () {
    this.timeout(120000)
    let unirepContract

    before(async () => {
        const accounts = await ethers.getSigners()
        unirepContract = await deployUnirep(accounts[0])

        const attester = accounts[1]
        await unirepContract
            .connect(attester)
            .attesterSignUp(EPOCH_LENGTH)
            .then((t) => t.wait())
    })

    it('should fail to submit attestation with wrong epoch', async () => {
        const accounts = await ethers.getSigners()
        const attester = accounts[1]
        const wrongEpoch = 444444
        const epochKey = BigInt(24910)
        await expect(
            unirepContract
                .connect(attester)
                .submitAttestation(wrongEpoch, epochKey, 1, 1, 0)
        ).to.be.revertedWithCustomError(unirepContract, 'EpochNotMatch')
    })

    it('should fail to submit attestation with invalid epoch key', async () => {
        const accounts = await ethers.getSigners()
        const attester = accounts[1]
        const epoch = 0
        const invalidEpochKey = genRandomSalt()
        await expect(
            unirepContract
                .connect(attester)
                .submitAttestation(epoch, invalidEpochKey, 1, 1, 0)
        ).to.be.revertedWithCustomError(unirepContract, 'InvalidEpochKey')
    })

    it('should fail to submit attestation after epoch ends', async () => {
        const accounts = await ethers.getSigners()
        const attester = accounts[1]
        const oldEpoch = await unirepContract.attesterCurrentEpoch(
            attester.address
        )
        const epochKey = BigInt(24910)

        // epoch transition
        await ethers.provider.send('evm_increaseTime', [EPOCH_LENGTH])
        await ethers.provider.send('evm_mine', [])
        const newEpoch = await unirepContract.attesterCurrentEpoch(
            attester.address
        )
        expect(oldEpoch.toString()).not.equal(newEpoch.toString())

        await expect(
            unirepContract
                .connect(attester)
                .submitAttestation(oldEpoch, epochKey, 1, 1, 0)
        ).to.be.revertedWithCustomError(unirepContract, 'EpochNotMatch')
    })

    it('should fail to submit from non-attester', async () => {
        const accounts = await ethers.getSigners()
        const attester = accounts[1]
        const wrongAttester = accounts[5]
        const epoch = await unirepContract.attesterCurrentEpoch(
            attester.address
        )
        const epochKey = BigInt(24910)

        await expect(
            unirepContract
                .connect(wrongAttester)
                .submitAttestation(epoch, epochKey, 1, 1, 0)
        ).to.be.revertedWithCustomError(unirepContract, 'AttesterNotSignUp')
    })

    it('should submit attestation with graffiti', async () => {
        const snapshot = await ethers.provider.send('evm_snapshot', [])
        const accounts = await ethers.getSigners()
        const attester = accounts[1]
        const epoch = await unirepContract.attesterCurrentEpoch(
            attester.address
        )
        const epochKey = BigInt(24910)
        const posRep = 1
        const negRep = 5
        const graffiti = 101910
        const tx = await unirepContract
            .connect(attester)
            .submitAttestation(epoch, epochKey, posRep, negRep, graffiti)
        const { timestamp } = await tx
            .wait()
            .then(({ blockNumber }) => ethers.provider.getBlock(blockNumber))

        expect(tx)
            .to.emit(unirepContract, 'AttestationSubmitted')
            .withArgs(
                epoch,
                epochKey,
                attester.address,
                posRep,
                negRep,
                graffiti,
                timestamp
            )
        await ethers.provider.send('evm_revert', [snapshot])
    })

    it('should submit attestation without graffiti', async () => {
        const snapshot = await ethers.provider.send('evm_snapshot', [])
        const accounts = await ethers.getSigners()
        const attester = accounts[1]

        const epoch = await unirepContract.attesterCurrentEpoch(
            attester.address
        )
        const epochKey = BigInt(24910)
        const posRep = 1
        const negRep = 5
        const graffiti = 0
        const timestamp = 0

        const tx = await unirepContract
            .connect(attester)
            .submitAttestation(epoch, epochKey, posRep, negRep, graffiti)
        await tx.wait()

        expect(tx)
            .to.emit(unirepContract, 'AttestationSubmitted')
            .withArgs(
                epoch,
                epochKey,
                attester.address,
                posRep,
                negRep,
                graffiti,
                timestamp
            )
        await ethers.provider.send('evm_revert', [snapshot])
    })

    it('should fail to build hashchain without attestation', async () => {
        const snapshot = await ethers.provider.send('evm_snapshot', [])
        const accounts = await ethers.getSigners()
        const attester = accounts[1]

        const epoch = await unirepContract.attesterCurrentEpoch(
            attester.address
        )
        await expect(unirepContract.buildHashchain(attester.address, epoch)).to
            .be.reverted
        await ethers.provider.send('evm_revert', [snapshot])
    })

    it('should build correct hash chain with different epoch keys', async () => {
        const snapshot = await ethers.provider.send('evm_snapshot', [])
        const accounts = await ethers.getSigners()
        const attester = accounts[1]

        const epoch = await unirepContract.attesterCurrentEpoch(
            attester.address
        )
        const attestations = [] as any
        const attestationsCount = 5
        for (let i = 0; i < attestationsCount; i++) {
            const epochKey = genRandomSalt() % BigInt(2 ** EPOCH_TREE_DEPTH)
            const posRep = Math.floor(Math.random() * 10)
            const negRep = Math.floor(Math.random() * 10)
            const graffiti = genRandomSalt()

            const { timestamp } = await unirepContract
                .connect(attester)
                .submitAttestation(epoch, epochKey, posRep, negRep, graffiti)
                .then((t) => t.wait())
                .then(({ blockNumber }) =>
                    ethers.provider.getBlock(blockNumber)
                )

            attestations.push({
                posRep,
                negRep,
                epochKey,
                graffiti,
                timestamp,
            })
        }

        await unirepContract
            .buildHashchain(attester.address, epoch)
            .then((t) => t.wait())

        const hashchainIndex =
            await unirepContract.attesterHashchainProcessedCount(
                attester.address,
                epoch
            )
        const hashchain = await unirepContract.attesterHashchain(
            attester.address,
            epoch,
            hashchainIndex
        )
        attestations.reverse()
        const index = await unirepContract.attesterHashchainProcessedCount(
            attester.address,
            epoch
        )
        let currentHead = hash3([attester.address, epoch, index])
        for (let i = 0; i < hashchain.epochKeys.length; i++) {
            expect(attestations[i].epochKey.toString()).to.equal(
                hashchain.epochKeys[i].toString()
            )
            expect(attestations[i].posRep).to.equal(
                hashchain.epochKeyBalances[i].posRep.toNumber()
            )
            expect(attestations[i].negRep).to.equal(
                hashchain.epochKeyBalances[i].negRep.toNumber()
            )
            expect(attestations[i].graffiti.toString()).to.equal(
                hashchain.epochKeyBalances[i].graffiti.toString()
            )
            expect(attestations[i].timestamp).to.equal(
                hashchain.epochKeyBalances[i].timestamp.toNumber()
            )

            currentHead = hash6([
                currentHead,
                attestations[i].epochKey,
                attestations[i].posRep,
                attestations[i].negRep,
                attestations[i].graffiti,
                attestations[i].timestamp,
            ])
        }

        const _attesterId = await unirepContract.hashchainMapping(
            currentHead,
            0
        )
        const _epoch = await unirepContract.hashchainMapping(currentHead, 1)
        const _index = await unirepContract.hashchainMapping(currentHead, 2)
        expect(_attesterId.toString()).to.equal(
            BigInt(attester.address).toString()
        )
        expect(_epoch.toString()).to.equal(epoch.toString())
        expect(_index.toNumber()).to.equal(index)
        const count = await unirepContract.attesterHashchainTotalCount(
            attester.address,
            epoch
        )
        expect(count).to.equal(index + 1)
        await ethers.provider.send('evm_revert', [snapshot])
    })

    it('should build correct hash chain with the same epoch key', async () => {
        const snapshot = await ethers.provider.send('evm_snapshot', [])
        const accounts = await ethers.getSigners()
        const attester = accounts[1]

        const epoch = await unirepContract.attesterCurrentEpoch(
            attester.address
        )

        const epochKey = BigInt(12345)
        let posRep = 0
        let negRep = 0
        let graffiti = BigInt(0)
        let timestamp
        for (let i = 0; i < 5; i++) {
            const newPosRep = Math.floor(Math.random() * 10)
            const newNegRep = Math.floor(Math.random() * 10)
            const newGraffiti = genRandomSalt()

            timestamp = await unirepContract
                .connect(attester)
                .submitAttestation(
                    epoch,
                    epochKey,
                    newPosRep,
                    newNegRep,
                    newGraffiti
                )
                .then((t) => t.wait())
                .then(({ blockNumber }) =>
                    ethers.provider.getBlock(blockNumber)
                )
                .then(({ timestamp }) => {
                    return timestamp
                })

            posRep += newPosRep
            negRep += newNegRep
            graffiti = newGraffiti
        }

        await unirepContract
            .buildHashchain(attester.address, epoch)
            .then((t) => t.wait())

        const currentHead = hash3([attester.address, epoch, 0])
        const head = hash6([
            currentHead,
            epochKey,
            posRep,
            negRep,
            graffiti,
            timestamp,
        ])
        const _attesterId = await unirepContract.hashchainMapping(head, 0)
        const _epoch = await unirepContract.hashchainMapping(head, 1)
        const _index = await unirepContract.hashchainMapping(head, 2)
        expect(_attesterId.toString()).to.equal(
            BigInt(attester.address).toString()
        )
        expect(_epoch.toString()).to.equal(epoch.toString())
        expect(_index.toNumber()).to.equal(0)
        const count = await unirepContract.attesterHashchainTotalCount(
            attester.address,
            epoch
        )
        expect(count).to.equal(1)
        const hashchainIndex =
            await unirepContract.attesterHashchainProcessedCount(
                attester.address,
                epoch
            )
        const hashchain = await unirepContract.attesterHashchain(
            attester.address,
            epoch,
            hashchainIndex
        )
        expect(hashchain.epochKeys.length).to.equal(1)
        expect(hashchain.epochKeyBalances.length).to.equal(1)
        expect(hashchain.epochKeys[0].toString()).to.equal(epochKey.toString())
        expect(hashchain.epochKeyBalances[0].posRep.toNumber()).to.equal(posRep)
        expect(hashchain.epochKeyBalances[0].negRep.toNumber()).to.equal(negRep)
        expect(hashchain.epochKeyBalances[0].graffiti.toString()).to.equal(
            graffiti.toString()
        )
        expect(hashchain.epochKeyBalances[0].timestamp.toNumber()).to.equal(
            timestamp
        )
        await ethers.provider.send('evm_revert', [snapshot])
    })

    it('should build multiple hash chains with correct balances', async () => {
        const snapshot = await ethers.provider.send('evm_snapshot', [])
        const accounts = await ethers.getSigners()
        const attester = accounts[1]

        const epoch = await unirepContract.attesterCurrentEpoch(
            attester.address
        )
        const epochKey = BigInt(12345)
        let posRep = 0
        let negRep = 0
        let graffiti = BigInt(0)
        let timestamp
        for (let i = 0; i < 5; i++) {
            const newPosRep = Math.floor(Math.random() * 10)
            const newNegRep = Math.floor(Math.random() * 10)
            const newGraffiti = genRandomSalt()

            timestamp = await unirepContract
                .connect(attester)
                .submitAttestation(
                    epoch,
                    epochKey,
                    newPosRep,
                    newNegRep,
                    newGraffiti
                )
                .then((t) => t.wait())
                .then(({ blockNumber }) =>
                    ethers.provider.getBlock(blockNumber)
                )
                .then(({ timestamp }) => {
                    return timestamp
                })

            posRep += newPosRep
            negRep += newNegRep
            graffiti = newGraffiti

            await unirepContract
                .buildHashchain(attester.address, epoch)
                .then((t) => t.wait())

            const currentHead = hash3([attester.address, epoch, i])
            const head = hash6([
                currentHead,
                epochKey,
                posRep,
                negRep,
                graffiti,
                timestamp,
            ])
            const _attesterId = await unirepContract.hashchainMapping(head, 0)
            const _epoch = await unirepContract.hashchainMapping(head, 1)
            const _index = await unirepContract.hashchainMapping(head, 2)
            expect(_attesterId.toString()).to.equal(
                BigInt(attester.address).toString()
            )
            expect(_epoch.toString()).to.equal(epoch.toString())
            expect(_index.toNumber()).to.equal(i)
            const count = await unirepContract.attesterHashchainTotalCount(
                attester.address,
                epoch
            )
            expect(count.toNumber()).to.equal(i + 1)
            const hashchain = await unirepContract.attesterHashchain(
                attester.address,
                epoch,
                i
            )
            expect(hashchain.epochKeys.length).to.equal(1)
            expect(hashchain.epochKeyBalances.length).to.equal(1)
            expect(hashchain.epochKeys[0].toString()).to.equal(
                epochKey.toString()
            )
            expect(hashchain.epochKeyBalances[0].posRep.toNumber()).to.equal(
                posRep
            )
            expect(hashchain.epochKeyBalances[0].negRep.toNumber()).to.equal(
                negRep
            )
            expect(hashchain.epochKeyBalances[0].graffiti.toString()).to.equal(
                graffiti.toString()
            )
            expect(hashchain.epochKeyBalances[0].timestamp.toNumber()).to.equal(
                timestamp
            )
        }
        await ethers.provider.send('evm_revert', [snapshot])
    })

    it('should process hash chain', async () => {
        const snapshot = await ethers.provider.send('evm_snapshot', [])
        const accounts = await ethers.getSigners()
        const attester = accounts[1]

        const epoch = await unirepContract.attesterCurrentEpoch(
            attester.address
        )
        const epkCounts = 8
        const attestationsCount = 5

        // submit attestations
        for (let i = 0; i < epkCounts; i++) {
            const epochKey = genRandomSalt() % BigInt(2 ** EPOCH_TREE_DEPTH)
            for (let j = 0; j < attestationsCount; j++) {
                const posRep = Math.floor(Math.random() * 10)
                const negRep = Math.floor(Math.random() * 10)
                const graffiti = genRandomSalt()

                await unirepContract
                    .connect(attester)
                    .submitAttestation(
                        epoch,
                        epochKey,
                        posRep,
                        negRep,
                        graffiti
                    )
                    .then((t) => t.wait())
            }
        }

        // build hash chain
        await unirepContract
            .buildHashchain(attester.address, epoch)
            .then((t) => t.wait())

        // generate hashchain proof
        const hashchainIndex =
            await unirepContract.attesterHashchainProcessedCount(
                attester.address,
                epoch
            )
        const hashchain = await unirepContract.attesterHashchain(
            attester.address,
            epoch,
            hashchainIndex
        )

        const circuitInputs = genAggregateEpochKeysCircuitInputs(
            epoch,
            attester,
            hashchainIndex,
            hashchain
        )
        const r = await defaultProver.genProofAndPublicSignals(
            Circuit.aggregateEpochKeys,
            circuitInputs
        )
        const isValid = await defaultProver.verifyProof(
            Circuit.aggregateEpochKeys,
            r.publicSignals,
            r.proof
        )
        expect(isValid).to.be.true

        const { publicSignals, proof } = new AggregateEpochKeysProof(
            r.publicSignals,
            r.proof,
            defaultProver
        )
        await unirepContract
            .processHashchain(publicSignals, proof)
            .then((t) => t.wait())
        await ethers.provider.send('evm_revert', [snapshot])
    })

    it('should fail to process hash chain with invalid proof', async () => {
        const snapshot = await ethers.provider.send('evm_snapshot', [])
        const accounts = await ethers.getSigners()
        const attester = accounts[1]

        const epoch = await unirepContract.attesterCurrentEpoch(
            attester.address
        )

        // submit attestations
        const epochKey = genRandomSalt() % BigInt(2 ** EPOCH_TREE_DEPTH)
        const posRep = Math.floor(Math.random() * 10)
        const negRep = Math.floor(Math.random() * 10)
        const graffiti = genRandomSalt()

        await unirepContract
            .connect(attester)
            .submitAttestation(epoch, epochKey, posRep, negRep, graffiti)
            .then((t) => t.wait())

        // build hash chain
        await unirepContract
            .buildHashchain(attester.address, epoch)
            .then((t) => t.wait())

        // generate hashchain proof
        const publicSignals = Array(10).fill(0)
        const proof = Array(8).fill(0)
        await expect(
            unirepContract.processHashchain(publicSignals, proof)
        ).to.be.revertedWithCustomError(unirepContract, 'InvalidProof')
        await ethers.provider.send('evm_revert', [snapshot])
    })

    it('should fail to process hash chain with wrong hashchain', async () => {
        const snapshot = await ethers.provider.send('evm_snapshot', [])
        const accounts = await ethers.getSigners()
        const attester = accounts[1]

        const epoch = await unirepContract.attesterCurrentEpoch(
            attester.address
        )

        // submit attestations
        const epochKey = genRandomSalt() % BigInt(2 ** EPOCH_TREE_DEPTH)
        const posRep = Math.floor(Math.random() * 10)
        const negRep = Math.floor(Math.random() * 10)
        const graffiti = genRandomSalt()

        await unirepContract
            .connect(attester)
            .submitAttestation(epoch, epochKey, posRep, negRep, graffiti)
            .then((t) => t.wait())

        // build hash chain
        await unirepContract
            .buildHashchain(attester.address, epoch)
            .then((t) => t.wait())

        // generate hashchain proof
        const hashchainIndex =
            await unirepContract.attesterHashchainProcessedCount(
                attester.address,
                epoch
            )
        const hashchain = await unirepContract.attesterHashchain(
            attester.address,
            epoch,
            hashchainIndex
        )
        const wrongHashIndex = 1
        const circuitInputs = genAggregateEpochKeysCircuitInputs(
            epoch,
            attester,
            wrongHashIndex,
            hashchain
        )
        const r = await defaultProver.genProofAndPublicSignals(
            Circuit.aggregateEpochKeys,
            circuitInputs
        )
        const isValid = await defaultProver.verifyProof(
            Circuit.aggregateEpochKeys,
            r.publicSignals,
            r.proof
        )
        expect(isValid).to.be.true

        const { publicSignals, proof } = new AggregateEpochKeysProof(
            r.publicSignals,
            r.proof,
            defaultProver
        )
        await expect(
            unirepContract.processHashchain(publicSignals, proof)
        ).to.be.revertedWith('value is 0')
        await ethers.provider.send('evm_revert', [snapshot])
    })

    it('should fail to process hash chain with processed hashchain', async () => {
        const snapshot = await ethers.provider.send('evm_snapshot', [])
        const accounts = await ethers.getSigners()
        const attester = accounts[1]

        const epoch = await unirepContract.attesterCurrentEpoch(
            attester.address
        )

        // submit attestations
        const epochKey = genRandomSalt() % BigInt(2 ** EPOCH_TREE_DEPTH)
        const posRep = Math.floor(Math.random() * 10)
        const negRep = Math.floor(Math.random() * 10)
        const graffiti = genRandomSalt()

        await unirepContract
            .connect(attester)
            .submitAttestation(epoch, epochKey, posRep, negRep, graffiti)
            .then((t) => t.wait())

        // build hash chain
        await unirepContract
            .buildHashchain(attester.address, epoch)
            .then((t) => t.wait())

        // generate hashchain proof
        const hashchainIndex =
            await unirepContract.attesterHashchainProcessedCount(
                attester.address,
                epoch
            )
        const hashchain = await unirepContract.attesterHashchain(
            attester.address,
            epoch,
            hashchainIndex
        )
        const circuitInputs = genAggregateEpochKeysCircuitInputs(
            epoch,
            attester,
            hashchainIndex,
            hashchain
        )
        const r = await defaultProver.genProofAndPublicSignals(
            Circuit.aggregateEpochKeys,
            circuitInputs
        )
        const isValid = await defaultProver.verifyProof(
            Circuit.aggregateEpochKeys,
            r.publicSignals,
            r.proof
        )
        expect(isValid).to.be.true

        const { publicSignals, proof } = new AggregateEpochKeysProof(
            r.publicSignals,
            r.proof,
            defaultProver
        )
        await unirepContract
            .processHashchain(publicSignals, proof)
            .then((t) => t.wait())

        await expect(
            unirepContract.processHashchain(publicSignals, proof)
        ).to.be.revertedWith('value is 0')
        await ethers.provider.send('evm_revert', [snapshot])
    })

    it('should fail to process hash chain with invalid epoch tree', async () => {
        const snapshot = await ethers.provider.send('evm_snapshot', [])
        const accounts = await ethers.getSigners()
        const attester = accounts[1]

        const epoch = await unirepContract.attesterCurrentEpoch(
            attester.address
        )

        // submit attestations
        const epochKey = genRandomSalt() % BigInt(2 ** EPOCH_TREE_DEPTH)
        const posRep = Math.floor(Math.random() * 10)
        const negRep = Math.floor(Math.random() * 10)
        const graffiti = genRandomSalt()

        await unirepContract
            .connect(attester)
            .submitAttestation(epoch, epochKey, posRep, negRep, graffiti)
            .then((t) => t.wait())

        const invalidTree = new SparseMerkleTree(
            EPOCH_TREE_DEPTH,
            defaultEpochTreeLeaf
        )
        invalidTree.update(BigInt(1234), genRandomSalt())

        // build hash chain
        await unirepContract
            .buildHashchain(attester.address, epoch)
            .then((t) => t.wait())

        // generate hashchain proof
        const hashchainIndex =
            await unirepContract.attesterHashchainProcessedCount(
                attester.address,
                epoch
            )
        const hashchain = await unirepContract.attesterHashchain(
            attester.address,
            epoch,
            hashchainIndex
        )
        const circuitInputs = genAggregateEpochKeysCircuitInputs(
            epoch,
            attester,
            hashchainIndex,
            hashchain,
            invalidTree
        )
        const r = await defaultProver.genProofAndPublicSignals(
            Circuit.aggregateEpochKeys,
            circuitInputs
        )
        const isValid = await defaultProver.verifyProof(
            Circuit.aggregateEpochKeys,
            r.publicSignals,
            r.proof
        )
        expect(isValid).to.be.true

        const { publicSignals, proof } = new AggregateEpochKeysProof(
            r.publicSignals,
            r.proof,
            defaultProver
        )
        await expect(
            unirepContract.processHashchain(publicSignals, proof)
        ).to.be.revertedWithCustomError(unirepContract, 'InvalidEpochTreeRoot')
        await ethers.provider.send('evm_revert', [snapshot])
    })
})<|MERGE_RESOLUTION|>--- conflicted
+++ resolved
@@ -1,27 +1,17 @@
 // @ts-ignore
 import { ethers } from 'hardhat'
 import { expect } from 'chai'
-<<<<<<< HEAD
 import { hash4, SparseMerkleTree } from '@unirep/utils'
-=======
-
-import { AggregateEpochKeysProof, EPOCH_LENGTH } from '../src'
-import { deployUnirep } from '../deploy'
->>>>>>> aa06ffdb
-import {
-    genRandomSalt,
-    hash3,
-    hash4,
-    hash6,
-    SparseMerkleTree,
-    stringifyBigInts,
-} from '@unirep/crypto'
 import {
     AGGREGATE_KEY_COUNT,
     Circuit,
     EPOCH_TREE_DEPTH,
     defaultEpochTreeLeaf,
 } from '@unirep/circuits'
+
+import { AggregateEpochKeysProof, EPOCH_LENGTH } from '../src'
+import { deployUnirep } from '../deploy'
+
 import { defaultProver } from '@unirep/circuits/provers/defaultProver'
 
 function genAggregateEpochKeysCircuitInputs(
