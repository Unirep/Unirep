--- conflicted
+++ resolved
@@ -154,21 +154,11 @@
             Circuit.proveReputation,
             circuitInputs
         )
-<<<<<<< HEAD
-        const tx = await unirepContractCalledByAttester.spendReputation(
-            input.publicSignals,
-            input.proof,
-            {
-                value: attestingFee,
-            }
-        )
-=======
         const tx = await unirepContract
             .connect(attester)
-            .spendReputation(input, {
+            .spendReputation(input.publicSignals, input.proof, {
                 value: attestingFee,
             })
->>>>>>> b2d4c29a
         const receipt = await tx.wait()
         expect(receipt.status).equal(1)
 
@@ -194,19 +184,11 @@
             circuitInputs
         )
 
-<<<<<<< HEAD
-        let tx = await unirepContractCalledByAttester.airdropEpochKey(
-            input.publicSignals,
-            input.proof,
-            {
+        let tx = await unirepContract
+            .connect(attester)
+            .airdropEpochKey(input.publicSignals, input.proof, {
                 value: attestingFee,
-            }
-        )
-=======
-        let tx = await unirepContract.connect(attester).airdropEpochKey(input, {
-            value: attestingFee,
-        })
->>>>>>> b2d4c29a
+            })
         const receipt = await tx.wait()
         expect(receipt.status).equal(1)
 
