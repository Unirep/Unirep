// @ts-ignore
import { ethers } from 'hardhat'
import { expect } from 'chai'
import {
    hash4,
    IncrementalMerkleTree,
    SparseMerkleTree,
    ZkIdentity,
    stringifyBigInts,
    genEpochKey,
<<<<<<< HEAD
    genStateTreeLeaf,
} from '@unirep/utils'
=======
} from '@unirep/crypto'
>>>>>>> aa06ffdb
import {
    EPOCH_TREE_DEPTH,
    STATE_TREE_DEPTH,
    NUM_EPOCH_KEY_NONCE_PER_EPOCH,
    Circuit,
    defaultEpochTreeLeaf,
} from '@unirep/circuits'
import { defaultProver } from '@unirep/circuits/provers/defaultProver'

import { EPOCH_LENGTH, UserStateTransitionProof, SignupProof } from '../src'
import { deployUnirep } from '../deploy'

const signupUser = async (id, unirepContract, attesterId, account) => {
    const epoch = await unirepContract.attesterCurrentEpoch(attesterId)
    const r = await defaultProver.genProofAndPublicSignals(
        Circuit.signup,
        stringifyBigInts({
            epoch: epoch.toString(),
            identity_nullifier: id.identityNullifier,
            identity_trapdoor: id.trapdoor,
            attester_id: attesterId,
        })
    )
    const { publicSignals, proof } = new SignupProof(
        r.publicSignals,
        r.proof,
        defaultProver
    )
    const leafIndex = await unirepContract.attesterStateTreeLeafCount(
        attesterId,
        epoch
    )
    await unirepContract
        .connect(account)
        .userSignUp(publicSignals, proof)
        .then((t) => t.wait())
    return { leaf: publicSignals[1], index: leafIndex.toNumber() }
}

describe('User State Transition', function () {
    this.timeout(500000)

    let unirepContract

    before(async () => {
        const accounts = await ethers.getSigners()
        unirepContract = await deployUnirep(accounts[0])

        const attester = accounts[1]
        await unirepContract
            .connect(attester)
            .attesterSignUp(EPOCH_LENGTH)
            .then((t) => t.wait())
    })

    const stateTree = new IncrementalMerkleTree(STATE_TREE_DEPTH)

    it('should fail to transition with invalid proof', async () => {
        const accounts = await ethers.getSigners()
        const attester = accounts[1]
        const id = new ZkIdentity()
        const { leaf, index } = await signupUser(
            id,
            unirepContract,
            attester.address,
            attester
        )
        stateTree.insert(leaf)
        const epochKeys = Array(NUM_EPOCH_KEY_NONCE_PER_EPOCH)
            .fill(null)
            .map((_, i) =>
                genEpochKey(
                    id.identityNullifier,
                    BigInt(attester.address),
                    0, // from epoch
                    i,
                    2 ** EPOCH_TREE_DEPTH
                )
            )
        const epochTree = new SparseMerkleTree(
            EPOCH_TREE_DEPTH,
            defaultEpochTreeLeaf
        )
        const stateTreeProof = stateTree.createProof(index)
        const r = await defaultProver.genProofAndPublicSignals(
            Circuit.userStateTransition,
            stringifyBigInts({
                from_epoch: 0,
                to_epoch: 1,
                identity_nullifier: id.identityNullifier,
                state_tree_indexes: stateTreeProof.pathIndices,
                state_tree_elements: stateTreeProof.siblings,
                attester_id: attester.address,
                pos_rep: 0,
                neg_rep: 0,
                graffiti: 0,
                timestamp: 0,
                new_pos_rep: epochKeys.map(() => 0),
                new_neg_rep: epochKeys.map(() => 0),
                new_graffiti: epochKeys.map(() => 0),
                new_timestamp: epochKeys.map(() => 0),
                epoch_tree_elements: epochKeys.map((key) =>
                    epochTree.createProof(key)
                ),
                epoch_tree_root: epochTree.root,
            })
        )
        const { publicSignals, proof } = new UserStateTransitionProof(
            r.publicSignals,
            r.proof,
            defaultProver
        )
        const _proof = [...proof]
        _proof[0] = BigInt(proof[0].toString()) + BigInt(1)
        await expect(
            unirepContract
                .connect(attester)
                .userStateTransition(publicSignals, _proof)
        ).to.be.reverted
        const _publicSignals = [...publicSignals]
        _publicSignals[0] = BigInt(publicSignals[0].toString()) + BigInt(1)
        await expect(
            unirepContract
                .connect(attester)
                .userStateTransition(_publicSignals, proof)
        ).to.be.revertedWithCustomError(unirepContract, 'InvalidProof')
    })

    it('should fail to transition with invalid attester', async () => {
        const address = BigInt(12345) // not signed up attester
        const id = new ZkIdentity()
        const epochKeys = Array(NUM_EPOCH_KEY_NONCE_PER_EPOCH)
            .fill(null)
            .map((_, i) =>
                genEpochKey(
                    id.identityNullifier,
                    address,
                    0, // from epoch
                    i,
                    2 ** EPOCH_TREE_DEPTH
                )
            )
        const epochTree = new SparseMerkleTree(
            EPOCH_TREE_DEPTH,
            defaultEpochTreeLeaf
        )
        const index = 0
        const stateTreeProof = stateTree.createProof(index)
        const r = await defaultProver.genProofAndPublicSignals(
            Circuit.userStateTransition,
            stringifyBigInts({
                from_epoch: 0,
                to_epoch: 1,
                identity_nullifier: id.identityNullifier,
                state_tree_indexes: stateTreeProof.pathIndices,
                state_tree_elements: stateTreeProof.siblings,
                attester_id: address,
                pos_rep: 0,
                neg_rep: 0,
                graffiti: 0,
                timestamp: 0,
                new_pos_rep: epochKeys.map(() => 0),
                new_neg_rep: epochKeys.map(() => 0),
                new_graffiti: epochKeys.map(() => 0),
                new_timestamp: epochKeys.map(() => 0),
                epoch_tree_elements: epochKeys.map((key) =>
                    epochTree.createProof(key)
                ),
                epoch_tree_root: epochTree.root,
            })
        )
        const { publicSignals, proof } = new UserStateTransitionProof(
            r.publicSignals,
            r.proof,
            defaultProver
        )
        await expect(
            unirepContract.userStateTransition(publicSignals, proof)
        ).to.be.revertedWithCustomError(unirepContract, 'AttesterNotSignUp')
    })

    it('should fail to transition from wrong epoch', async () => {
        const accounts = await ethers.getSigners()
        const attester = accounts[1]
        const id = new ZkIdentity()
        const { leaf, index } = await signupUser(
            id,
            unirepContract,
            attester.address,
            attester
        )
        stateTree.insert(leaf)
        const epochKeys = Array(NUM_EPOCH_KEY_NONCE_PER_EPOCH)
            .fill(null)
            .map((_, i) =>
                genEpochKey(
                    id.identityNullifier,
                    BigInt(attester.address),
                    0, // from epoch
                    i,
                    2 ** EPOCH_TREE_DEPTH
                )
            )
        const epochTree = new SparseMerkleTree(
            EPOCH_TREE_DEPTH,
            defaultEpochTreeLeaf
        )
        const stateTreeProof = stateTree.createProof(index)
        const r = await defaultProver.genProofAndPublicSignals(
            Circuit.userStateTransition,
            stringifyBigInts({
                from_epoch: 1,
                to_epoch: 2,
                identity_nullifier: id.identityNullifier,
                state_tree_indexes: stateTreeProof.pathIndices,
                state_tree_elements: stateTreeProof.siblings,
                attester_id: attester.address,
                pos_rep: 0,
                neg_rep: 0,
                graffiti: 0,
                timestamp: 0,
                new_pos_rep: epochKeys.map(() => 0),
                new_neg_rep: epochKeys.map(() => 0),
                new_graffiti: epochKeys.map(() => 0),
                new_timestamp: epochKeys.map(() => 0),
                epoch_tree_elements: epochKeys.map((key) =>
                    epochTree.createProof(key)
                ),
                epoch_tree_root: epochTree.root,
            })
        )
        const { publicSignals, proof } = new UserStateTransitionProof(
            r.publicSignals,
            r.proof,
            defaultProver
        )
        await expect(
            unirepContract
                .connect(attester)
                .userStateTransition(publicSignals, proof)
        ).to.be.revertedWithCustomError(unirepContract, 'EpochNotMatch')
    })

    it('should fail to transition from non processed hash chain', async () => {
        const accounts = await ethers.getSigners()
        const attester = accounts[1]
        const id = new ZkIdentity()
        const { leaf, index } = await signupUser(
            id,
            unirepContract,
            attester.address,
            attester
        )

        const snapshot = await ethers.provider.send('evm_snapshot', [])
        // submit attestations
        {
            const epoch = await unirepContract.attesterCurrentEpoch(
                attester.address
            )
            const epochKey = BigInt(24391)
            const posRep = 1
            const negRep = 5
            const graffiti = 0

            await unirepContract
                .connect(attester)
                .submitAttestation(epoch, epochKey, posRep, negRep, graffiti)
                .then((t) => t.wait())
        }
        stateTree.insert(leaf)
        const epochKeys = Array(NUM_EPOCH_KEY_NONCE_PER_EPOCH)
            .fill(null)
            .map((_, i) =>
                genEpochKey(
                    id.identityNullifier,
                    BigInt(attester.address),
                    0, // from epoch
                    i,
                    2 ** EPOCH_TREE_DEPTH
                )
            )
        const epochTree = new SparseMerkleTree(
            EPOCH_TREE_DEPTH,
            defaultEpochTreeLeaf
        )
        const stateTreeProof = stateTree.createProof(index)
        const r = await defaultProver.genProofAndPublicSignals(
            Circuit.userStateTransition,
            stringifyBigInts({
                from_epoch: 0,
                to_epoch: 1,
                identity_nullifier: id.identityNullifier,
                state_tree_indexes: stateTreeProof.pathIndices,
                state_tree_elements: stateTreeProof.siblings,
                attester_id: attester.address,
                pos_rep: 0,
                neg_rep: 0,
                graffiti: 0,
                timestamp: 0,
                new_pos_rep: epochKeys.map(() => 0),
                new_neg_rep: epochKeys.map(() => 0),
                new_graffiti: epochKeys.map(() => 0),
                new_timestamp: epochKeys.map(() => 0),
                epoch_tree_elements: epochKeys.map((key) =>
                    epochTree.createProof(key)
                ),
                epoch_tree_root: epochTree.root,
            })
        )
        const { publicSignals, proof } = new UserStateTransitionProof(
            r.publicSignals,
            r.proof,
            defaultProver
        )
        await ethers.provider.send('evm_increaseTime', [EPOCH_LENGTH])
        await expect(
            unirepContract
                .connect(attester)
                .userStateTransition(publicSignals, proof)
        ).to.be.revertedWithCustomError(unirepContract, 'HashchainNotProcessed')
        await ethers.provider.send('evm_revert', [snapshot])
    })

    it('should fail to transition from wrong epoch tree', async () => {
        const accounts = await ethers.getSigners()
        const attester = accounts[1]
        const id = new ZkIdentity()
        const _stateTree = new IncrementalMerkleTree(STATE_TREE_DEPTH)
        const { leaf, index } = await signupUser(
            id,
            unirepContract,
            attester.address,
            attester
        )
        stateTree.insert(leaf)
        const epochKeys = Array(NUM_EPOCH_KEY_NONCE_PER_EPOCH)
            .fill(null)
            .map((_, i) =>
                genEpochKey(
                    id.identityNullifier,
                    BigInt(attester.address),
                    0, // from epoch
                    i,
                    2 ** EPOCH_TREE_DEPTH
                )
            )
        const epochTree = new SparseMerkleTree(
            EPOCH_TREE_DEPTH,
            defaultEpochTreeLeaf
        )
        epochTree.update(BigInt(1), hash4([2, 2, 0, 0]))
        const stateTreeProof = stateTree.createProof(index)
        const r = await defaultProver.genProofAndPublicSignals(
            Circuit.userStateTransition,
            stringifyBigInts({
                from_epoch: 0,
                to_epoch: 1,
                identity_nullifier: id.identityNullifier,
                state_tree_indexes: stateTreeProof.pathIndices,
                state_tree_elements: stateTreeProof.siblings,
                attester_id: attester.address,
                pos_rep: 0,
                neg_rep: 0,
                graffiti: 0,
                timestamp: 0,
                new_pos_rep: epochKeys.map(() => 0),
                new_neg_rep: epochKeys.map(() => 0),
                new_graffiti: epochKeys.map(() => 0),
                new_timestamp: epochKeys.map(() => 0),
                epoch_tree_elements: epochKeys.map((key) =>
                    epochTree.createProof(key)
                ),
                epoch_tree_root: epochTree.root,
            })
        )
        const { publicSignals, proof } = new UserStateTransitionProof(
            r.publicSignals,
            r.proof,
            defaultProver
        )
        const snapshot = await ethers.provider.send('evm_snapshot', [])
        await ethers.provider.send('evm_increaseTime', [EPOCH_LENGTH])
        await expect(
            unirepContract
                .connect(attester)
                .userStateTransition(publicSignals, proof)
        ).to.be.revertedWithCustomError(unirepContract, 'InvalidEpochTreeRoot')
        await ethers.provider.send('evm_revert', [snapshot])
    })

    it('should fail to transition from wrong state tree', async () => {
        const accounts = await ethers.getSigners()
        const attester = accounts[1]
        const id = new ZkIdentity()
        const _stateTree = new IncrementalMerkleTree(STATE_TREE_DEPTH)
        const { leaf, index } = await signupUser(
            id,
            unirepContract,
            attester.address,
            attester
        )
        stateTree.insert(leaf)
        _stateTree.insert(0)
        _stateTree.insert(leaf)
        const epochKeys = Array(NUM_EPOCH_KEY_NONCE_PER_EPOCH)
            .fill(null)
            .map((_, i) =>
                genEpochKey(
                    id.identityNullifier,
                    BigInt(attester.address),
                    0, // from epoch
                    i,
                    2 ** EPOCH_TREE_DEPTH
                )
            )
        const epochTree = new SparseMerkleTree(
            EPOCH_TREE_DEPTH,
            defaultEpochTreeLeaf
        )
        const stateTreeProof = _stateTree.createProof(1)
        const r = await defaultProver.genProofAndPublicSignals(
            Circuit.userStateTransition,
            stringifyBigInts({
                from_epoch: 0,
                to_epoch: 1,
                identity_nullifier: id.identityNullifier,
                state_tree_indexes: stateTreeProof.pathIndices,
                state_tree_elements: stateTreeProof.siblings,
                attester_id: attester.address,
                pos_rep: 0,
                neg_rep: 0,
                graffiti: 0,
                timestamp: 0,
                new_pos_rep: epochKeys.map(() => 0),
                new_neg_rep: epochKeys.map(() => 0),
                new_graffiti: epochKeys.map(() => 0),
                new_timestamp: epochKeys.map(() => 0),
                epoch_tree_elements: epochKeys.map((key) =>
                    epochTree.createProof(key)
                ),
                epoch_tree_root: epochTree.root,
            })
        )
        const { publicSignals, proof } = new UserStateTransitionProof(
            r.publicSignals,
            r.proof,
            defaultProver
        )
        const snapshot = await ethers.provider.send('evm_snapshot', [])
        await ethers.provider.send('evm_increaseTime', [EPOCH_LENGTH])
        await expect(
            unirepContract
                .connect(attester)
                .userStateTransition(publicSignals, proof)
        ).to.be.revertedWithCustomError(unirepContract, 'InvalidStateTreeRoot')
        await ethers.provider.send('evm_revert', [snapshot])
    })

    it('should fail to double user state transition', async () => {
        const accounts = await ethers.getSigners()
        const attester = accounts[1]
        const id = new ZkIdentity()
        const { leaf, index } = await signupUser(
            id,
            unirepContract,
            attester.address,
            attester
        )
        stateTree.insert(leaf)
        const epochKeys = Array(NUM_EPOCH_KEY_NONCE_PER_EPOCH)
            .fill(null)
            .map((_, i) =>
                genEpochKey(
                    id.identityNullifier,
                    BigInt(attester.address),
                    0, // from epoch
                    i,
                    2 ** EPOCH_TREE_DEPTH
                )
            )
        const epochTree = new SparseMerkleTree(
            EPOCH_TREE_DEPTH,
            defaultEpochTreeLeaf
        )
        const stateTreeProof = stateTree.createProof(index)
        const r = await defaultProver.genProofAndPublicSignals(
            Circuit.userStateTransition,
            stringifyBigInts({
                from_epoch: 0,
                to_epoch: 1,
                identity_nullifier: id.identityNullifier,
                state_tree_indexes: stateTreeProof.pathIndices,
                state_tree_elements: stateTreeProof.siblings,
                attester_id: attester.address,
                pos_rep: 0,
                neg_rep: 0,
                graffiti: 0,
                timestamp: 0,
                new_pos_rep: epochKeys.map(() => 0),
                new_neg_rep: epochKeys.map(() => 0),
                new_graffiti: epochKeys.map(() => 0),
                new_timestamp: epochKeys.map(() => 0),
                epoch_tree_elements: epochKeys.map((key) =>
                    epochTree.createProof(key)
                ),
                epoch_tree_root: epochTree.root,
            })
        )
        const { publicSignals, proof } = new UserStateTransitionProof(
            r.publicSignals,
            r.proof,
            defaultProver
        )
        const snapshot = await ethers.provider.send('evm_snapshot', [])
        await ethers.provider.send('evm_increaseTime', [EPOCH_LENGTH])
        await unirepContract
            .connect(attester)
            .userStateTransition(publicSignals, proof)
            .then((t) => t.wait())
        await expect(
            unirepContract
                .connect(attester)
                .userStateTransition(publicSignals, proof)
        ).to.be.revertedWithCustomError(unirepContract, 'NullifierAlreadyUsed')
        await ethers.provider.send('evm_revert', [snapshot])
    })

    it('should do user state transition', async () => {
        const accounts = await ethers.getSigners()
        const attester = accounts[1]
        const id = new ZkIdentity()
        const { leaf, index } = await signupUser(
            id,
            unirepContract,
            attester.address,
            attester
        )
        const fromEpoch = 0
        const toEpoch = fromEpoch + 1
        stateTree.insert(leaf)
        const epochKeys = Array(NUM_EPOCH_KEY_NONCE_PER_EPOCH)
            .fill(null)
            .map((_, i) =>
                genEpochKey(
                    id.identityNullifier,
                    BigInt(attester.address),
                    fromEpoch, // from epoch
                    i,
                    2 ** EPOCH_TREE_DEPTH
                )
            )
        const epochTree = new SparseMerkleTree(
            EPOCH_TREE_DEPTH,
            defaultEpochTreeLeaf
        )
        const stateTreeProof = stateTree.createProof(index)
        const r = await defaultProver.genProofAndPublicSignals(
            Circuit.userStateTransition,
            stringifyBigInts({
                from_epoch: fromEpoch,
                to_epoch: toEpoch,
                identity_nullifier: id.identityNullifier,
                state_tree_indexes: stateTreeProof.pathIndices,
                state_tree_elements: stateTreeProof.siblings,
                attester_id: attester.address,
                pos_rep: 0,
                neg_rep: 0,
                graffiti: 0,
                timestamp: 0,
                new_pos_rep: epochKeys.map(() => 0),
                new_neg_rep: epochKeys.map(() => 0),
                new_graffiti: epochKeys.map(() => 0),
                new_timestamp: epochKeys.map(() => 0),
                epoch_tree_elements: epochKeys.map((key) =>
                    epochTree.createProof(key)
                ),
                epoch_tree_root: epochTree.root,
            })
        )
        const { publicSignals, proof } = new UserStateTransitionProof(
            r.publicSignals,
            r.proof,
            defaultProver
        )
        const snapshot = await ethers.provider.send('evm_snapshot', [])
        await ethers.provider.send('evm_increaseTime', [EPOCH_LENGTH])
        const tx = await unirepContract
            .connect(attester)
            .userStateTransition(publicSignals, proof)
        await tx.wait()
        const leafIndex = 0

        await expect(tx)
            .to.emit(unirepContract, 'StateTreeLeaf')
            .withArgs(toEpoch, attester.address, leafIndex, publicSignals[1])
        await expect(tx)
            .to.emit(unirepContract, 'UserStateTransitioned')
            .withArgs(
                toEpoch,
                attester.address,
                leafIndex,
                publicSignals[1],
                publicSignals[2]
            )
        await ethers.provider.send('evm_revert', [snapshot])
    })

    it('should do multiple user state transitions', async () => {
        const accounts = await ethers.getSigners()
        const attester = accounts[1]

        const users = 3
        const epochs = 3
        let _stateTree = {}
        let fromEpoch = (
            await unirepContract.attesterCurrentEpoch(attester.address)
        ).toNumber()
        _stateTree[fromEpoch] = stateTree
        const userState = Array(users)
            .fill(null)
            .map(() => {
                return {
                    id: new ZkIdentity(),
                    index: 0,
                }
            })
        for (let i = 0; i < users; i++) {
            const { leaf, index } = await signupUser(
                userState[i].id,
                unirepContract,
                attester.address,
                attester
            )
            _stateTree[fromEpoch].insert(leaf)
            userState[i].index = index
        }

        const snapshot = await ethers.provider.send('evm_snapshot', [])
        await ethers.provider.send('evm_increaseTime', [EPOCH_LENGTH])
        await ethers.provider.send('evm_mine', [])
        const startEpoch = (
            await unirepContract.attesterCurrentEpoch(attester.address)
        ).toNumber()
        for (let epoch = startEpoch; epoch < startEpoch + epochs; epoch++) {
            _stateTree[epoch] = new IncrementalMerkleTree(STATE_TREE_DEPTH)
            for (let i = 0; i < users; i++) {
                const epochKeys = Array(NUM_EPOCH_KEY_NONCE_PER_EPOCH)
                    .fill(null)
                    .map((_, i) =>
                        genEpochKey(
                            userState[i].id.identityNullifier,
                            BigInt(attester.address),
                            fromEpoch, // from epoch
                            i,
                            2 ** EPOCH_TREE_DEPTH
                        )
                    )
                const epochTree = new SparseMerkleTree(
                    EPOCH_TREE_DEPTH,
                    defaultEpochTreeLeaf
                )
                const stateTreeProof = _stateTree[fromEpoch].createProof(
                    userState[i].index
                )
                const r = await defaultProver.genProofAndPublicSignals(
                    Circuit.userStateTransition,
                    stringifyBigInts({
                        from_epoch: fromEpoch,
                        to_epoch: epoch,
                        identity_nullifier: userState[i].id.identityNullifier,
                        state_tree_indexes: stateTreeProof.pathIndices,
                        state_tree_elements: stateTreeProof.siblings,
                        attester_id: attester.address,
                        pos_rep: 0,
                        neg_rep: 0,
                        graffiti: 0,
                        timestamp: 0,
                        new_pos_rep: epochKeys.map(() => 0),
                        new_neg_rep: epochKeys.map(() => 0),
                        new_graffiti: epochKeys.map(() => 0),
                        new_timestamp: epochKeys.map(() => 0),
                        epoch_tree_elements: epochKeys.map((key) =>
                            epochTree.createProof(key)
                        ),
                        epoch_tree_root: epochTree.root,
                    })
                )
                const { publicSignals, proof, stateTreeLeaf } =
                    new UserStateTransitionProof(
                        r.publicSignals,
                        r.proof,
                        defaultProver
                    )
                await unirepContract
                    .connect(attester)
                    .userStateTransition(publicSignals, proof)
                    .then((t) => t.wait())
                userState[i].index = i
                _stateTree[epoch].insert(stateTreeLeaf)

                const exist = await unirepContract.attesterStateTreeRootExists(
                    attester.address,
                    epoch,
                    _stateTree[epoch].root
                )
                expect(exist).to.be.true
            }
            await ethers.provider.send('evm_increaseTime', [EPOCH_LENGTH])
            fromEpoch = epoch
        }
        await ethers.provider.send('evm_revert', [snapshot])
    })
})<|MERGE_RESOLUTION|>--- conflicted
+++ resolved
@@ -8,12 +8,7 @@
     ZkIdentity,
     stringifyBigInts,
     genEpochKey,
-<<<<<<< HEAD
-    genStateTreeLeaf,
 } from '@unirep/utils'
-=======
-} from '@unirep/crypto'
->>>>>>> aa06ffdb
 import {
     EPOCH_TREE_DEPTH,
     STATE_TREE_DEPTH,
