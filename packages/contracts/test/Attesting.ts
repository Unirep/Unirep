<<<<<<< HEAD
/* eslint-disable sonarjs/no-duplicate-string */
=======
// @ts-ignore
import { ethers as hardhatEthers } from 'hardhat'
import { BigNumberish, ethers } from 'ethers'
import { expect } from "chai"
import { genRandomSalt, SNARK_FIELD_SIZE, ZkIdentity } from '@unirep/crypto'
import { formatProofForSnarkjsVerification } from '@unirep/circuits'
>>>>>>> b82d591a

import { formatProofForSnarkjsVerification } from "@unirep/circuits";
import {
  genIdentity,
  genIdentityCommitment,
  genRandomSalt,
  SNARK_FIELD_SIZE,
} from "@unirep/crypto";
import { expect } from "chai";
import { BigNumberish, ethers } from "ethers";
import { ethers as hardhatEthers } from "hardhat";

import {
  epochLength,
  maxAttesters,
  maxReputationBudget,
  maxUsers,
  numEpochKeyNoncePerEpoch,
} from "../config";
import { deployUnirep, EpochKeyProof } from "../src";
import { Unirep } from "../typechain";
import { Attestation, genEpochKey, getTreeDepthsForTesting } from "./utils";

describe("Attesting", () => {
  let unirepContract: Unirep;
  let accounts: ethers.Signer[];

  let userId, userCommitment;
  let attester, attesterAddress, attesterId, unirepContractCalledByAttester;
  let attester2, unirepContractCalledByAttester2;

  const signedUpInLeaf = 1;
  const proof: string[] = [];
  for (let i = 0; i < 8; i++) {
    proof.push("0");
  }
  const epoch = 1;
  const nonce = 0;
  const epochKey = genEpochKey(genRandomSalt(), epoch, nonce);
  const publicSignals = [genRandomSalt(), epoch, epochKey];
  const epochKeyProof = new EpochKeyProof(
    publicSignals as BigNumberish[],
    formatProofForSnarkjsVerification(proof)
  );
  let epochKeyProofIndex;
  const senderPfIdx = 0;
  const attestingFee = ethers.utils.parseEther("0.1");

  before(async () => {
    accounts = await hardhatEthers.getSigners();

<<<<<<< HEAD
    const _treeDepths = getTreeDepthsForTesting();
    const _settings = {
      maxUsers: maxUsers,
      maxAttesters: maxAttesters,
      numEpochKeyNoncePerEpoch: numEpochKeyNoncePerEpoch,
      maxReputationBudget: maxReputationBudget,
      epochLength: epochLength,
      attestingFee: attestingFee,
    };
    unirepContract = await deployUnirep(
      <ethers.Wallet>accounts[0],
      _treeDepths,
      _settings
    );
=======
        console.log('User sign up')
        userId = new ZkIdentity()
        userCommitment = userId.genIdentityCommitment()
        let tx = await unirepContract.userSignUp(userCommitment)
        let receipt = await tx.wait()
        expect(receipt.status).equal(1)
>>>>>>> b82d591a

    console.log("User sign up");
    userId = genIdentity();
    userCommitment = genIdentityCommitment(userId);
    let tx = await unirepContract.userSignUp(userCommitment);
    let receipt = await tx.wait();
    expect(receipt.status).equal(1);

    console.log("Attesters sign up");
    attester = accounts[1];
    attesterAddress = await attester.getAddress();
    unirepContractCalledByAttester = unirepContract.connect(attester);
    tx = await unirepContractCalledByAttester.attesterSignUp();
    receipt = await tx.wait();
    expect(receipt.status).equal(1);
    attesterId = await unirepContract.attesters(attesterAddress);
    // Sign up another attester
    attester2 = accounts[2];
    unirepContractCalledByAttester2 = unirepContract.connect(attester2);
    tx = await unirepContractCalledByAttester2.attesterSignUp();
    receipt = await tx.wait();
    expect(receipt.status).equal(1);
  });

  it("submit an epoch key proof should succeed", async () => {
    const tx = await unirepContract.submitEpochKeyProof(epochKeyProof);
    const receipt = await tx.wait();
    expect(receipt.status).equal(1);

    const proofNullifier = await unirepContract.hashEpochKeyProof(
      epochKeyProof
    );
    expect(receipt.status).equal(1);
    const _proofNullifier = epochKeyProof.hash();
    expect(_proofNullifier).equal(proofNullifier);
    epochKeyProofIndex = await unirepContract.getProofIndex(proofNullifier);
    expect(epochKeyProof).not.equal(null);
  });

  it("submit an epoch key proof again should fail", async () => {
    await expect(
      unirepContract.submitEpochKeyProof(epochKeyProof)
    ).to.be.revertedWith("Unirep: the proof has been submitted before");
  });

  it("submit an epoch key proof with wrong epoch should fail", async () => {
    const wrongSignals = [genRandomSalt(), epoch + 1, epochKey];
    const wrongEpochKeyProof = new EpochKeyProof(
      wrongSignals as BigNumberish[],
      formatProofForSnarkjsVerification(proof)
    );
    await expect(
      unirepContract.submitEpochKeyProof(wrongEpochKeyProof)
    ).to.be.revertedWith(
      "Unirep: submit an epoch key proof with incorrect epoch"
    );
  });

<<<<<<< HEAD
  it("submit an invalid epoch key should fail", async () => {
    const wrongEpochKey = genRandomSalt();
    const wrongEpochKeyProof = new EpochKeyProof(
      [genRandomSalt(), epoch, wrongEpochKey] as BigNumberish[],
      formatProofForSnarkjsVerification(proof)
    );
    await expect(
      unirepContract.submitEpochKeyProof(wrongEpochKeyProof)
    ).to.be.revertedWith("Unirep: invalid epoch key range");
  });
=======
    it('submit attestation should succeed', async () => {
        let epoch = await unirepContract.currentEpoch()
        let nonce = 0
        let epochKey = genEpochKey(userId.getNullifier(), epoch, nonce)
        let attestation: Attestation = new Attestation(
            BigInt(attesterId),
            BigInt(1),
            BigInt(0),
            genRandomSalt(),
            BigInt(signedUpInLeaf),
        )
>>>>>>> b82d591a

  it("submit attestation should succeed", async () => {
    const epoch = await unirepContract.currentEpoch();
    const nonce = 0;
    const epochKey = genEpochKey(userId.identityNullifier, epoch, nonce);
    const attestation: Attestation = new Attestation(
      BigInt(attesterId),
      BigInt(1),
      BigInt(0),
      genRandomSalt(),
      BigInt(signedUpInLeaf)
    );

    // Assert no attesting fees are collected yet
    expect(await unirepContract.collectedAttestingFee()).to.be.equal(0);
    const tx = await unirepContractCalledByAttester.submitAttestation(
      attestation,
      epochKey,
      epochKeyProofIndex,
      senderPfIdx,
      { value: attestingFee }
    );
    const receipt = await tx.wait();
    expect(receipt.status).equal(1);

<<<<<<< HEAD
    // Verify attesting fee is collected
    expect(await unirepContract.collectedAttestingFee()).to.be.equal(
      attestingFee
    );
  });

  it("attest to same epoch key again should succeed", async () => {
    const epoch = await unirepContract.currentEpoch();
    const nonce = 0;
    // Same identity nullifier, epoch and nonce will result in the same epoch key
    const epochKey = genEpochKey(userId.identityNullifier, epoch, nonce);
    const attestation: Attestation = new Attestation(
      BigInt(attesterId),
      BigInt(0),
      BigInt(1000),
      genRandomSalt(),
      BigInt(signedUpInLeaf)
    );
    const tx = await unirepContractCalledByAttester.submitAttestation(
      attestation,
      epochKey,
      epochKeyProofIndex,
      senderPfIdx,
      { value: attestingFee }
    );
    const receipt = await tx.wait();
    expect(receipt.status).equal(1);
  });

  it("attestation with incorrect attesterId should fail", async () => {
    const epoch = await unirepContract.currentEpoch();
    // Increment nonce to get different epoch key
    const nonce = 1;
    const epochKey = genEpochKey(userId.identityNullifier, epoch, nonce);
    const attestation: Attestation = new Attestation(
      BigInt(999),
      BigInt(1),
      BigInt(0),
      genRandomSalt(),
      BigInt(signedUpInLeaf)
    );
    await expect(
      unirepContractCalledByAttester.submitAttestation(
        attestation,
        epochKey,
        epochKeyProofIndex,
        senderPfIdx,
        { value: attestingFee }
      )
    ).to.be.revertedWith("Unirep: mismatched attesterId");
  });
=======
    it('attest to same epoch key again should succeed', async () => {
        let epoch = await unirepContract.currentEpoch()
        let nonce = 0
        // Same identity nullifier, epoch and nonce will result in the same epoch key
        let epochKey = genEpochKey(userId.getNullifier(), epoch, nonce)
        let attestation: Attestation = new Attestation(
            BigInt(attesterId),
            BigInt(0),
            BigInt(1000),
            genRandomSalt(),
            BigInt(signedUpInLeaf),
        )
        const tx = await unirepContractCalledByAttester.submitAttestation(
            attestation,
            epochKey,
            epochKeyProofIndex,
            senderPfIdx,
            { value: attestingFee }
        )
        const receipt = await tx.wait()
        expect(receipt.status).equal(1)
    })

    it('attestation with incorrect attesterId should fail', async () => {
        let epoch = await unirepContract.currentEpoch()
        // Increment nonce to get different epoch key
        let nonce = 1
        let epochKey = genEpochKey(userId.getNullifier(), epoch, nonce)
        let attestation: Attestation = new Attestation(
            BigInt(999),
            BigInt(1),
            BigInt(0),
            genRandomSalt(),
            BigInt(signedUpInLeaf),
        )
        await expect(unirepContractCalledByAttester.submitAttestation(
            attestation,
            epochKey,
            epochKeyProofIndex,
            senderPfIdx,
            { value: attestingFee })
        ).to.be.revertedWith('Unirep: mismatched attesterId')
    })

    it('attestation with invalid repuation should fail', async () => {
        let epoch = await unirepContract.currentEpoch()
        // Increment nonce to get different epoch key
        let nonce = 1
        let epochKey = genEpochKey(userId.getNullifier(), epoch, nonce)
        let attestation: Attestation = new Attestation(
            BigInt(attesterId),
            SNARK_FIELD_SIZE,
            BigInt(0),
            genRandomSalt(),
            BigInt(signedUpInLeaf),
        )
        await expect(unirepContractCalledByAttester.submitAttestation(
            attestation,
            epochKey,
            epochKeyProofIndex,
            senderPfIdx,
            { value: attestingFee })
        ).to.be.revertedWith('Unirep: invalid attestation posRep')
>>>>>>> b82d591a

  it("attestation with invalid repuation should fail", async () => {
    const epoch = await unirepContract.currentEpoch();
    // Increment nonce to get different epoch key
    const nonce = 1;
    const epochKey = genEpochKey(userId.identityNullifier, epoch, nonce);
    let attestation: Attestation = new Attestation(
      BigInt(attesterId),
      SNARK_FIELD_SIZE,
      BigInt(0),
      genRandomSalt(),
      BigInt(signedUpInLeaf)
    );
    await expect(
      unirepContractCalledByAttester.submitAttestation(
        attestation,
        epochKey,
        epochKeyProofIndex,
        senderPfIdx,
        { value: attestingFee }
      )
    ).to.be.revertedWith("Unirep: invalid attestation posRep");

    attestation = new Attestation(
      BigInt(attesterId),
      BigInt(1),
      SNARK_FIELD_SIZE,
      genRandomSalt(),
      BigInt(signedUpInLeaf)
    );
    await expect(
      unirepContractCalledByAttester.submitAttestation(
        attestation,
        epochKey,
        epochKeyProofIndex,
        senderPfIdx,
        { value: attestingFee }
      )
    ).to.be.revertedWith("Unirep: invalid attestation negRep");

    attestation = new Attestation(
      BigInt(attesterId),
      BigInt(1),
      BigInt(0),
      SNARK_FIELD_SIZE,
      BigInt(signedUpInLeaf)
    );
    await expect(
      unirepContractCalledByAttester.submitAttestation(
        attestation,
        epochKey,
        epochKeyProofIndex,
        senderPfIdx,
        { value: attestingFee }
      )
    ).to.be.revertedWith("Unirep: invalid attestation graffiti");

<<<<<<< HEAD
    attestation = new Attestation(
      BigInt(attesterId),
      BigInt(1),
      BigInt(0),
      genRandomSalt(),
      genRandomSalt()
    );
    await expect(
      unirepContractCalledByAttester.submitAttestation(
        attestation,
        epochKey,
        epochKeyProofIndex,
        senderPfIdx,
        { value: attestingFee }
      )
    ).to.be.revertedWith("Unirep: invalid sign up flag");
  });

  it("attestation with zero proof index should fail", async () => {
    const epoch = await unirepContract.currentEpoch();
    // Increment nonce to get different epoch key
    const nonce = 1;
    const epochKey = genEpochKey(userId.identityNullifier, epoch, nonce);
    const zeroEpochKeyProofIndex = 0;
    const attestation: Attestation = new Attestation(
      BigInt(attesterId),
      BigInt(1),
      BigInt(0),
      genRandomSalt(),
      BigInt(signedUpInLeaf)
    );
    await expect(
      unirepContractCalledByAttester.submitAttestation(
        attestation,
        epochKey,
        zeroEpochKeyProofIndex,
        senderPfIdx,
        { value: attestingFee }
      )
    ).to.be.revertedWith("Unirep: invalid proof index");
  });

  it("attestation with non-existed proof index should fail", async () => {
    const epoch = await unirepContract.currentEpoch();
    // Increment nonce to get different epoch key
    const nonce = 1;
    const epochKey = genEpochKey(userId.identityNullifier, epoch, nonce);
    const nonExistedProofIndex = 5;
    const attestation: Attestation = new Attestation(
      BigInt(attesterId),
      BigInt(1),
      BigInt(0),
      genRandomSalt(),
      BigInt(signedUpInLeaf)
    );
    await expect(
      unirepContractCalledByAttester.submitAttestation(
        attestation,
        epochKey,
        nonExistedProofIndex,
        senderPfIdx,
        { value: attestingFee }
      )
    ).to.be.revertedWith("Unirep: invalid proof index");
  });
=======
    it('attestation with zero proof index should fail', async () => {
        let epoch = await unirepContract.currentEpoch()
        // Increment nonce to get different epoch key
        let nonce = 1
        let epochKey = genEpochKey(userId.getNullifier(), epoch, nonce)
        const zeroEpochKeyProofIndex = 0
        let attestation: Attestation = new Attestation(
            BigInt(attesterId),
            BigInt(1),
            BigInt(0),
            genRandomSalt(),
            BigInt(signedUpInLeaf),
        )
        await expect(unirepContractCalledByAttester.submitAttestation(
            attestation,
            epochKey,
            zeroEpochKeyProofIndex,
            senderPfIdx,
            { value: attestingFee })
        ).to.be.revertedWith('Unirep: invalid proof index')
    })

    it('attestation with non-existed proof index should fail', async () => {
        let epoch = await unirepContract.currentEpoch()
        // Increment nonce to get different epoch key
        let nonce = 1
        let epochKey = genEpochKey(userId.getNullifier(), epoch, nonce)
        const nonExistedProofIndex = 5
        let attestation: Attestation = new Attestation(
            BigInt(attesterId),
            BigInt(1),
            BigInt(0),
            genRandomSalt(),
            BigInt(signedUpInLeaf),
        )
        await expect(unirepContractCalledByAttester.submitAttestation(
            attestation,
            epochKey,
            nonExistedProofIndex,
            senderPfIdx,
            { value: attestingFee })
        ).to.be.revertedWith('Unirep: invalid proof index')
    })

    it('submit attestation with incorrect fee amount should fail', async () => {
        let epoch = await unirepContract.currentEpoch()
        // Increment nonce to get different epoch key
        let nonce = 1
        let epochKey = genEpochKey(userId.getNullifier(), epoch, nonce)
        let attestation: Attestation = new Attestation(
            BigInt(attesterId),
            BigInt(1),
            BigInt(0),
            genRandomSalt(),
            BigInt(signedUpInLeaf),
        )
        await expect(unirepContractCalledByAttester.submitAttestation(attestation, epochKey, epochKeyProofIndex, senderPfIdx,))
            .to.be.revertedWith('Unirep: no attesting fee or incorrect amount')
        await expect(unirepContractCalledByAttester.submitAttestation(
            attestation,
            epochKey,
            epochKeyProofIndex,
            senderPfIdx,
            { value: (attestingFee.sub(1)) })
        ).to.be.revertedWith('Unirep: no attesting fee or incorrect amount')
        await expect(unirepContractCalledByAttester.submitAttestation(
            attestation,
            epochKey,
            epochKeyProofIndex,
            senderPfIdx,
            { value: (attestingFee.add(1)) })
        ).to.be.revertedWith('Unirep: no attesting fee or incorrect amount')
    })
>>>>>>> b82d591a

  it("submit attestation with incorrect fee amount should fail", async () => {
    const epoch = await unirepContract.currentEpoch();
    // Increment nonce to get different epoch key
    const nonce = 1;
    const epochKey = genEpochKey(userId.identityNullifier, epoch, nonce);
    const attestation: Attestation = new Attestation(
      BigInt(attesterId),
      BigInt(1),
      BigInt(0),
      genRandomSalt(),
      BigInt(signedUpInLeaf)
    );
    await expect(
      unirepContractCalledByAttester.submitAttestation(
        attestation,
        epochKey,
        epochKeyProofIndex,
        senderPfIdx
      )
    ).to.be.revertedWith("Unirep: no attesting fee or incorrect amount");
    await expect(
      unirepContractCalledByAttester.submitAttestation(
        attestation,
        epochKey,
        epochKeyProofIndex,
        senderPfIdx,
        { value: attestingFee.sub(1) }
      )
    ).to.be.revertedWith("Unirep: no attesting fee or incorrect amount");
    await expect(
      unirepContractCalledByAttester.submitAttestation(
        attestation,
        epochKey,
        epochKeyProofIndex,
        senderPfIdx,
        { value: attestingFee.add(1) }
      )
    ).to.be.revertedWith("Unirep: no attesting fee or incorrect amount");
  });

<<<<<<< HEAD
  it("attestation from unregistered attester should fail", async () => {
    const nonAttester = accounts[5];
    const nonAttesterAddress = await nonAttester.getAddress();
    const nonAttesterId = (
      await unirepContract.attesters(nonAttesterAddress)
    ).toBigInt();
    expect((0).toString()).equal(nonAttesterId.toString());
=======
        let unirepContractCalledByNonAttester = unirepContract.connect(nonAttester);
        let epoch = await unirepContract.currentEpoch()
        let nonce = 0
        let epochKey = genEpochKey(userId.getNullifier(), epoch, nonce)
        let attestation: Attestation = new Attestation(
            BigInt(nonAttesterId),
            BigInt(0),
            BigInt(1),
            genRandomSalt(),
            BigInt(signedUpInLeaf),
        )
        await expect(unirepContractCalledByNonAttester.submitAttestation(
            attestation,
            ethers.BigNumber.from(epochKey),
            epochKeyProofIndex,
            senderPfIdx,
            { value: attestingFee })
        ).to.be.revertedWith('Unirep: attester has not signed up yet')
    })
>>>>>>> b82d591a

    const unirepContractCalledByNonAttester =
      unirepContract.connect(nonAttester);
    const epoch = await unirepContract.currentEpoch();
    const nonce = 0;
    const epochKey = genEpochKey(userId.identityNullifier, epoch, nonce);
    const attestation: Attestation = new Attestation(
      BigInt(nonAttesterId),
      BigInt(0),
      BigInt(1),
      genRandomSalt(),
      BigInt(signedUpInLeaf)
    );
    await expect(
      unirepContractCalledByNonAttester.submitAttestation(
        attestation,
        ethers.BigNumber.from(epochKey),
        epochKeyProofIndex,
        senderPfIdx,
        { value: attestingFee }
      )
    ).to.be.revertedWith("Unirep: attester has not signed up yet");
  });

  it("burn collected attesting fee should work", async () => {
    expect(await unirepContract.collectedAttestingFee()).to.be.equal(
      attestingFee.mul(2)
    );
    await unirepContractCalledByAttester.burnAttestingFee();
    expect(await unirepContract.collectedAttestingFee()).to.be.equal(0);
    expect(
      await hardhatEthers.provider.getBalance(unirepContract.address)
    ).to.equal(0);
  });
});<|MERGE_RESOLUTION|>--- conflicted
+++ resolved
@@ -1,24 +1,9 @@
-<<<<<<< HEAD
-/* eslint-disable sonarjs/no-duplicate-string */
-=======
 // @ts-ignore
-import { ethers as hardhatEthers } from 'hardhat'
-import { BigNumberish, ethers } from 'ethers'
-import { expect } from "chai"
-import { genRandomSalt, SNARK_FIELD_SIZE, ZkIdentity } from '@unirep/crypto'
-import { formatProofForSnarkjsVerification } from '@unirep/circuits'
->>>>>>> b82d591a
-
+import { ethers as hardhatEthers } from "hardhat";
+import { BigNumberish, ethers } from "ethers";
+import { expect } from "chai";
+import { genRandomSalt, SNARK_FIELD_SIZE, ZkIdentity } from "@unirep/crypto";
 import { formatProofForSnarkjsVerification } from "@unirep/circuits";
-import {
-  genIdentity,
-  genIdentityCommitment,
-  genRandomSalt,
-  SNARK_FIELD_SIZE,
-} from "@unirep/crypto";
-import { expect } from "chai";
-import { BigNumberish, ethers } from "ethers";
-import { ethers as hardhatEthers } from "hardhat";
 
 import {
   epochLength,
@@ -27,9 +12,9 @@
   maxUsers,
   numEpochKeyNoncePerEpoch,
 } from "../config";
+import { genEpochKey, getTreeDepthsForTesting, Attestation } from "./utils";
 import { deployUnirep, EpochKeyProof } from "../src";
 import { Unirep } from "../typechain";
-import { Attestation, genEpochKey, getTreeDepthsForTesting } from "./utils";
 
 describe("Attesting", () => {
   let unirepContract: Unirep;
@@ -59,7 +44,6 @@
   before(async () => {
     accounts = await hardhatEthers.getSigners();
 
-<<<<<<< HEAD
     const _treeDepths = getTreeDepthsForTesting();
     const _settings = {
       maxUsers: maxUsers,
@@ -74,18 +58,10 @@
       _treeDepths,
       _settings
     );
-=======
-        console.log('User sign up')
-        userId = new ZkIdentity()
-        userCommitment = userId.genIdentityCommitment()
-        let tx = await unirepContract.userSignUp(userCommitment)
-        let receipt = await tx.wait()
-        expect(receipt.status).equal(1)
->>>>>>> b82d591a
 
     console.log("User sign up");
-    userId = genIdentity();
-    userCommitment = genIdentityCommitment(userId);
+    userId = new ZkIdentity();
+    userCommitment = userId.genIdentityCommitment();
     let tx = await unirepContract.userSignUp(userCommitment);
     let receipt = await tx.wait();
     expect(receipt.status).equal(1);
@@ -140,7 +116,6 @@
     );
   });
 
-<<<<<<< HEAD
   it("submit an invalid epoch key should fail", async () => {
     const wrongEpochKey = genRandomSalt();
     const wrongEpochKeyProof = new EpochKeyProof(
@@ -151,25 +126,12 @@
       unirepContract.submitEpochKeyProof(wrongEpochKeyProof)
     ).to.be.revertedWith("Unirep: invalid epoch key range");
   });
-=======
-    it('submit attestation should succeed', async () => {
-        let epoch = await unirepContract.currentEpoch()
-        let nonce = 0
-        let epochKey = genEpochKey(userId.getNullifier(), epoch, nonce)
-        let attestation: Attestation = new Attestation(
-            BigInt(attesterId),
-            BigInt(1),
-            BigInt(0),
-            genRandomSalt(),
-            BigInt(signedUpInLeaf),
-        )
->>>>>>> b82d591a
 
   it("submit attestation should succeed", async () => {
-    const epoch = await unirepContract.currentEpoch();
-    const nonce = 0;
-    const epochKey = genEpochKey(userId.identityNullifier, epoch, nonce);
-    const attestation: Attestation = new Attestation(
+    let epoch = await unirepContract.currentEpoch();
+    let nonce = 0;
+    let epochKey = genEpochKey(userId.getNullifier(), epoch, nonce);
+    let attestation: Attestation = new Attestation(
       BigInt(attesterId),
       BigInt(1),
       BigInt(0),
@@ -189,7 +151,6 @@
     const receipt = await tx.wait();
     expect(receipt.status).equal(1);
 
-<<<<<<< HEAD
     // Verify attesting fee is collected
     expect(await unirepContract.collectedAttestingFee()).to.be.equal(
       attestingFee
@@ -197,11 +158,11 @@
   });
 
   it("attest to same epoch key again should succeed", async () => {
-    const epoch = await unirepContract.currentEpoch();
-    const nonce = 0;
+    let epoch = await unirepContract.currentEpoch();
+    let nonce = 0;
     // Same identity nullifier, epoch and nonce will result in the same epoch key
-    const epochKey = genEpochKey(userId.identityNullifier, epoch, nonce);
-    const attestation: Attestation = new Attestation(
+    let epochKey = genEpochKey(userId.getNullifier(), epoch, nonce);
+    let attestation: Attestation = new Attestation(
       BigInt(attesterId),
       BigInt(0),
       BigInt(1000),
@@ -220,11 +181,11 @@
   });
 
   it("attestation with incorrect attesterId should fail", async () => {
-    const epoch = await unirepContract.currentEpoch();
+    let epoch = await unirepContract.currentEpoch();
     // Increment nonce to get different epoch key
-    const nonce = 1;
-    const epochKey = genEpochKey(userId.identityNullifier, epoch, nonce);
-    const attestation: Attestation = new Attestation(
+    let nonce = 1;
+    let epochKey = genEpochKey(userId.getNullifier(), epoch, nonce);
+    let attestation: Attestation = new Attestation(
       BigInt(999),
       BigInt(1),
       BigInt(0),
@@ -241,77 +202,12 @@
       )
     ).to.be.revertedWith("Unirep: mismatched attesterId");
   });
-=======
-    it('attest to same epoch key again should succeed', async () => {
-        let epoch = await unirepContract.currentEpoch()
-        let nonce = 0
-        // Same identity nullifier, epoch and nonce will result in the same epoch key
-        let epochKey = genEpochKey(userId.getNullifier(), epoch, nonce)
-        let attestation: Attestation = new Attestation(
-            BigInt(attesterId),
-            BigInt(0),
-            BigInt(1000),
-            genRandomSalt(),
-            BigInt(signedUpInLeaf),
-        )
-        const tx = await unirepContractCalledByAttester.submitAttestation(
-            attestation,
-            epochKey,
-            epochKeyProofIndex,
-            senderPfIdx,
-            { value: attestingFee }
-        )
-        const receipt = await tx.wait()
-        expect(receipt.status).equal(1)
-    })
-
-    it('attestation with incorrect attesterId should fail', async () => {
-        let epoch = await unirepContract.currentEpoch()
-        // Increment nonce to get different epoch key
-        let nonce = 1
-        let epochKey = genEpochKey(userId.getNullifier(), epoch, nonce)
-        let attestation: Attestation = new Attestation(
-            BigInt(999),
-            BigInt(1),
-            BigInt(0),
-            genRandomSalt(),
-            BigInt(signedUpInLeaf),
-        )
-        await expect(unirepContractCalledByAttester.submitAttestation(
-            attestation,
-            epochKey,
-            epochKeyProofIndex,
-            senderPfIdx,
-            { value: attestingFee })
-        ).to.be.revertedWith('Unirep: mismatched attesterId')
-    })
-
-    it('attestation with invalid repuation should fail', async () => {
-        let epoch = await unirepContract.currentEpoch()
-        // Increment nonce to get different epoch key
-        let nonce = 1
-        let epochKey = genEpochKey(userId.getNullifier(), epoch, nonce)
-        let attestation: Attestation = new Attestation(
-            BigInt(attesterId),
-            SNARK_FIELD_SIZE,
-            BigInt(0),
-            genRandomSalt(),
-            BigInt(signedUpInLeaf),
-        )
-        await expect(unirepContractCalledByAttester.submitAttestation(
-            attestation,
-            epochKey,
-            epochKeyProofIndex,
-            senderPfIdx,
-            { value: attestingFee })
-        ).to.be.revertedWith('Unirep: invalid attestation posRep')
->>>>>>> b82d591a
 
   it("attestation with invalid repuation should fail", async () => {
-    const epoch = await unirepContract.currentEpoch();
+    let epoch = await unirepContract.currentEpoch();
     // Increment nonce to get different epoch key
-    const nonce = 1;
-    const epochKey = genEpochKey(userId.identityNullifier, epoch, nonce);
+    let nonce = 1;
+    let epochKey = genEpochKey(userId.getNullifier(), epoch, nonce);
     let attestation: Attestation = new Attestation(
       BigInt(attesterId),
       SNARK_FIELD_SIZE,
@@ -363,7 +259,6 @@
       )
     ).to.be.revertedWith("Unirep: invalid attestation graffiti");
 
-<<<<<<< HEAD
     attestation = new Attestation(
       BigInt(attesterId),
       BigInt(1),
@@ -383,12 +278,12 @@
   });
 
   it("attestation with zero proof index should fail", async () => {
-    const epoch = await unirepContract.currentEpoch();
+    let epoch = await unirepContract.currentEpoch();
     // Increment nonce to get different epoch key
-    const nonce = 1;
-    const epochKey = genEpochKey(userId.identityNullifier, epoch, nonce);
+    let nonce = 1;
+    let epochKey = genEpochKey(userId.getNullifier(), epoch, nonce);
     const zeroEpochKeyProofIndex = 0;
-    const attestation: Attestation = new Attestation(
+    let attestation: Attestation = new Attestation(
       BigInt(attesterId),
       BigInt(1),
       BigInt(0),
@@ -407,12 +302,12 @@
   });
 
   it("attestation with non-existed proof index should fail", async () => {
-    const epoch = await unirepContract.currentEpoch();
+    let epoch = await unirepContract.currentEpoch();
     // Increment nonce to get different epoch key
-    const nonce = 1;
-    const epochKey = genEpochKey(userId.identityNullifier, epoch, nonce);
+    let nonce = 1;
+    let epochKey = genEpochKey(userId.getNullifier(), epoch, nonce);
     const nonExistedProofIndex = 5;
-    const attestation: Attestation = new Attestation(
+    let attestation: Attestation = new Attestation(
       BigInt(attesterId),
       BigInt(1),
       BigInt(0),
@@ -429,88 +324,13 @@
       )
     ).to.be.revertedWith("Unirep: invalid proof index");
   });
-=======
-    it('attestation with zero proof index should fail', async () => {
-        let epoch = await unirepContract.currentEpoch()
-        // Increment nonce to get different epoch key
-        let nonce = 1
-        let epochKey = genEpochKey(userId.getNullifier(), epoch, nonce)
-        const zeroEpochKeyProofIndex = 0
-        let attestation: Attestation = new Attestation(
-            BigInt(attesterId),
-            BigInt(1),
-            BigInt(0),
-            genRandomSalt(),
-            BigInt(signedUpInLeaf),
-        )
-        await expect(unirepContractCalledByAttester.submitAttestation(
-            attestation,
-            epochKey,
-            zeroEpochKeyProofIndex,
-            senderPfIdx,
-            { value: attestingFee })
-        ).to.be.revertedWith('Unirep: invalid proof index')
-    })
-
-    it('attestation with non-existed proof index should fail', async () => {
-        let epoch = await unirepContract.currentEpoch()
-        // Increment nonce to get different epoch key
-        let nonce = 1
-        let epochKey = genEpochKey(userId.getNullifier(), epoch, nonce)
-        const nonExistedProofIndex = 5
-        let attestation: Attestation = new Attestation(
-            BigInt(attesterId),
-            BigInt(1),
-            BigInt(0),
-            genRandomSalt(),
-            BigInt(signedUpInLeaf),
-        )
-        await expect(unirepContractCalledByAttester.submitAttestation(
-            attestation,
-            epochKey,
-            nonExistedProofIndex,
-            senderPfIdx,
-            { value: attestingFee })
-        ).to.be.revertedWith('Unirep: invalid proof index')
-    })
-
-    it('submit attestation with incorrect fee amount should fail', async () => {
-        let epoch = await unirepContract.currentEpoch()
-        // Increment nonce to get different epoch key
-        let nonce = 1
-        let epochKey = genEpochKey(userId.getNullifier(), epoch, nonce)
-        let attestation: Attestation = new Attestation(
-            BigInt(attesterId),
-            BigInt(1),
-            BigInt(0),
-            genRandomSalt(),
-            BigInt(signedUpInLeaf),
-        )
-        await expect(unirepContractCalledByAttester.submitAttestation(attestation, epochKey, epochKeyProofIndex, senderPfIdx,))
-            .to.be.revertedWith('Unirep: no attesting fee or incorrect amount')
-        await expect(unirepContractCalledByAttester.submitAttestation(
-            attestation,
-            epochKey,
-            epochKeyProofIndex,
-            senderPfIdx,
-            { value: (attestingFee.sub(1)) })
-        ).to.be.revertedWith('Unirep: no attesting fee or incorrect amount')
-        await expect(unirepContractCalledByAttester.submitAttestation(
-            attestation,
-            epochKey,
-            epochKeyProofIndex,
-            senderPfIdx,
-            { value: (attestingFee.add(1)) })
-        ).to.be.revertedWith('Unirep: no attesting fee or incorrect amount')
-    })
->>>>>>> b82d591a
 
   it("submit attestation with incorrect fee amount should fail", async () => {
-    const epoch = await unirepContract.currentEpoch();
+    let epoch = await unirepContract.currentEpoch();
     // Increment nonce to get different epoch key
-    const nonce = 1;
-    const epochKey = genEpochKey(userId.identityNullifier, epoch, nonce);
-    const attestation: Attestation = new Attestation(
+    let nonce = 1;
+    let epochKey = genEpochKey(userId.getNullifier(), epoch, nonce);
+    let attestation: Attestation = new Attestation(
       BigInt(attesterId),
       BigInt(1),
       BigInt(0),
@@ -545,42 +365,19 @@
     ).to.be.revertedWith("Unirep: no attesting fee or incorrect amount");
   });
 
-<<<<<<< HEAD
   it("attestation from unregistered attester should fail", async () => {
-    const nonAttester = accounts[5];
-    const nonAttesterAddress = await nonAttester.getAddress();
-    const nonAttesterId = (
+    let nonAttester = accounts[5];
+    let nonAttesterAddress = await nonAttester.getAddress();
+    let nonAttesterId = (
       await unirepContract.attesters(nonAttesterAddress)
     ).toBigInt();
     expect((0).toString()).equal(nonAttesterId.toString());
-=======
-        let unirepContractCalledByNonAttester = unirepContract.connect(nonAttester);
-        let epoch = await unirepContract.currentEpoch()
-        let nonce = 0
-        let epochKey = genEpochKey(userId.getNullifier(), epoch, nonce)
-        let attestation: Attestation = new Attestation(
-            BigInt(nonAttesterId),
-            BigInt(0),
-            BigInt(1),
-            genRandomSalt(),
-            BigInt(signedUpInLeaf),
-        )
-        await expect(unirepContractCalledByNonAttester.submitAttestation(
-            attestation,
-            ethers.BigNumber.from(epochKey),
-            epochKeyProofIndex,
-            senderPfIdx,
-            { value: attestingFee })
-        ).to.be.revertedWith('Unirep: attester has not signed up yet')
-    })
->>>>>>> b82d591a
-
-    const unirepContractCalledByNonAttester =
-      unirepContract.connect(nonAttester);
-    const epoch = await unirepContract.currentEpoch();
-    const nonce = 0;
-    const epochKey = genEpochKey(userId.identityNullifier, epoch, nonce);
-    const attestation: Attestation = new Attestation(
+
+    let unirepContractCalledByNonAttester = unirepContract.connect(nonAttester);
+    let epoch = await unirepContract.currentEpoch();
+    let nonce = 0;
+    let epochKey = genEpochKey(userId.getNullifier(), epoch, nonce);
+    let attestation: Attestation = new Attestation(
       BigInt(nonAttesterId),
       BigInt(0),
       BigInt(1),
