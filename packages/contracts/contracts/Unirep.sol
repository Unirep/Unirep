--- conflicted
+++ resolved
@@ -5,14 +5,13 @@
 import '@openzeppelin/contracts/utils/math/SafeMath.sol';
 import '@openzeppelin/contracts/utils/Address.sol';
 
-import {Hasher} from './libraries/Hasher.sol';
 import {zkSNARKHelper} from './libraries/zkSNARKHelper.sol';
 import {VerifySignature} from './libraries/VerifySignature.sol';
 
 import {IUnirep} from './interfaces/IUnirep.sol';
 import {IVerifier} from './interfaces/IVerifier.sol';
 
-contract Unirep is IUnirep, zkSNARKHelper, Hasher, VerifySignature {
+contract Unirep is IUnirep, zkSNARKHelper, VerifySignature {
     using SafeMath for uint256;
 
     // Verifier Contracts
@@ -316,23 +315,16 @@
      * @param publicSignals The public signals of the epoch key proof
      * @param proof The The proof of the epoch key proof
      */
-<<<<<<< HEAD
     function submitEpochKeyProof(
         uint256[] memory publicSignals,
         uint256[8] memory proof
     ) external {
-        bytes32 proofNullifier = Hasher.hashProof(publicSignals, proof);
-        verifyProofNullilier(proofNullifier);
+        bytes32 proofNullifier = keccak256(
+            abi.encodePacked(publicSignals, proof)
+        );
+        verifyProofNullifier(proofNullifier);
         if (publicSignals[1] != currentEpoch) revert EpochNotMatch();
         if (publicSignals[2] > maxEpochKey) revert InvalidEpochKey();
-=======
-    function submitEpochKeyProof(EpochKeyProof memory input) external {
-        bytes32 proofNullifier = Hasher.hashEpochKeyProof(input);
-        verifyProofNullifier(proofNullifier);
-        if (input.epoch != currentEpoch) revert EpochNotMatch();
-
-        if (input.epochKey > maxEpochKey) revert InvalidEpochKey();
->>>>>>> 973630f4
 
         // emit proof event
         uint256 _proofIndex = proofIndex;
@@ -361,17 +353,13 @@
         uint256[] memory publicSignals,
         uint256[8] memory proof
     ) external payable {
-        bytes32 proofNullifier = Hasher.hashProof(publicSignals, proof);
+        bytes32 proofNullifier = keccak256(
+            abi.encodePacked(publicSignals, proof)
+        );
         address sender = msg.sender;
-<<<<<<< HEAD
-        verifyProofNullilier(proofNullifier);
-        verifyAstesterSignUp(sender);
-        verifyAttesterIndex(sender, publicSignals[3]);
-=======
         verifyProofNullifier(proofNullifier);
         verifyAttesterSignUp(sender);
-        verifyAttesterIndex(sender, input.attesterId);
->>>>>>> 973630f4
+        verifyAttesterIndex(sender, publicSignals[3]);
         verifyAttesterFee();
 
         if (publicSignals[0] != currentEpoch) revert EpochNotMatch();
@@ -426,17 +414,13 @@
         uint256[] memory publicSignals,
         uint256[8] memory proof
     ) external payable {
-        bytes32 proofNullifier = Hasher.hashProof(publicSignals, proof);
-
-<<<<<<< HEAD
-        verifyProofNullilier(proofNullifier);
-        verifyAstesterSignUp(msg.sender);
-        verifyAttesterIndex(msg.sender, publicSignals[maxReputationBudget + 3]);
-=======
+        bytes32 proofNullifier = keccak256(
+            abi.encodePacked(publicSignals, proof)
+        );
+
         verifyProofNullifier(proofNullifier);
         verifyAttesterSignUp(msg.sender);
-        verifyAttesterIndex(msg.sender, input.attesterId);
->>>>>>> 973630f4
+        verifyAttesterIndex(msg.sender, publicSignals[maxReputationBudget + 3]);
         verifyAttesterFee();
 
         if (publicSignals[maxReputationBudget] != currentEpoch)
@@ -541,7 +525,9 @@
         uint256[] memory publicSignals,
         uint256[8] memory proof
     ) external {
-        bytes32 proofNullifier = Hasher.hashProof(publicSignals, proof);
+        bytes32 proofNullifier = keccak256(
+            abi.encodePacked(publicSignals, proof)
+        );
 
         verifyProofNullifier(proofNullifier);
 
@@ -569,7 +555,9 @@
         uint256[] memory publicSignals,
         uint256[8] memory proof
     ) external {
-        bytes32 proofNullifier = Hasher.hashProof(publicSignals, proof);
+        bytes32 proofNullifier = keccak256(
+            abi.encodePacked(publicSignals, proof)
+        );
 
         verifyProofNullifier(proofNullifier);
         uint256 _proofIndex = proofIndex;
@@ -603,7 +591,9 @@
         uint256[8] memory proof,
         uint256[] memory proofIndexRecords
     ) external {
-        bytes32 proofNullifier = Hasher.hashProof(publicSignals, proof);
+        bytes32 proofNullifier = keccak256(
+            abi.encodePacked(publicSignals, proof)
+        );
 
         verifyProofNullifier(proofNullifier);
         // NOTE: this impl assumes all attestations are processed in a single snark.
