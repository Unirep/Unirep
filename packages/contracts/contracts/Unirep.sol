// SPDX-License-Identifier: MIT
pragma solidity ^0.8.0;

import '@openzeppelin/contracts/utils/math/SafeMath.sol';
import '@openzeppelin/contracts/utils/Address.sol';

import {VerifySignature} from './libraries/VerifySignature.sol';

import {IUnirep} from './interfaces/IUnirep.sol';
import {IVerifier} from './interfaces/IVerifier.sol';

import {IncrementalBinaryTree, IncrementalTreeData} from '@zk-kit/incremental-merkle-tree.sol/IncrementalBinaryTree.sol';
import {Poseidon6, Poseidon4, Poseidon3} from './Hash.sol';

/**
 * @title Unirep
 * @dev Unirep is a reputation which uses ZKP to preserve users' privacy.
 * Attester can give attestations to users, and users can optionally prove that how much reputation they have.
 */
contract Unirep is IUnirep, VerifySignature {
    using SafeMath for uint256;
    uint256 internal constant SNARK_SCALAR_FIELD =
        21888242871839275222246405745257275088548364400416034343698204186575808495617;

    // All verifier contracts
    IVerifier public immutable signupVerifier;
    IVerifier public immutable aggregateEpochKeysVerifier;
    IVerifier public immutable userStateTransitionVerifier;
    IVerifier public immutable reputationVerifier;
    IVerifier public immutable epochKeyVerifier;

    // Circuits configurations and contracts configurations
    Config public config;

    // The max epoch key can be computed by 2 ** config.epochTreeDepth - 1
    uint256 public immutable maxEpochKey;

    // Attester id == address
    mapping(uint160 => AttesterData) attesters;

    // for cheap initialization
    IncrementalTreeData emptyTree;

    // Mapping of used nullifiers
    mapping(uint256 => bool) public usedNullifiers;

    // Bind the hashchain head to an attesterId, epoch number, and hashchain index
    mapping(uint256 => uint256[3]) public hashchainMapping;

    constructor(
        Config memory _config,
        IVerifier _signupVerifier,
        IVerifier _aggregateEpochKeysVerifier,
        IVerifier _userStateTransitionVerifier,
        IVerifier _reputationVerifier,
        IVerifier _epochKeyVerifier
    ) {
        config = _config;

        // Set the verifier contracts
        signupVerifier = _signupVerifier;
        aggregateEpochKeysVerifier = _aggregateEpochKeysVerifier;
        userStateTransitionVerifier = _userStateTransitionVerifier;
        reputationVerifier = _reputationVerifier;
        epochKeyVerifier = _epochKeyVerifier;

        maxEpochKey = uint256(2)**config.epochTreeDepth - 1;

        // for initializing other trees without using poseidon function
        IncrementalBinaryTree.init(emptyTree, config.stateTreeDepth, 0);
    }

    /**
     * @dev User signs up by provding a zk proof outputting identity commitment and new gst leaf.
     * msg.sender must be attester
     */
    function userSignUp(uint256[] memory publicSignals, uint256[8] memory proof)
        public
    {
        uint256 attesterId = publicSignals[2];
        // only allow attester to sign up users
        if (uint256(uint160(msg.sender)) != attesterId)
            revert AttesterIdNotMatch(uint160(msg.sender));
        // Verify the proof
        if (!verifySignUpProof(publicSignals, proof)) revert InvalidProof();

        uint256 identityCommitment = publicSignals[0];
        updateEpochIfNeeded(attesterId);
        AttesterData storage attester = attesters[uint160(attesterId)];
        if (attester.startTimestamp == 0)
            revert AttesterNotSignUp(uint160(attesterId));

        if (attester.identityCommitments[identityCommitment])
            revert UserAlreadySignedUp(identityCommitment);
        attester.identityCommitments[identityCommitment] = true;

        if (attester.currentEpoch != publicSignals[3]) revert EpochNotMatch();

        emit UserSignedUp(
            attester.currentEpoch,
            identityCommitment,
            uint160(attesterId),
            attester.stateTrees[attester.currentEpoch].numberOfLeaves
        );
        emit StateTreeLeaf(
            attester.currentEpoch,
            uint160(attesterId),
            attester.stateTrees[attester.currentEpoch].numberOfLeaves,
            publicSignals[1]
        );
        IncrementalBinaryTree.insert(
            attester.stateTrees[attester.currentEpoch],
            publicSignals[1]
        );
        attester.stateTreeRoots[attester.currentEpoch][
            attester.stateTrees[attester.currentEpoch].root
        ] = true;
        IncrementalBinaryTree.insert(
            attester.semaphoreGroup,
            identityCommitment
        );
    }

    /**
     * @dev Allow an attester to signup and specify their epoch length
     */
    function _attesterSignUp(address attesterId, uint256 epochLength) private {
        AttesterData storage attester = attesters[uint160(attesterId)];
        if (attester.startTimestamp != 0)
            revert AttesterAlreadySignUp(uint160(attesterId));
        attester.startTimestamp = block.timestamp;

        // initialize the first state tree
        for (uint8 i; i < config.stateTreeDepth; i++) {
            attester.stateTrees[0].zeroes[i] = emptyTree.zeroes[i];
        }
        attester.stateTrees[0].root = emptyTree.root;
        attester.stateTrees[0].depth = config.stateTreeDepth;
        attester.stateTreeRoots[0][emptyTree.root] = true;

        // initialize the semaphore group tree
        for (uint8 i; i < config.stateTreeDepth; i++) {
            attester.semaphoreGroup.zeroes[i] = emptyTree.zeroes[i];
        }
        attester.semaphoreGroup.root = emptyTree.root;
        attester.semaphoreGroup.depth = config.stateTreeDepth;

        // set the first epoch tree root
        attester.epochTreeRoots[0] = config.emptyEpochTreeRoot;

        // set the epoch length
        attester.epochLength = epochLength;
    }

    /**
     * @dev Sign up an attester using the address who sends the transaction
     */
    function attesterSignUp(uint256 epochLength) public {
        _attesterSignUp(msg.sender, epochLength);
    }

    /**
     * @dev Sign up an attester using the claimed address and the signature
     * @param attester The address of the attester who wants to sign up
     * @param signature The signature of the attester
     */
    function attesterSignUpViaRelayer(
        address attester,
        uint256 epochLength,
        bytes calldata signature
    ) public {
        // TODO: verify epoch length in signature
        if (!isValidSignature(attester, signature)) revert InvalidSignature();
        _attesterSignUp(attester, epochLength);
    }

    /**
     * @dev An attester may submit an attestation using a zk proof. The proof should prove an updated epoch tree root
     * and output any new leaves. The attester will be msg.sender
     * @param targetEpoch The epoch in which the attestation was intended. Revert if this is not the current epoch
     */
    function submitAttestation(
        uint256 targetEpoch,
        uint256 epochKey,
        uint256 posRep,
        uint256 negRep,
        uint256 graffiti
    ) public {
        updateEpochIfNeeded(uint160(msg.sender));

        AttesterData storage attester = attesters[uint160(msg.sender)];
        if (attester.currentEpoch != targetEpoch) revert EpochNotMatch();

        if (epochKey >= maxEpochKey) revert InvalidEpochKey();

        uint256 timestamp = block.timestamp;

        emit AttestationSubmitted(
            attester.currentEpoch,
            epochKey,
            uint160(msg.sender),
            posRep,
            negRep,
            graffiti,
            graffiti != 0 ? timestamp : 0
        );
        // emit EpochTreeLeaf(targetEpoch, uint160(msg.sender), epochKey, newLeaf);
        Reputation storage balance = attester
            .epochKeyState[targetEpoch]
            .balances[epochKey];
        if (!attester.epochKeyState[targetEpoch].isKeyOwed[epochKey]) {
            attester.epochKeyState[targetEpoch].owedKeys.push(epochKey);
        }
        balance.posRep += posRep;
        balance.negRep += negRep;
        if (graffiti != 0) {
            balance.graffiti = graffiti;
            balance.timestamp = timestamp;
        }
    }

    // build a hashchain of epoch key balances that we'll put in the epoch tree
    function buildHashchain(uint160 attesterId, uint256 epoch) public {
        AttesterData storage attester = attesters[attesterId];
<<<<<<< HEAD
        if (attester.epochKeyState[epoch].owedKeys.length == 0)
            revert NoUnprocessedEpochKeys();
        // target some specific length
=======
        require(attester.epochKeyState[epoch].owedKeys.length > 0);
        // target some specific length: config.aggregateKeyCount
>>>>>>> 43f67ad8
        uint256 index = attester.epochKeyState[epoch].totalHashchains;
        EpochKeyHashchain storage hashchain = attester
            .epochKeyState[epoch]
            .hashchain[index];
        // attester id, epoch, hashchain index
        hashchain.head = Poseidon3.poseidon([attesterId, epoch, index]);
        hashchain.index = index;
        attester.epochKeyState[epoch].totalHashchains++;
        for (uint8 x = 0; x < config.aggregateKeyCount; x++) {
            uint256[] storage owedKeys = attester.epochKeyState[epoch].owedKeys;
            if (owedKeys.length == 0) break;
            uint256 epochKey = owedKeys[owedKeys.length - 1];
            owedKeys.pop();
            attester.epochKeyState[epoch].isKeyOwed[epochKey] = false;
            Reputation storage balance = attester.epochKeyState[epoch].balances[
                epochKey
            ];
            hashchain.head = Poseidon6.poseidon(
                [
                    hashchain.head,
                    epochKey,
                    balance.posRep,
                    balance.negRep,
                    balance.graffiti,
                    balance.timestamp
                ]
            );
            hashchain.epochKeys.push(epochKey);
            hashchain.epochKeyBalances.push(balance);
        }
        hashchainMapping[hashchain.head] = [attesterId, epoch, index];
    }

    function processHashchain(
        uint256[] memory publicSignals,
        uint256[8] memory proof
    ) public {
        if (!verifyAggregateEpochKeysProof(publicSignals, proof))
            revert InvalidProof();
        uint256 hashchainHead = publicSignals[1];
        uint256 attesterId = hashchainMapping[hashchainHead][0];
        uint256 epoch = hashchainMapping[hashchainHead][1];
        uint256 hashchainIndex = hashchainMapping[hashchainHead][2];
        require(attesterId != 0, 'value is 0');
        AttesterData storage attester = attesters[uint160(attesterId)];
        EpochKeyHashchain storage hashchain = attester
            .epochKeyState[epoch]
<<<<<<< HEAD
            .hashchain[publicSignals[5]];
        if (hashchain.head == 0 || hashchain.processed)
            revert HashchainHasBeenProcessed();
        if (hashchainHead != hashchain.head) revert MismatchedHashchain();
=======
            .hashchain[hashchainIndex];
        require(hashchain.head != 0 && !hashchain.processed);
        require(hashchainHead == hashchain.head, 'mismatch hashchain');
        require(
            attester.epochTreeRoots[epoch] == publicSignals[2],
            'mismatch from epoch root'
        );
>>>>>>> 43f67ad8
        // Verify the zk proof
        for (uint8 x = 0; x < hashchain.epochKeys.length; x++) {
            // emit the new leaves from the hashchain
            uint256 epochKey = hashchain.epochKeys[x];
            Reputation storage balance = hashchain.epochKeyBalances[x];
            emit EpochTreeLeaf(
                epoch,
                uint160(attesterId),
                epochKey,
                Poseidon4.poseidon(
                    [
                        balance.posRep,
                        balance.negRep,
                        balance.graffiti,
                        balance.timestamp
                    ]
                )
            );
        }
        hashchain.processed = true;
        attester.epochKeyState[epoch].processedHashchains++;
        attester.epochTreeRoots[epoch] = publicSignals[0];
        hashchainMapping[hashchainHead] = [0, 0, 0];
    }

    /**
     * @dev Allow a user to epoch transition for an attester. Accepts a zk proof outputting the new gst leaf
     **/
    function userStateTransition(
        uint256[] memory publicSignals,
        uint256[8] memory proof
    ) public {
        // Verify the proof
        if (!verifyUserStateTransitionProof(publicSignals, proof))
            revert InvalidProof();
<<<<<<< HEAD

        if (publicSignals[5] >= type(uint160).max) revert InvalidAttesterId();
=======
        require(publicSignals[5] < type(uint160).max, 'attesterId');
>>>>>>> 43f67ad8
        uint160 attesterId = uint160(publicSignals[5]);
        updateEpochIfNeeded(attesterId);
        AttesterData storage attester = attesters[attesterId];
        // verify that the transition nullifier hasn't been used
        if (usedNullifiers[publicSignals[2]])
            revert NullifierAlreadyUsed(publicSignals[2]);
        usedNullifiers[publicSignals[2]] = true;

        // verify that we're transition to the current epoch
        if (attester.currentEpoch != publicSignals[4]) revert EpochNotMatch();

        uint256 fromEpoch = publicSignals[3];
<<<<<<< HEAD
        if (
            attester.epochKeyState[fromEpoch].owedKeys.length != 0 ||
            attester.epochKeyState[fromEpoch].totalHashchains !=
            attester.epochKeyState[fromEpoch].processedHashchains
        ) revert UnprocessedEpochKeys();
=======
        // check for attestation processing
        require(
            attester.epochKeyState[fromEpoch].owedKeys.length == 0 &&
                attester.epochKeyState[fromEpoch].totalHashchains ==
                attester.epochKeyState[fromEpoch].processedHashchains,
            'hashchain'
        );
        // make sure from epoch tree root is valid
>>>>>>> 43f67ad8
        if (attester.epochTreeRoots[fromEpoch] != publicSignals[6])
            // make sure from epoch tree root is valid
            revert InvalidEpochTreeRoot(publicSignals[6]);

        // make sure from state tree root is valid
        if (!attester.stateTreeRoots[fromEpoch][publicSignals[0]])
            revert InvalidStateTreeRoot(publicSignals[0]);

        // update the current state tree
        emit StateTreeLeaf(
            attester.currentEpoch,
            attesterId,
            attester.stateTrees[attester.currentEpoch].numberOfLeaves,
            publicSignals[1]
        );
        emit UserStateTransitioned(
            attester.currentEpoch,
            attesterId,
            attester.stateTrees[attester.currentEpoch].numberOfLeaves,
            publicSignals[1],
            publicSignals[2]
        );
        IncrementalBinaryTree.insert(
            attester.stateTrees[attester.currentEpoch],
            publicSignals[1]
        );
        attester.stateTreeRoots[attester.currentEpoch][
            attester.stateTrees[attester.currentEpoch].root
        ] = true;
    }

    /**
     * @dev Update the currentEpoch for an attester, if needed
     */
    function updateEpochIfNeeded(uint256 attesterId) public {
        if (attesterId >= type(uint160).max) revert InvalidAttesterId();
        AttesterData storage attester = attesters[uint160(attesterId)];
        if (attester.startTimestamp == 0)
            revert AttesterNotSignUp(uint160(attesterId));
        uint256 newEpoch = attesterCurrentEpoch(uint160(attesterId));
        if (newEpoch == attester.currentEpoch) return;

        // otherwise initialize the new epoch structures

        for (uint8 i; i < config.stateTreeDepth; i++) {
            attester.stateTrees[newEpoch].zeroes[i] = emptyTree.zeroes[i];
        }
        attester.stateTrees[newEpoch].root = emptyTree.root;
        attester.stateTrees[newEpoch].depth = config.stateTreeDepth;
        attester.stateTreeRoots[newEpoch][emptyTree.root] = true;

        attester.epochTreeRoots[newEpoch] = config.emptyEpochTreeRoot;

        emit EpochEnded(attester.currentEpoch, uint160(attesterId));

        attester.currentEpoch = newEpoch;
    }

    function isSNARKField(uint256[] memory signals)
        internal
        pure
        returns (bool)
    {
        uint256 len = signals.length;
        for (uint256 i = 0; i < len; ++i) {
            if (signals[i] >= SNARK_SCALAR_FIELD) return false;
        }
        return true;
    }

    function verifySignUpProof(
        uint256[] memory publicSignals,
        uint256[8] memory proof
    ) public view returns (bool) {
        if (!isSNARKField(publicSignals)) revert InvalidSignals();
        return signupVerifier.verifyProof(proof, publicSignals);
    }

    function verifyAggregateEpochKeysProof(
        uint256[] memory publicSignals,
        uint256[8] memory proof
    ) public view returns (bool) {
        if (!isSNARKField(publicSignals)) revert InvalidSignals();
        return aggregateEpochKeysVerifier.verifyProof(proof, publicSignals);
    }

    function verifyUserStateTransitionProof(
        uint256[] memory publicSignals,
        uint256[8] memory proof
    ) public view returns (bool) {
        if (!isSNARKField(publicSignals)) revert InvalidSignals();
        return userStateTransitionVerifier.verifyProof(proof, publicSignals);
    }

    function verifyReputationProof(
        uint256[] memory publicSignals,
        uint256[8] memory proof
    ) public view returns (bool) {
        if (!isSNARKField(publicSignals)) revert InvalidSignals();
        return reputationVerifier.verifyProof(proof, publicSignals);
    }

    function verifyEpochKeyProof(
        uint256[] memory publicSignals,
        uint256[8] memory proof
    ) public view returns (bool) {
        if (!isSNARKField(publicSignals)) revert InvalidSignals();
        return epochKeyVerifier.verifyProof(proof, publicSignals);
    }

    function attesterCurrentEpoch(uint160 attesterId)
        public
        view
        returns (uint256)
    {
        AttesterData storage attester = attesters[attesterId];
        if (attester.startTimestamp == 0) revert AttesterNotSignUp(attesterId);
        return
            (block.timestamp - attester.startTimestamp) / attester.epochLength;
    }

    function attesterEpochRemainingTime(uint160 attesterId)
        public
        view
        returns (uint256)
    {
        AttesterData storage attester = attesters[attesterId];
        if (attester.startTimestamp == 0) revert AttesterNotSignUp(attesterId);
        uint256 _currentEpoch = (block.timestamp - attester.startTimestamp) /
            attester.epochLength;
        return
            (attester.startTimestamp +
                (_currentEpoch + 1) *
                attester.epochLength) - block.timestamp;
    }

    function attesterHashchainTotalCount(uint160 attesterId, uint256 epoch)
        public
        view
        returns (uint256)
    {
        return attesters[attesterId].epochKeyState[epoch].totalHashchains;
    }

    function attesterHashchainProcessedCount(uint160 attesterId, uint256 epoch)
        public
        view
        returns (uint256)
    {
        return attesters[attesterId].epochKeyState[epoch].processedHashchains;
    }

    function attesterHashchain(uint160 attesterId, uint256 epoch, uint256 index)
        public
        view
        returns (EpochKeyHashchain memory)
    {
        return attesters[attesterId].epochKeyState[epoch].hashchain[index];
    }

    function attesterEpochLength(uint160 attesterId)
        public
        view
        returns (uint256)
    {
        AttesterData storage attester = attesters[attesterId];
        return attester.epochLength;
    }

    function attesterStateTreeRootExists(
        uint160 attesterId,
        uint256 epoch,
        uint256 root
    ) public view returns (bool) {
        AttesterData storage attester = attesters[attesterId];
        return attester.stateTreeRoots[epoch][root];
    }

    function attesterStateTreeRoot(uint160 attesterId, uint256 epoch)
        public
        view
        returns (uint256)
    {
        AttesterData storage attester = attesters[attesterId];
        return attester.stateTrees[epoch].root;
    }

    function attesterStateTreeLeafCount(uint160 attesterId, uint256 epoch)
        public
        view
        returns (uint256)
    {
        AttesterData storage attester = attesters[attesterId];
        return attester.stateTrees[epoch].numberOfLeaves;
    }

    function attesterSemaphoreGroupRoot(uint160 attesterId)
        public
        view
        returns (uint256)
    {
        AttesterData storage attester = attesters[attesterId];
        return attester.semaphoreGroup.root;
    }

    function attesterEpochRoot(uint160 attesterId, uint256 epoch)
        public
        view
        returns (uint256)
    {
        AttesterData storage attester = attesters[attesterId];
        return attester.epochTreeRoots[epoch];
    }

    function stateTreeDepth() public view returns (uint8) {
        return config.stateTreeDepth;
    }

    function epochTreeDepth() public view returns (uint8) {
        return config.epochTreeDepth;
    }

    function numEpochKeyNoncePerEpoch() public view returns (uint256) {
        return config.numEpochKeyNoncePerEpoch;
    }
}<|MERGE_RESOLUTION|>--- conflicted
+++ resolved
@@ -222,14 +222,9 @@
     // build a hashchain of epoch key balances that we'll put in the epoch tree
     function buildHashchain(uint160 attesterId, uint256 epoch) public {
         AttesterData storage attester = attesters[attesterId];
-<<<<<<< HEAD
         if (attester.epochKeyState[epoch].owedKeys.length == 0)
             revert NoUnprocessedEpochKeys();
         // target some specific length
-=======
-        require(attester.epochKeyState[epoch].owedKeys.length > 0);
-        // target some specific length: config.aggregateKeyCount
->>>>>>> 43f67ad8
         uint256 index = attester.epochKeyState[epoch].totalHashchains;
         EpochKeyHashchain storage hashchain = attester
             .epochKeyState[epoch]
@@ -277,20 +272,14 @@
         AttesterData storage attester = attesters[uint160(attesterId)];
         EpochKeyHashchain storage hashchain = attester
             .epochKeyState[epoch]
-<<<<<<< HEAD
-            .hashchain[publicSignals[5]];
+            .hashchain[hashchainIndex];
         if (hashchain.head == 0 || hashchain.processed)
             revert HashchainHasBeenProcessed();
         if (hashchainHead != hashchain.head) revert MismatchedHashchain();
-=======
-            .hashchain[hashchainIndex];
-        require(hashchain.head != 0 && !hashchain.processed);
-        require(hashchainHead == hashchain.head, 'mismatch hashchain');
         require(
             attester.epochTreeRoots[epoch] == publicSignals[2],
             'mismatch from epoch root'
         );
->>>>>>> 43f67ad8
         // Verify the zk proof
         for (uint8 x = 0; x < hashchain.epochKeys.length; x++) {
             // emit the new leaves from the hashchain
@@ -326,12 +315,8 @@
         // Verify the proof
         if (!verifyUserStateTransitionProof(publicSignals, proof))
             revert InvalidProof();
-<<<<<<< HEAD
 
         if (publicSignals[5] >= type(uint160).max) revert InvalidAttesterId();
-=======
-        require(publicSignals[5] < type(uint160).max, 'attesterId');
->>>>>>> 43f67ad8
         uint160 attesterId = uint160(publicSignals[5]);
         updateEpochIfNeeded(attesterId);
         AttesterData storage attester = attesters[attesterId];
@@ -344,22 +329,11 @@
         if (attester.currentEpoch != publicSignals[4]) revert EpochNotMatch();
 
         uint256 fromEpoch = publicSignals[3];
-<<<<<<< HEAD
         if (
             attester.epochKeyState[fromEpoch].owedKeys.length != 0 ||
             attester.epochKeyState[fromEpoch].totalHashchains !=
             attester.epochKeyState[fromEpoch].processedHashchains
         ) revert UnprocessedEpochKeys();
-=======
-        // check for attestation processing
-        require(
-            attester.epochKeyState[fromEpoch].owedKeys.length == 0 &&
-                attester.epochKeyState[fromEpoch].totalHashchains ==
-                attester.epochKeyState[fromEpoch].processedHashchains,
-            'hashchain'
-        );
-        // make sure from epoch tree root is valid
->>>>>>> 43f67ad8
         if (attester.epochTreeRoots[fromEpoch] != publicSignals[6])
             // make sure from epoch tree root is valid
             revert InvalidEpochTreeRoot(publicSignals[6]);
