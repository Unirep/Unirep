--- conflicted
+++ resolved
@@ -465,19 +465,9 @@
 
         if (publicSignals[maxReputationBudget + 2] != currentEpoch)
             revert EpochNotMatch();
-<<<<<<< HEAD
-        if (attesters[msg.sender] != publicSignals[maxReputationBudget + 3])
-            revert AttesterIdNotMatch(publicSignals[maxReputationBudget + 3]);
-
-        if (publicSignals[0] > maxEpochKey) revert InvalidEpochKey();
-
+        
         for (uint256 index = 2; index < 2 + maxReputationBudget; index++)
             verifyNullifier(publicSignals[index]);
-
-        // Add to the cumulated attesting fee
-        collectedAttestingFee = collectedAttestingFee.add(msg.value);
-=======
->>>>>>> 024ef8e1
 
         // attestation of spending reputation
         Attestation memory attestation;
