--- conflicted
+++ resolved
@@ -539,14 +539,12 @@
         );
         verifyProofNullifier(proofNullifier);
 
-<<<<<<< HEAD
-        submittedBlindedUserStates[publicSignals[1]] = true;
-        submittedBlindedHashChains[publicSignals[2]] = true;
-=======
         // verify proof
         bool isValid = verifyStartTransitionProof(publicSignals, proof);
         if (isValid == false) revert InvalidProof();
->>>>>>> e671b024
+
+        submittedBlindedUserStates[publicSignals[1]] = true;
+        submittedBlindedHashChains[publicSignals[2]] = true;
 
         uint256 _proofIndex = proofIndex;
         emit IndexedStartedTransitionProof(
@@ -578,18 +576,17 @@
         );
         verifyProofNullifier(proofNullifier);
 
-<<<<<<< HEAD
         uint256 _inputBlindedUserState = publicSignals[2];
         if (submittedBlindedUserStates[_inputBlindedUserState] == false)
             revert InvalidBlindedUserState(_inputBlindedUserState);
 
         submittedBlindedUserStates[publicSignals[0]] = true;
         submittedBlindedHashChains[publicSignals[1]] = true;
-=======
+
+
         // verify proof
         bool isValid = verifyProcessAttestationProof(publicSignals, proof);
         if (isValid == false) revert InvalidProof();
->>>>>>> e671b024
 
         uint256 _proofIndex = proofIndex;
         emit IndexedProcessedAttestationsProof(
@@ -642,7 +639,6 @@
         for (uint256 index = 2; index < 2 + _numEpochKeyNoncePerEpoch; index++)
             verifyNullifier(publicSignals[index]);
 
-<<<<<<< HEAD
         // verify blindned user states
         for (
             uint256 index = 3 + _numEpochKeyNoncePerEpoch;
@@ -662,11 +658,10 @@
             if (submittedBlindedHashChains[publicSignals[index]] == false)
                 revert InvalidBlindedHashChain(publicSignals[index]);
         }
-=======
+
         // verify proof
         bool isValid = verifyUserStateTransition(publicSignals, proof);
         if (isValid == false) revert InvalidProof();
->>>>>>> e671b024
 
         uint256 _proofIndex = proofIndex;
         emit IndexedUserStateTransitionProof(
