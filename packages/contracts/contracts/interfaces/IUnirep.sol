// SPDX-License-Identifier: MIT
pragma solidity ^0.8.0;

import {UnirepTypes} from '../types/UnirepTypes.sol';

interface IUnirep is UnirepTypes {
    event UserSignedUp(
        uint256 indexed epoch,
        uint256 indexed identityCommitment,
        uint256 attesterId,
        uint256 airdropAmount
    );

    event UserStateTransitioned(
        uint256 indexed epoch,
        uint256 indexed hashedLeaf
    );

    event AttestationSubmitted(
        uint256 indexed epoch,
        uint256 indexed epochKey,
        address indexed attester,
        Attestation attestation
    );

    event EpochEnded(uint256 indexed epoch);

<<<<<<< HEAD
    // Proof index events

    event IndexedStartedTransitionProof(
        uint256 indexed proofIndex,
        uint256 indexed blindedUserState,
        uint256 indexed globalStateTree,
        uint256[] publicSignals,
        uint256[8] proof
    );

    event IndexedProcessedAttestationsProof(
        uint256 indexed proofIndex,
        uint256 indexed inputBlindedUserState,
        uint256[] publicSignals,
        uint256[8] proof
    );

    event IndexedUserStateTransitionProof(
        uint256 indexed proofIndex,
        uint256[] publicSignals,
        uint256[8] proof
    );

=======
>>>>>>> acb8f4c6
    enum AttestationFieldError {
        POS_REP,
        NEG_REP,
        GRAFFITI
    }

    // error
    error UserAlreadySignedUp(uint256 identityCommitment);
    error ReachedMaximumNumberUserSignedUp();
    error AttesterAlreadySignUp(address attester);
    error AttesterNotSignUp(address attester);
    error ProofAlreadyUsed(bytes32 nullilier);
    error NullifierAlreadyUsed(uint256 nullilier);
    error AttestingFeeInvalid();
    error AttesterIdNotMatch(uint256 attesterId);
    error AirdropWithoutAttester();

    error InvalidSignature();
    error InvalidProofIndex();
    error InvalidSignUpFlag();
    error InvalidEpochKey();
    error EpochNotMatch();
    error InvalidTransitionEpoch();
    error InvalidBlindedUserState(uint256 blindedUserState);
    error InvalidBlindedHashChain(uint256 blindedHashChain);

    error InvalidSNARKField(AttestationFieldError); // better name???
    error EpochNotEndYet();
    error InvalidSignals();
    error InvalidProof();
    error InvalidGlobalStateTreeRoot(uint256 globalStateTreeRoot);
    error InvalidEpochTreeRoot(uint256 epochTreeRoot);

    /**
     * Sign up an attester using the address who sends the transaction
     */
    function attesterSignUp() external;

    /**
     * Sign up an attester using the claimed address and the signature
     * @param attester The address of the attester who wants to sign up
     * @param signature The signature of the attester
     */
    function attesterSignUpViaRelayer(
        address attester,
        bytes calldata signature
    ) external;
}<|MERGE_RESOLUTION|>--- conflicted
+++ resolved
@@ -25,32 +25,6 @@
 
     event EpochEnded(uint256 indexed epoch);
 
-<<<<<<< HEAD
-    // Proof index events
-
-    event IndexedStartedTransitionProof(
-        uint256 indexed proofIndex,
-        uint256 indexed blindedUserState,
-        uint256 indexed globalStateTree,
-        uint256[] publicSignals,
-        uint256[8] proof
-    );
-
-    event IndexedProcessedAttestationsProof(
-        uint256 indexed proofIndex,
-        uint256 indexed inputBlindedUserState,
-        uint256[] publicSignals,
-        uint256[8] proof
-    );
-
-    event IndexedUserStateTransitionProof(
-        uint256 indexed proofIndex,
-        uint256[] publicSignals,
-        uint256[8] proof
-    );
-
-=======
->>>>>>> acb8f4c6
     enum AttestationFieldError {
         POS_REP,
         NEG_REP,
