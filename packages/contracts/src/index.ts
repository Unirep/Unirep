--- conflicted
+++ resolved
@@ -1,55 +1,34 @@
-<<<<<<< HEAD
-/* eslint-disable @typescript-eslint/no-base-to-string */
+import { BigNumber, BigNumberish, ethers } from "ethers";
+import { hash5, SnarkProof } from "@unirep/crypto";
 import {
   Circuit,
   formatProofForSnarkjsVerification,
   formatProofForVerifierContract,
   verifyProof,
 } from "@unirep/circuits";
-import { add0x, hash5, SnarkProof } from "@unirep/crypto";
-import { BigNumber, BigNumberish, ethers } from "ethers";
-=======
 import {
-    BigNumber,
-    BigNumberish,
-    ethers
-} from 'ethers'
+  maxUsers,
+  maxAttesters,
+  numEpochKeyNoncePerEpoch,
+  epochLength,
+  attestingFee,
+  maxReputationBudget,
+} from "../config";
+
 import {
-    hash5,
-    SnarkProof
-} from '@unirep/crypto'
-import {
-    Circuit,
-    formatProofForSnarkjsVerification,
-    formatProofForVerifierContract,
-    verifyProof
-} from '@unirep/circuits'
-import {
-    maxUsers,
-    maxAttesters,
-    numEpochKeyNoncePerEpoch,
-    epochLength,
-    attestingFee,
-    maxReputationBudget
-} from '../config'
->>>>>>> b82d591a
-
-import {
-  attestingFee,
-  epochLength,
-  maxAttesters,
-  maxReputationBudget,
-  maxUsers,
-  numEpochKeyNoncePerEpoch,
-} from "../config";
-import {
+  EpochKeyValidityVerifier,
   EpochKeyValidityVerifier__factory,
+  ProcessAttestationsVerifier,
   ProcessAttestationsVerifier__factory,
+  ReputationVerifier,
   ReputationVerifier__factory,
+  StartTransitionVerifier,
   StartTransitionVerifier__factory,
   Unirep,
   Unirep__factory as UnirepFactory,
+  UserSignUpVerifier,
   UserSignUpVerifier__factory,
+  UserStateTransitionVerifier,
   UserStateTransitionVerifier__factory,
 } from "../typechain";
 
@@ -74,7 +53,7 @@
   negRep: BigNumber;
   graffiti: BigNumber;
   signUp: BigNumber;
-  hash: () => BigInt;
+  hash(): BigInt;
 }
 
 interface IEpochKeyProof {
@@ -155,7 +134,7 @@
   public epoch: Field;
   public epochKey: Field;
   public proof: Field[];
-  private readonly publicSignals: Field[];
+  private publicSignals: Field[];
 
   constructor(_publicSignals: Field[], _proof: SnarkProof) {
     const formattedProof: any[] = formatProofForVerifierContract(_proof);
@@ -195,7 +174,7 @@
   public proveGraffiti: Field;
   public graffitiPreImage: Field;
   public proof: Field[];
-  private readonly publicSignals: Field[];
+  private publicSignals: Field[];
 
   constructor(_publicSignals: Field[], _proof: SnarkProof) {
     const formattedProof: any[] = formatProofForVerifierContract(_proof);
@@ -252,7 +231,7 @@
   public attesterId: Field;
   public userHasSignedUp: Field;
   public proof: Field[];
-  private readonly publicSignals: Field[];
+  private publicSignals: Field[];
 
   constructor(_publicSignals: Field[], _proof: SnarkProof) {
     const formattedProof: any[] = formatProofForVerifierContract(_proof);
@@ -292,7 +271,7 @@
   public blindedHashChains: Field[];
   public fromEpochTree: Field;
   public proof: Field[];
-  private readonly publicSignals: Field[];
+  private publicSignals: Field[];
 
   constructor(_publicSignals: Field[], _proof: SnarkProof) {
     const formattedProof: any[] = formatProofForVerifierContract(_proof);
@@ -353,7 +332,7 @@
   blindedHashChain: Field,
   globalStateTree: Field,
   proof: Field[]
-): string => {
+) => {
   const iface = new ethers.utils.Interface(UnirepFactory.abi);
   const abiEncoder = iface.encodeFunctionData("hashStartTransitionProof", [
     blindedUserState,
@@ -365,12 +344,11 @@
 };
 
 const computeProcessAttestationsProofHash = (
-<<<<<<< HEAD
   outputBlindedUserState: Field,
   outputBlindedHashChain: Field,
   inputBlindedUserState: Field,
   proof: Field[]
-): string => {
+) => {
   const iface = new ethers.utils.Interface(UnirepFactory.abi);
   const abiEncoder = iface.encodeFunctionData("hashProcessAttestationsProof", [
     outputBlindedUserState,
@@ -381,79 +359,76 @@
   return ethers.utils.keccak256(rmFuncSigHash(abiEncoder));
 };
 
-const rmFuncSigHash = (abiEncoder: string): string => {
-  return add0x(abiEncoder.slice(10));
+const rmFuncSigHash = (abiEncoder: string) => {
+  return "0x" + abiEncoder.slice(10);
 };
-=======
-    outputBlindedUserState: Field,
-    outputBlindedHashChain: Field,
-    inputBlindedUserState: Field,
-    proof: Field[]
-) => {
-    const iface = new ethers.utils.Interface(UnirepFactory.abi)
-    const abiEncoder = iface.encodeFunctionData(
-        'hashProcessAttestationsProof',
-        [
-            outputBlindedUserState,
-            outputBlindedHashChain,
-            inputBlindedUserState,
-            proof
-        ]
-    )
-    return ethers.utils.keccak256(rmFuncSigHash(abiEncoder))
-}
-
-const rmFuncSigHash = (abiEncoder: string) => {
-    return '0x' + abiEncoder.slice(10,)
-}
->>>>>>> b82d591a
 
 const deployUnirep = async (
   deployer: ethers.Signer,
   _treeDepths: any,
   _settings?: any
 ): Promise<Unirep> => {
+  let EpochKeyValidityVerifierContract: EpochKeyValidityVerifier;
+  let StartTransitionVerifierContract: StartTransitionVerifier;
+  let ProcessAttestationsVerifierContract: ProcessAttestationsVerifier;
+  let UserStateTransitionVerifierContract: UserStateTransitionVerifier;
+  let ReputationVerifierContract: ReputationVerifier;
+  let UserSignUpVerifierContract: UserSignUpVerifier;
+
   console.log("Deploying EpochKeyValidityVerifier");
-  const EpochKeyValidityVerifierContract =
+  EpochKeyValidityVerifierContract =
     await new EpochKeyValidityVerifier__factory(deployer).deploy();
   await EpochKeyValidityVerifierContract.deployTransaction.wait();
 
   console.log("Deploying StartTransitionVerifier");
-  const StartTransitionVerifierContract =
-    await new StartTransitionVerifier__factory(deployer).deploy();
+  StartTransitionVerifierContract = await new StartTransitionVerifier__factory(
+    deployer
+  ).deploy();
   await StartTransitionVerifierContract.deployTransaction.wait();
 
   console.log("Deploying ProcessAttestationsVerifier");
-  const ProcessAttestationsVerifierContract =
+  ProcessAttestationsVerifierContract =
     await new ProcessAttestationsVerifier__factory(deployer).deploy();
   await ProcessAttestationsVerifierContract.deployTransaction.wait();
 
   console.log("Deploying UserStateTransitionVerifier");
-  const UserStateTransitionVerifierContract =
+  UserStateTransitionVerifierContract =
     await new UserStateTransitionVerifier__factory(deployer).deploy();
   await UserStateTransitionVerifierContract.deployTransaction.wait();
 
   console.log("Deploying ReputationVerifier");
-  const ReputationVerifierContract = await new ReputationVerifier__factory(
+  ReputationVerifierContract = await new ReputationVerifier__factory(
     deployer
   ).deploy();
   await ReputationVerifierContract.deployTransaction.wait();
 
   console.log("Deploying UserSignUpVerifier");
-  const UserSignUpVerifierContract = await new UserSignUpVerifier__factory(
+  UserSignUpVerifierContract = await new UserSignUpVerifier__factory(
     deployer
   ).deploy();
   await UserSignUpVerifierContract.deployTransaction.wait();
 
   console.log("Deploying Unirep");
-  const _maxUsers = _settings?.maxUsers ?? maxUsers;
-  const _maxAttesters = _settings?.maxAttesters ?? maxAttesters;
-  const _numEpochKeyNoncePerEpoch =
-    _settings?.numEpochKeyNoncePerEpoch ?? numEpochKeyNoncePerEpoch;
-  const _maxReputationBudget =
-    _settings?.maxReputationBudget ?? maxReputationBudget;
-  const _epochLength = _settings?.epochLength ?? epochLength;
-  const _attestingFee = _settings?.attestingFee ?? attestingFee;
+  let _maxUsers,
+    _maxAttesters,
+    _numEpochKeyNoncePerEpoch,
+    _maxReputationBudget,
+    _epochLength,
+    _attestingFee;
+  if (_settings) {
+    _maxUsers = _settings.maxUsers;
+    (_maxAttesters = _settings.maxAttesters),
+      (_numEpochKeyNoncePerEpoch = _settings.numEpochKeyNoncePerEpoch);
+    _maxReputationBudget = _settings.maxReputationBudget;
+    _epochLength = _settings.epochLength;
+    _attestingFee = _settings.attestingFee;
+  } else {
+    _maxUsers = maxUsers;
+    _maxAttesters = maxAttesters;
+    _numEpochKeyNoncePerEpoch = numEpochKeyNoncePerEpoch;
+    (_maxReputationBudget = maxReputationBudget), (_epochLength = epochLength);
+    _attestingFee = attestingFee;
+  }
 
   const c: Unirep = await new UnirepFactory(deployer).deploy(
     _treeDepths,
@@ -484,7 +459,7 @@
     Math.floor(UnirepFactory.bytecode.length / 2),
     "bytes"
   );
-  const receipt = await c.provider.getTransactionReceipt(
+  let receipt = await c.provider.getTransactionReceipt(
     c.deployTransaction.hash
   );
   console.log("Gas cost of deploying Unirep:", receipt.gasUsed.toString());
@@ -498,7 +473,7 @@
 const getUnirepContract = (
   addressOrName: string,
   signerOrProvider: ethers.Signer | ethers.providers.Provider | undefined
-): ethers.Contract => {
+) => {
   return new ethers.Contract(
     addressOrName,
     UnirepFactory.abi,
