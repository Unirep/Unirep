--- conflicted
+++ resolved
@@ -10,10 +10,10 @@
     },
     networks: {
         hardhat: {
-            blockGasLimit: 12000000,
+            blockGasLimit: 12000000
         },
         local: {
-            url: "http://localhost:8545",
+            url: "http://localhost:8545"
         },
     },
     solidity: {
@@ -21,23 +21,13 @@
             {
                 version: "0.8.1",
                 settings: {
-<<<<<<< HEAD
-                    optimizer: { enabled: true, runs: 200 },
-                },
-            },
-            {
-                version: "0.8.1",
-            },
-        ],
-=======
                     optimizer: { enabled: true, runs: 200 }
                 }
             }
         ]
->>>>>>> b82d591a
     },
     typechain: {
-        outDir: "./typechain",
-    },
+        outDir: './typechain',
+    }
 };
 exports.default = config;