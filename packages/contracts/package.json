--- conflicted
+++ resolved
@@ -14,14 +14,9 @@
         "@openzeppelin/contracts": "4.4.2",
         "@typechain/ethers-v5": "^9.0.0",
         "@typechain/hardhat": "^5.0.0",
-<<<<<<< HEAD
         "@unirep/circuits": "workspace:*",
+        "@unirep/config": "workspace:*",
         "@unirep/crypto": "workspace:*",
-=======
-        "@unirep/circuits": "^1.0.4",
-        "@unirep/crypto": "^1.0.0",
-        "@unirep/config": "^1.0.0",
->>>>>>> 33b917bf
         "argparse": "^2.0.1",
         "ethers": "^5.5.3",
         "typescript": "^4.4.3"
